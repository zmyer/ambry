/*
 * Copyright 2017 LinkedIn Corp. All rights reserved.
 *
 * Licensed under the Apache License, Version 2.0 (the "License");
 * you may not use this file except in compliance with the License.
 * You may obtain a copy of the License at
 *
 * http://www.apache.org/licenses/LICENSE-2.0
 *
 * Unless required by applicable law or agreed to in writing, software
 * distributed under the License is distributed on an "AS IS" BASIS,
 * WITHOUT WARRANTIES OR CONDITIONS OF ANY KIND, either express or implied.
 */
package com.github.ambry.clustermap;

import com.codahale.metrics.MetricRegistry;
import com.github.ambry.config.ClusterMapConfig;
import com.github.ambry.utils.Utils;
import java.io.IOException;
import java.io.InputStream;
import java.nio.ByteBuffer;
import java.util.ArrayList;
import java.util.Arrays;
import java.util.Collection;
import java.util.Collections;
import java.util.HashMap;
import java.util.HashSet;
import java.util.List;
import java.util.Map;
import java.util.Set;
import java.util.concurrent.ConcurrentHashMap;
import java.util.concurrent.CountDownLatch;
import java.util.concurrent.atomic.AtomicBoolean;
import java.util.concurrent.atomic.AtomicLong;
import java.util.concurrent.atomic.AtomicReference;
import java.util.stream.Collectors;
import org.I0Itec.zkclient.IZkDataListener;
import org.apache.helix.AccessOption;
import org.apache.helix.HelixManager;
import org.apache.helix.InstanceConfigChangeListener;
import org.apache.helix.InstanceType;
import org.apache.helix.LiveInstanceChangeListener;
import org.apache.helix.NotificationContext;
import org.apache.helix.ZNRecord;
import org.apache.helix.model.InstanceConfig;
import org.apache.helix.model.LiveInstance;
import org.apache.helix.store.zk.ZkHelixPropertyStore;
import org.slf4j.Logger;
import org.slf4j.LoggerFactory;

import static com.github.ambry.clustermap.ClusterMapUtils.*;


/**
 * An implementation of {@link ClusterMap} that makes use of Helix to dynamically manage the cluster information.
 *
 * @see <a href="http://helix.apache.org">http://helix.apache.org</a>
 */
// TODO: 2018/3/20 by zmyer
class HelixClusterManager implements ClusterMap {
  //日志对象
  private final Logger logger = LoggerFactory.getLogger(getClass());
  //集群名称
  private final String clusterName;
<<<<<<< HEAD
  //metrics注册对象
=======
  private final String selfInstanceName;
>>>>>>> 4dd1c8c7
  private final MetricRegistry metricRegistry;
  //集群配置
  private final ClusterMapConfig clusterMapConfig;
  //数据中心集合
  private final ConcurrentHashMap<String, DcInfo> dcToDcZkInfo = new ConcurrentHashMap<>();
<<<<<<< HEAD
  //分区集合
=======
  private final ConcurrentHashMap<Byte, String> dcIdToDcName = new ConcurrentHashMap<>();
>>>>>>> 4dd1c8c7
  private final ConcurrentHashMap<String, AmbryPartition> partitionNameToAmbryPartition = new ConcurrentHashMap<>();
  //数据节点集合
  private final ConcurrentHashMap<String, AmbryDataNode> instanceNameToAmbryDataNode = new ConcurrentHashMap<>();
  //分区副本集合
  private final ConcurrentHashMap<AmbryPartition, Set<AmbryReplica>> ambryPartitionToAmbryReplicas =
      new ConcurrentHashMap<>();
  //节点副本集合
  private final ConcurrentHashMap<AmbryDataNode, Set<AmbryReplica>> ambryDataNodeToAmbryReplicas =
      new ConcurrentHashMap<>();
  //磁盘集合
  private final ConcurrentHashMap<AmbryDataNode, Set<AmbryDisk>> ambryDataNodeToAmbryDisks = new ConcurrentHashMap<>();
  //分区集合
  private final ConcurrentHashMap<ByteBuffer, AmbryPartition> partitionMap = new ConcurrentHashMap<>();
  //集群总容量
  private long clusterWideRawCapacityBytes;
  //集群已分配的容量大小
  private long clusterWideAllocatedRawCapacityBytes;
  //集群可用容量大小
  private long clusterWideAllocatedUsableCapacityBytes;
  //集群回调函数,主要用于查询
  private final HelixClusterManagerCallback helixClusterManagerCallback;
  //本地数据中心id
  private final byte localDatacenterId;
  //初始化异常对象
  private final AtomicReference<Exception> initializationException = new AtomicReference<>();
  //
  private final AtomicLong sealedStateChangeCounter = new AtomicLong(0);
  //集群统计对象
  final HelixClusterManagerMetrics helixClusterManagerMetrics;
  private final PartitionSelectionHelper partitionSelectionHelper;
  private final Map<String, Map<String, String>> partitionOverrideInfoMap = new HashMap<>();
  // The current xid currently does not change after instantiation. This can change in the future, allowing the cluster
  // manager to dynamically incorporate newer changes in the cluster. This variable is atomic so that the gauge metric
  // reflects the current value.
  private final AtomicLong currentXid;

  /**
   * Instantiate a HelixClusterManager.
   * @param clusterMapConfig the {@link ClusterMapConfig} associated with this manager.
   * @param instanceName the String representation of the instance associated with this manager.
   * @param helixFactory the factory class to construct and get a reference to a {@link HelixManager}.
   * @param metricRegistry the registry of metric instances associated with this manager.
   * @throws IOException if there is an error in parsing the clusterMapConfig or in connecting with the associated
   *                     remote Zookeeper services.
   */
  // TODO: 2018/3/21 by zmyer
  HelixClusterManager(ClusterMapConfig clusterMapConfig, String instanceName, HelixFactory helixFactory,
      MetricRegistry metricRegistry) throws IOException {
    this.clusterMapConfig = clusterMapConfig;
    currentXid = new AtomicLong(clusterMapConfig.clustermapCurrentXid);
    this.metricRegistry = metricRegistry;
    clusterName = clusterMapConfig.clusterMapClusterName;
    selfInstanceName = instanceName;
    helixClusterManagerCallback = new HelixClusterManagerCallback();
    helixClusterManagerMetrics = new HelixClusterManagerMetrics(metricRegistry, helixClusterManagerCallback);
    try {
      //解析数据中心集合
      final Map<String, DcZkInfo> dataCenterToZkAddress =
          parseDcJsonAndPopulateDcInfo(clusterMapConfig.clusterMapDcsZkConnectStrings);
<<<<<<< HEAD
      //构造初始化屏障对象
=======
      // Make sure the HelixManager of local datacenter gets connected first and partitionOverrideInfoMap use PropertyStore
      // in local DC for initialization.
      HelixManager localManager =
          initializeHelixManagerAndPropertyStoreInLocalDC(dataCenterToZkAddress, instanceName, helixFactory);
>>>>>>> 4dd1c8c7
      final CountDownLatch initializationAttemptComplete = new CountDownLatch(dataCenterToZkAddress.size());
      for (Map.Entry<String, DcZkInfo> entry : dataCenterToZkAddress.entrySet()) {
        //dc名
        String dcName = entry.getKey();
        //zk连接信息
        String zkConnectStr = entry.getValue().getZkConnectStr();
        //创建集群变更处理对象
        ClusterChangeHandler clusterChangeHandler = new ClusterChangeHandler(dcName);
<<<<<<< HEAD
        // Initialize from every datacenter in a separate thread to speed things up.
        //创建初始化线程
        Utils.newThread(new Runnable() {
          @Override
          public void run() {
            try {
              //创建helix管理器
              HelixManager manager =
                  helixFactory.getZKHelixManager(clusterName, instanceName, InstanceType.SPECTATOR, zkConnectStr);
=======
        // Initialize from every remote datacenter in a separate thread to speed things up.
        Utils.newThread(() -> {
          try {
            HelixManager manager;
            if (dcName.equals(clusterMapConfig.clusterMapDatacenterName)) {
              manager = localManager;
            } else {
              manager =
                  helixFactory.getZKHelixManager(clusterName, selfInstanceName, InstanceType.SPECTATOR, zkConnectStr);
>>>>>>> 4dd1c8c7
              logger.info("Connecting to Helix manager at {}", zkConnectStr);
              //开始连接管理器
              manager.connect();
              logger.info("Established connection to Helix manager at {}", zkConnectStr);
<<<<<<< HEAD
              //创建dc信息
              DcInfo dcInfo = new DcInfo(dcName, entry.getValue(), manager, clusterChangeHandler);
              //将dc插入到集合中
              dcToDcZkInfo.put(dcName, dcInfo);

              // The initial instance config change notification is required to populate the static cluster
              // information, and only after that is complete do we want the live instance change notification to
              // come in. We do not need to do anything extra to ensure this, however, since Helix provides the initial
              // notification for a change from within the same thread that adds the listener, in the context of the add
              // call. Therefore, when the call to add a listener returns, the initial notification will have been
              // received and handled.
              //helix管理器注册实例配置变更监听器
              manager.addInstanceConfigChangeListener(clusterChangeHandler);
              logger.info("Registered instance config change listeners for Helix manager at {}", zkConnectStr);
              // Now register listeners to get notified on live instance change in every datacenter.
              //helix管理器注册实例变更监听器
              manager.addLiveInstanceChangeListener(clusterChangeHandler);
              logger.info("Registered live instance change listeners for Helix manager at {}", zkConnectStr);
            } catch (Exception e) {
              initializationException.compareAndSet(null, e);
            } finally {
              //初始化完毕
              initializationAttemptComplete.countDown();
=======
>>>>>>> 4dd1c8c7
            }
            DcInfo dcInfo = new DcInfo(dcName, entry.getValue(), manager, clusterChangeHandler);
            dcToDcZkInfo.put(dcName, dcInfo);
            dcIdToDcName.put(dcInfo.dcZkInfo.getDcId(), dcName);

            // The initial instance config change notification is required to populate the static cluster
            // information, and only after that is complete do we want the live instance change notification to
            // come in. We do not need to do anything extra to ensure this, however, since Helix provides the initial
            // notification for a change from within the same thread that adds the listener, in the context of the add
            // call. Therefore, when the call to add a listener returns, the initial notification will have been
            // received and handled.
            manager.addInstanceConfigChangeListener(clusterChangeHandler);
            logger.info("Registered instance config change listeners for Helix manager at {}", zkConnectStr);
            // Now register listeners to get notified on live instance change in every datacenter.
            manager.addLiveInstanceChangeListener(clusterChangeHandler);
            logger.info("Registered live instance change listeners for Helix manager at {}", zkConnectStr);
            if (!clusterMapConfig.clustermapListenCrossColo && manager != localManager) {
              manager.disconnect();
              logger.info("Stopped listening to cross colo ZK server {}", zkConnectStr);
            }
          } catch (Exception e) {
            initializationException.compareAndSet(null, e);
          } finally {
            initializationAttemptComplete.countDown();
          }
        }, false).start();
      }
      //等待初始化结束
      initializationAttemptComplete.await();
    } catch (Exception e) {
      initializationException.compareAndSet(null, e);
    }
    if (initializationException.get() == null) {
      // resolve the status of all partitions before completing initialization
      for (AmbryPartition partition : partitionMap.values()) {
        partition.resolvePartitionState();
      }
      initializeCapacityStats();
      helixClusterManagerMetrics.initializeInstantiationMetric(true);
      helixClusterManagerMetrics.initializeXidMetric(currentXid);
      helixClusterManagerMetrics.initializeDatacenterMetrics();
      helixClusterManagerMetrics.initializeDataNodeMetrics();
      helixClusterManagerMetrics.initializeDiskMetrics();
      helixClusterManagerMetrics.initializePartitionMetrics();
      helixClusterManagerMetrics.initializeCapacityMetrics();
    } else {
      helixClusterManagerMetrics.initializeInstantiationMetric(false);
      close();
      throw new IOException("Encountered exception while parsing json, connecting to Helix or initializing",
          initializationException.get());
    }
    //获取本地数据中心id
    localDatacenterId = dcToDcZkInfo.get(clusterMapConfig.clusterMapDatacenterName).dcZkInfo.getDcId();
    partitionSelectionHelper =
        new PartitionSelectionHelper(partitionMap.values(), clusterMapConfig.clusterMapDatacenterName);
  }

  /**
   * Initialize HelixManager in local datacenter and complete subscription of HelixPropertyStore to listen for
   * PartitionOverride zNode.
   * @param dataCenterToZkAddress the map mapping each datacenter to its corresponding ZkAddress.
   * @param instanceName the String representation of the instance associated with this manager.
   * @param helixFactory the factory class to construct and get a reference to a {@link HelixManager}.
   * @return the HelixManager of local datacenter
   * @throws IllegalStateException
   */
  private HelixManager initializeHelixManagerAndPropertyStoreInLocalDC(Map<String, DcZkInfo> dataCenterToZkAddress,
      String instanceName, HelixFactory helixFactory) throws IllegalStateException {
    DcZkInfo dcZkInfo = dataCenterToZkAddress.get(clusterMapConfig.clusterMapDatacenterName);
    String zkConnectStr = dcZkInfo.getZkConnectStr();
    HelixManager manager = null;
    ZkHelixPropertyStore<ZNRecord> helixPropertyStore = null;
    try {
      manager = helixFactory.getZKHelixManager(clusterName, instanceName, InstanceType.SPECTATOR, zkConnectStr);
      logger.info("Connecting to Helix manager in local zookeeper at {}", zkConnectStr);
      manager.connect();
      logger.info("Established connection to Helix manager in local zookeeper at {}", zkConnectStr);
      helixPropertyStore = manager.getHelixPropertyStore();
      logger.info("HelixPropertyStore from local datacenter {} is: {}", dcZkInfo.getDcName(), helixPropertyStore);
      IZkDataListener dataListener = new IZkDataListener() {
        @Override
        public void handleDataChange(String dataPath, Object data) throws Exception {
          logger.info("Received data change notification for: {}", dataPath);
        }

        @Override
        public void handleDataDeleted(String dataPath) throws Exception {
          logger.info("Received data delete notification for: {}", dataPath);
        }
      };
      logger.info("Subscribing data listener to HelixPropertyStore.");
      helixPropertyStore.subscribeDataChanges(ClusterMapUtils.ZNODE_PATH, dataListener);
      logger.info("Getting ZNRecord from HelixPropertyStore");
      ZNRecord zNRecord = helixPropertyStore.get(ClusterMapUtils.ZNODE_PATH, null, AccessOption.PERSISTENT);
      if (clusterMapConfig.clusterMapEnablePartitionOverride) {
        if (zNRecord != null) {
          partitionOverrideInfoMap.putAll(zNRecord.getMapFields());
          logger.info("partitionOverrideInfoMap is initialized!");
        } else {
          logger.warn("ZNRecord from HelixPropertyStore is NULL, the partitionOverrideInfoMap is empty.");
        }
      }
    } catch (Exception e) {
      throw new IllegalStateException(e);
    }
    return manager;
  }

  /**
   * Initialize capacity statistics.
   */
  // TODO: 2018/3/21 by zmyer
  private void initializeCapacityStats() {
    for (Set<AmbryDisk> disks : ambryDataNodeToAmbryDisks.values()) {
      for (AmbryDisk disk : disks) {
        clusterWideRawCapacityBytes += disk.getRawCapacityInBytes();
      }
    }
    for (Set<AmbryReplica> partitionReplicas : ambryPartitionToAmbryReplicas.values()) {
      long replicaCapacity = partitionReplicas.iterator().next().getCapacityInBytes();
      clusterWideAllocatedRawCapacityBytes += replicaCapacity * partitionReplicas.size();
      clusterWideAllocatedUsableCapacityBytes += replicaCapacity;
    }
  }

  // TODO: 2018/3/20 by zmyer
  @Override
  public boolean hasDatacenter(String datacenterName) {
    return dcToDcZkInfo.containsKey(datacenterName);
  }

  @Override
  public byte getLocalDatacenterId() {
    return localDatacenterId;
  }

  // TODO: 2018/3/20 by zmyer
  @Override
  public String getDatacenterName(byte id) {
    return dcIdToDcName.get(id);
  }

  @Override
  public AmbryDataNode getDataNodeId(String hostname, int port) {
    return instanceNameToAmbryDataNode.get(getInstanceName(hostname, port));
  }

  // TODO: 2018/3/21 by zmyer
  @Override
  public List<AmbryReplica> getReplicaIds(DataNodeId dataNodeId) {
    //如果数据节点类型不对，则直接报错
    if (!(dataNodeId instanceof AmbryDataNode)) {
      throw new IllegalArgumentException("Incompatible type passed in");
    }
    AmbryDataNode datanode = (AmbryDataNode) dataNodeId;
    //从节点副本集合中查找指定节点下的副本信息
    return new ArrayList<>(ambryDataNodeToAmbryReplicas.get(datanode));
  }

  // TODO: 2018/3/21 by zmyer
  @Override
  public List<AmbryDataNode> getDataNodeIds() {
    return new ArrayList<>(instanceNameToAmbryDataNode.values());
  }

  @Override
  public MetricRegistry getMetricRegistry() {
    return metricRegistry;
  }

  // TODO: 2018/3/21 by zmyer
  @Override
  public void onReplicaEvent(ReplicaId replicaId, ReplicaEventType event) {
    AmbryReplica replica = (AmbryReplica) replicaId;
    switch (event) {
      case Node_Response:
        //处理节点应答消息
        replica.getDataNodeId().onNodeResponse();
        break;
      case Node_Timeout:
        //处理节点超时消息
        replica.getDataNodeId().onNodeTimeout();
        break;
      case Disk_Error:
        //处理磁盘错误
        replica.getDiskId().onDiskError();
        break;
      case Disk_Ok:
        //
        replica.getDiskId().onDiskOk();
        break;
      case Partition_ReadOnly:
        replica.getPartitionId().onPartitionReadOnly();
        break;
      case Replica_Unavailable:
        replica.onReplicaUnavailable();
        break;
      case Replica_Available:
        replica.onReplicaResponse();
        break;
    }
  }

  // TODO: 2018/3/20 by zmyer
  @Override
  public PartitionId getPartitionIdFromStream(InputStream stream) throws IOException {
    //从数据流中读取分区id字节信息
    byte[] partitionBytes = AmbryPartition.readPartitionBytesFromStream(stream);
    //获取分区id
    AmbryPartition partition = partitionMap.get(ByteBuffer.wrap(partitionBytes));
    if (partition == null) {
      throw new IOException("Partition id from stream is null");
    }
    return partition;
  }

<<<<<<< HEAD
  /**
   * @return list of partition ids that are in {@link PartitionState#READ_WRITE}.
   */
  // TODO: 2018/3/20 by zmyer
  @Override
  public List<AmbryPartition> getWritablePartitionIds() {
    List<AmbryPartition> writablePartitions = new ArrayList<>();
    List<AmbryPartition> healthyWritablePartitions = new ArrayList<>();
    //依次遍历每个分区信息
    for (AmbryPartition partition : partitionNameToAmbryPartition.values()) {
      if (partition.getPartitionState() == PartitionState.READ_WRITE) {
        //如果当前的分区可读写，则插入到结果集中
        writablePartitions.add(partition);
        if (areAllReplicasForPartitionUp(partition)) {
          //如果所有的副本都是在线状态，则将该分区插入到健康列表中
          healthyWritablePartitions.add(partition);
        }
      }
    }
    //返回结果集
    return healthyWritablePartitions.isEmpty() ? writablePartitions : healthyWritablePartitions;
  }

  /**
   * @return list of all partition ids in the cluster
   */
  // TODO: 2018/3/20 by zmyer
=======
  @Override
  public List<PartitionId> getWritablePartitionIds(String partitionClass) {
    return partitionSelectionHelper.getWritablePartitions(partitionClass);
  }

>>>>>>> 4dd1c8c7
  @Override
  public List<PartitionId> getAllPartitionIds(String partitionClass) {
    return partitionSelectionHelper.getPartitions(partitionClass);
  }

  /**
   * Disconnect from the HelixManagers associated with each and every datacenter.
   */
  // TODO: 2018/3/21 by zmyer
  @Override
  public void close() {
    for (DcInfo dcInfo : dcToDcZkInfo.values()) {
<<<<<<< HEAD
      //断开helix管理器
      dcInfo.helixManager.disconnect();
    }
    dcToDcZkInfo.clear();
  }

  /**
   * Check whether all replicas of the given {@link AmbryPartition} are up.
   * @param partition the {@link AmbryPartition} to check.
   * @return true if all associated replicas are up; false otherwise.
   */
  // TODO: 2018/3/20 by zmyer
  private boolean areAllReplicasForPartitionUp(AmbryPartition partition) {
    for (AmbryReplica replica : ambryPartitionToAmbryReplicas.get(partition)) {
      //依次遍历每个副本信息，检查状态，如果跪掉，则直接返回
      if (replica.isDown()) {
        return false;
=======
      if (dcInfo.helixManager.isConnected()) {
        dcInfo.helixManager.disconnect();
>>>>>>> 4dd1c8c7
      }
    }
    dcToDcZkInfo.clear();
  }

  /**
   * Return the unique {@link AmbryReplica} for a {@link AmbryPartition} on a {@link AmbryDataNode}.
   * @param hostname the hostname associated with the {@link AmbryDataNode}.
   * @param port the port associated with the {@link AmbryDataNode}.
   * @param partitionString the partition id string associated with the {@link AmbryPartition}.
   * @return the {@link AmbryReplica} associated with the given parameters.
   */
  // TODO: 2018/3/21 by zmyer
  AmbryReplica getReplicaForPartitionOnNode(String hostname, int port, String partitionString) {
    for (AmbryReplica replica : ambryDataNodeToAmbryReplicas.get(getDataNodeId(hostname, port))) {
      //根据给定的主机名和端口以及分区信息，查找对应的副本信息
      if (replica.getPartitionId().toString().equals(partitionString)) {
        return replica;
      }
    }
    return null;
  }

  /**
   * @return a map of datacenter names to {@link HelixManager}
   */
  Map<String, HelixManager> getHelixManagerMap() {
    return dcToDcZkInfo.entrySet()
        .stream()
        .collect(Collectors.toMap(Map.Entry::getKey, e -> e.getValue().helixManager));
  }

  /**
   * An instance of this object is used to register as listener for Helix related changes in each datacenter. This
   * class is also responsible for handling events received.
   */
  // TODO: 2018/3/21 by zmyer
  private class ClusterChangeHandler implements InstanceConfigChangeListener, LiveInstanceChangeListener {
    private final String dcName;
    final Set<String> allInstances = new HashSet<>();
    private final Object notificationLock = new Object();
    private final AtomicBoolean instanceConfigInitialized = new AtomicBoolean(false);
    private final AtomicBoolean liveStateInitialized = new AtomicBoolean(false);

    /**
     * Initialize a ClusterChangeHandler in the given datacenter.
     * @param dcName the datacenter associated with this ClusterChangeHandler.
     */
    ClusterChangeHandler(String dcName) {
      this.dcName = dcName;
    }

    @Override
    public void onInstanceConfigChange(List<InstanceConfig> configs, NotificationContext changeContext) {
      logger.trace("InstanceConfig change triggered in {} with: {}", dcName, configs);
      synchronized (notificationLock) {
        if (!instanceConfigInitialized.get()) {
          logger.info("Received initial notification for instance config change from {}", dcName);
          try {
            initializeInstances(configs);
          } catch (Exception e) {
            initializationException.compareAndSet(null, e);
          }
          instanceConfigInitialized.set(true);
        } else {
          updateStateOfReplicas(configs);
        }
        sealedStateChangeCounter.incrementAndGet();
        helixClusterManagerMetrics.instanceConfigChangeTriggerCount.inc();
      }
    }

    /**
     * Populate the initial data from the admin connection. Create nodes, disks, partitions and replicas for the entire
     * cluster. An {@link InstanceConfig} will only be looked at if the xid in it is <= currentXid.
     * @param instanceConfigs the list of {@link InstanceConfig}s containing the information about the sealed states of replicas.
     * @throws Exception if creation of {@link AmbryDataNode}s or {@link AmbryDisk}s throw an Exception.
     */
    private void initializeInstances(List<InstanceConfig> instanceConfigs) throws Exception {
      logger.info("Initializing cluster information from {}", dcName);
      for (InstanceConfig instanceConfig : instanceConfigs) {
        int schemaVersion = getSchemaVersion(instanceConfig);
        switch (schemaVersion) {
          case 0:
            String instanceName = instanceConfig.getInstanceName();
            long instanceXid = getXid(instanceConfig);
            if (instanceName.equals(selfInstanceName) || instanceXid <= currentXid.get()) {
              logger.info("Adding node {} and its disks and replicas", instanceName);
              AmbryDataNode datanode =
                  new AmbryDataNode(getDcName(instanceConfig), clusterMapConfig, instanceConfig.getHostName(),
                      Integer.valueOf(instanceConfig.getPort()), getRackId(instanceConfig),
                      getSslPortStr(instanceConfig), instanceXid);
              initializeDisksAndReplicasOnNode(datanode, instanceConfig);
              instanceNameToAmbryDataNode.put(instanceName, datanode);
              allInstances.add(instanceName);
            } else {
              logger.info(
                  "Ignoring instanceConfig for {} because the xid associated with it ({}) is later than current xid ({})",
                  instanceName, instanceXid, currentXid.get());
              helixClusterManagerMetrics.ignoredUpdatesCount.inc();
            }
            break;
          default:
            logger.error("Unknown InstanceConfig schema version: {}, ignoring.", schemaVersion);
            break;
        }
      }
      logger.info("Initialized cluster information from {}", dcName);
    }

    /**
     * Go over the given list of {@link InstanceConfig}s and update the both sealed and stopped states of replicas.
     * An {@link InstanceConfig} will only be looked at if the xid in it is <= currentXid.
     * @param instanceConfigs the list of {@link InstanceConfig}s containing the up-to-date information about the
     *                        sealed states of replicas.
     */
    private void updateStateOfReplicas(List<InstanceConfig> instanceConfigs) {
      for (InstanceConfig instanceConfig : instanceConfigs) {
        int schemaVersion = getSchemaVersion(instanceConfig);
        switch (schemaVersion) {
          case 0:
            String instanceName = instanceConfig.getInstanceName();
            long instanceXid = getXid(instanceConfig);
            AmbryDataNode node = instanceNameToAmbryDataNode.get(instanceName);
            if (instanceName.equals(selfInstanceName) || instanceXid <= currentXid.get()) {
              if (node == null) {
                logger.info("Dynamic addition of new nodes is not yet supported, ignoring InstanceConfig {}",
                    instanceConfig);
              } else {
                Set<String> sealedReplicas = new HashSet<>(getSealedReplicas(instanceConfig));
                Set<String> stoppedReplicas = new HashSet<>(getStoppedReplicas(instanceConfig));
                for (AmbryReplica replica : ambryDataNodeToAmbryReplicas.get(node)) {
                  String partitionId = replica.getPartitionId().toPathString();
                  if (clusterMapConfig.clusterMapEnablePartitionOverride && partitionOverrideInfoMap.containsKey(
                      partitionId)) {
                    logger.trace(
                        "Ignoring instanceConfig change for partition {} on instance {} because partition override is enabled",
                        partitionId, instanceName);
                  } else {
                    replica.setSealedState(sealedReplicas.contains(partitionId));
                    replica.setStoppedState(stoppedReplicas.contains(partitionId));
                  }
                }
              }
            } else {
              logger.trace(
                  "Ignoring instanceConfig change for {} because the xid associated with it ({}) is later than current xid ({})",
                  instanceName, instanceXid, currentXid.get());
              helixClusterManagerMetrics.ignoredUpdatesCount.inc();
            }
            break;
          default:
            logger.error("Unknown InstanceConfig schema version: {}, ignoring.", schemaVersion);
        }
      }
    }

    /**
     * Triggered whenever there is a change in the list of live instances.
     * @param liveInstances the list of all live instances (not a change set) at the time of this call.
     * @param changeContext the {@link NotificationContext} associated.
     */
    @Override
    public void onLiveInstanceChange(List<LiveInstance> liveInstances, NotificationContext changeContext) {
      logger.trace("Live instance change triggered from {} with: {}", dcName, liveInstances);
      updateInstanceLiveness(liveInstances);
      if (!liveStateInitialized.get()) {
        logger.info("Received initial notification for live instance change from {}", dcName);
        liveStateInitialized.set(true);
      }
      helixClusterManagerMetrics.liveInstanceChangeTriggerCount.inc();
    }

    /**
     * Update the liveness states of existing instances based on the input.
     * @param liveInstances the list of instances that are up.
     */
    private void updateInstanceLiveness(List<LiveInstance> liveInstances) {
      synchronized (notificationLock) {
        Set<String> liveInstancesSet = new HashSet<>();
        for (LiveInstance liveInstance : liveInstances) {
          liveInstancesSet.add(liveInstance.getInstanceName());
        }
        for (String instanceName : allInstances) {
          if (liveInstancesSet.contains(instanceName)) {
            instanceNameToAmbryDataNode.get(instanceName).setState(HardwareState.AVAILABLE);
          } else {
            instanceNameToAmbryDataNode.get(instanceName).setState(HardwareState.UNAVAILABLE);
          }
        }
      }
    }

    /**
     * Initialize the disks and replicas on the given node. Create partitions if this is the first time a replica of
     * that partition is being constructed. If partition override is enabled, the seal state of replica is determined by
     * partition info in HelixPropertyStore, if disabled, the seal state is determined by instanceConfig.
     * @param datanode the {@link AmbryDataNode} that is being initialized.
     * @param instanceConfig the {@link InstanceConfig} associated with this datanode.
     * @throws Exception if creation of {@link AmbryDisk} throws an Exception.
     */
    private void initializeDisksAndReplicasOnNode(AmbryDataNode datanode, InstanceConfig instanceConfig)
        throws Exception {
      ambryDataNodeToAmbryReplicas.put(datanode, new HashSet<AmbryReplica>());
      ambryDataNodeToAmbryDisks.put(datanode, new HashSet<AmbryDisk>());
      List<String> sealedReplicas = getSealedReplicas(instanceConfig);
      List<String> stoppedReplicas = getStoppedReplicas(instanceConfig);
      Map<String, Map<String, String>> diskInfos = instanceConfig.getRecord().getMapFields();
      for (Map.Entry<String, Map<String, String>> entry : diskInfos.entrySet()) {
        String mountPath = entry.getKey();
        Map<String, String> diskInfo = entry.getValue();
        long capacityBytes = Long.valueOf(diskInfo.get(DISK_CAPACITY_STR));
        HardwareState diskState =
            diskInfo.get(DISK_STATE).equals(AVAILABLE_STR) ? HardwareState.AVAILABLE : HardwareState.UNAVAILABLE;
        String replicasStr = diskInfo.get(ClusterMapUtils.REPLICAS_STR);

        // Create disk
        AmbryDisk disk = new AmbryDisk(clusterMapConfig, datanode, mountPath, diskState, capacityBytes);
        ambryDataNodeToAmbryDisks.get(datanode).add(disk);

        if (!replicasStr.isEmpty()) {
          List<String> replicaInfoList = Arrays.asList(replicasStr.split(ClusterMapUtils.REPLICAS_DELIM_STR));
          for (String replicaInfo : replicaInfoList) {
            String[] info = replicaInfo.split(ClusterMapUtils.REPLICAS_STR_SEPARATOR);
            // partition name and replica name are the same.
            String partitionName = info[0];
            long replicaCapacity = Long.valueOf(info[1]);
            String partitionClass = clusterMapConfig.clusterMapDefaultPartitionClass;
            if (info.length > 2) {
              partitionClass = info[2];
            }
            AmbryPartition mappedPartition =
                new AmbryPartition(Long.valueOf(partitionName), partitionClass, helixClusterManagerCallback);
            // Ensure only one AmbryPartition entry goes in to the mapping based on the name.
            AmbryPartition existing = partitionNameToAmbryPartition.putIfAbsent(partitionName, mappedPartition);
            if (existing != null) {
              mappedPartition = existing;
            }
            // mappedPartition is now the final mapped AmbryPartition object for this partition.
            synchronized (mappedPartition) {
              if (!ambryPartitionToAmbryReplicas.containsKey(mappedPartition)) {
                ambryPartitionToAmbryReplicas.put(mappedPartition,
                    Collections.newSetFromMap(new ConcurrentHashMap<>()));
                partitionMap.put(ByteBuffer.wrap(mappedPartition.getBytes()), mappedPartition);
              }
            }
            ensurePartitionAbsenceOnNodeAndValidateCapacity(mappedPartition, datanode, replicaCapacity);
            // Create replica associated with this node.
            boolean isSealed;
            if (clusterMapConfig.clusterMapEnablePartitionOverride && partitionOverrideInfoMap.containsKey(
                partitionName)) {
              isSealed = partitionOverrideInfoMap.get(partitionName)
                  .get(ClusterMapUtils.PARTITION_STATE)
                  .equals(ClusterMapUtils.READ_ONLY_STR);
            } else {
              isSealed = sealedReplicas.contains(partitionName);
            }
            AmbryReplica replica =
                new AmbryReplica(clusterMapConfig, mappedPartition, disk, stoppedReplicas.contains(partitionName),
                    replicaCapacity, isSealed);
            ambryPartitionToAmbryReplicas.get(mappedPartition).add(replica);
            ambryDataNodeToAmbryReplicas.get(datanode).add(replica);
          }
        }
      }
    }

    /**
     * Ensure that the given partition is absent on the given datanode. This is called as part of an inline validation
     * done to ensure that two replicas of the same partition do not exist on the same datanode.
     * @param partition the {@link AmbryPartition} to check.
     * @param datanode the {@link AmbryDataNode} on which to check.
     * @param expectedReplicaCapacity the capacity expected for the replicas of the partition.
     */
    private void ensurePartitionAbsenceOnNodeAndValidateCapacity(AmbryPartition partition, AmbryDataNode datanode,
        long expectedReplicaCapacity) {
      for (AmbryReplica replica : ambryPartitionToAmbryReplicas.get(partition)) {
        if (replica.getDataNodeId().equals(datanode)) {
          throw new IllegalStateException("Replica already exists on " + datanode + " for " + partition);
        } else if (replica.getCapacityInBytes() != expectedReplicaCapacity) {
          throw new IllegalStateException("Expected replica capacity " + expectedReplicaCapacity + " is different from "
              + "the capacity of an existing replica " + replica.getCapacityInBytes());
        }
      }
    }
  }

  /**
   * Class that stores all the information associated with a datacenter.
   */
  // TODO: 2018/3/20 by zmyer
  private static class DcInfo {
    final String dcName;
    final DcZkInfo dcZkInfo;
    final HelixManager helixManager;
    final ClusterChangeHandler clusterChangeHandler;

    /**
     * Construct a DcInfo object with the given parameters.
     * @param dcName the associated datacenter name.
     * @param dcZkInfo the {@link DcZkInfo} associated with the DC.
     * @param helixManager the associated {@link HelixManager} for this datacenter.
     * @param clusterChangeHandler the associated {@link ClusterChangeHandler} for this datacenter.
     */
    DcInfo(String dcName, DcZkInfo dcZkInfo, HelixManager helixManager, ClusterChangeHandler clusterChangeHandler) {
      this.dcName = dcName;
      this.dcZkInfo = dcZkInfo;
      this.helixManager = helixManager;
      this.clusterChangeHandler = clusterChangeHandler;
    }
  }

  /**
   * A callback class used to query information from the {@link HelixClusterManager}
   */
  // TODO: 2018/3/21 by zmyer
  class HelixClusterManagerCallback implements ClusterManagerCallback {
    /**
     * Get all replica ids associated with the given {@link AmbryPartition}
     * @param partition the {@link AmbryPartition} for which to get the list of replicas.
     * @return the list of {@link AmbryReplica}s associated with the given partition.
     */
    @Override
    public List<AmbryReplica> getReplicaIdsForPartition(AmbryPartition partition) {
      return new ArrayList<>(ambryPartitionToAmbryReplicas.get(partition));
    }

    /**
     * Get the value counter representing the sealed state change for partitions.
     * @return the value of the counter representing the sealed state change for partitions.
     */
    @Override
    public long getSealedStateChangeCounter() {
      return sealedStateChangeCounter.get();
    }

    /**
     * @return the count of datacenters in this cluster.
     */
    long getDatacenterCount() {
      return dcToDcZkInfo.size();
    }

    /**
     * @return a collection of datanodes in this cluster.
     */
    Collection<AmbryDataNode> getDatanodes() {
      return new ArrayList<>(instanceNameToAmbryDataNode.values());
    }

    /**
     * @return the count of the datanodes in this cluster.
     */
    long getDatanodeCount() {
      return instanceNameToAmbryDataNode.values().size();
    }

    /**
     * @return the count of datanodes in this cluster that are down.
     */
    long getDownDatanodesCount() {
      long count = 0;
      for (AmbryDataNode datanode : instanceNameToAmbryDataNode.values()) {
        if (datanode.getState() == HardwareState.UNAVAILABLE) {
          count++;
        }
      }
      return count;
    }

    /**
     * @return a collection of all the disks in this datacenter.
     */
    Collection<AmbryDisk> getDisks() {
      List<AmbryDisk> disksToReturn = new ArrayList<>();
      for (Set<AmbryDisk> disks : ambryDataNodeToAmbryDisks.values()) {
        disksToReturn.addAll(disks);
      }
      return disksToReturn;
    }

    /**
     * @return the count of disks in this cluster.
     */
    long getDiskCount() {
      long count = 0;
      for (Set<AmbryDisk> disks : ambryDataNodeToAmbryDisks.values()) {
        count += disks.size();
      }
      return count;
    }

    /**
     * @return the count of disks in this cluster that are down.
     */
    long getDownDisksCount() {
      long count = 0;
      for (Set<AmbryDisk> disks : ambryDataNodeToAmbryDisks.values()) {
        for (AmbryDisk disk : disks) {
          if (disk.getState() == HardwareState.UNAVAILABLE) {
            count++;
          }
        }
      }
      return count;
    }

    /**
     * @return a collection of partitions in this cluster.
     */
    Collection<AmbryPartition> getPartitions() {
      return new ArrayList<>(partitionMap.values());
    }

    /**
     * @return the count of partitions in this cluster.
     */
    long getPartitionCount() {
      return partitionMap.size();
    }

    /**
     * @return the count of partitions in this cluster that are in read-write state.
     */
    long getPartitionReadWriteCount() {
      long count = 0;
      for (AmbryPartition partition : partitionMap.values()) {
        if (partition.getPartitionState() == PartitionState.READ_WRITE) {
          count++;
        }
      }
      return count;
    }

    /**
     * @return the count of partitions that are in sealed (read-only) state.
     */
    long getPartitionSealedCount() {
      long count = 0;
      for (AmbryPartition partition : partitionMap.values()) {
        if (partition.getPartitionState() == PartitionState.READ_ONLY) {
          count++;
        }
      }
      return count;
    }

    /**
     * @return the cluster wide raw capacity in bytes.
     */
    long getRawCapacity() {
      return clusterWideRawCapacityBytes;
    }

    /**
     * @return the cluster wide allocated raw capacity in bytes.
     */
    long getAllocatedRawCapacity() {
      return clusterWideAllocatedRawCapacityBytes;
    }

    /**
     * @return the cluster wide allocated usable capacity in bytes.
     */
    long getAllocatedUsableCapacity() {
      return clusterWideAllocatedUsableCapacityBytes;
    }
  }
}
<|MERGE_RESOLUTION|>--- conflicted
+++ resolved
@@ -62,21 +62,13 @@
   private final Logger logger = LoggerFactory.getLogger(getClass());
   //集群名称
   private final String clusterName;
-<<<<<<< HEAD
-  //metrics注册对象
-=======
   private final String selfInstanceName;
->>>>>>> 4dd1c8c7
   private final MetricRegistry metricRegistry;
   //集群配置
   private final ClusterMapConfig clusterMapConfig;
   //数据中心集合
   private final ConcurrentHashMap<String, DcInfo> dcToDcZkInfo = new ConcurrentHashMap<>();
-<<<<<<< HEAD
-  //分区集合
-=======
   private final ConcurrentHashMap<Byte, String> dcIdToDcName = new ConcurrentHashMap<>();
->>>>>>> 4dd1c8c7
   private final ConcurrentHashMap<String, AmbryPartition> partitionNameToAmbryPartition = new ConcurrentHashMap<>();
   //数据节点集合
   private final ConcurrentHashMap<String, AmbryDataNode> instanceNameToAmbryDataNode = new ConcurrentHashMap<>();
@@ -136,14 +128,10 @@
       //解析数据中心集合
       final Map<String, DcZkInfo> dataCenterToZkAddress =
           parseDcJsonAndPopulateDcInfo(clusterMapConfig.clusterMapDcsZkConnectStrings);
-<<<<<<< HEAD
-      //构造初始化屏障对象
-=======
       // Make sure the HelixManager of local datacenter gets connected first and partitionOverrideInfoMap use PropertyStore
       // in local DC for initialization.
       HelixManager localManager =
           initializeHelixManagerAndPropertyStoreInLocalDC(dataCenterToZkAddress, instanceName, helixFactory);
->>>>>>> 4dd1c8c7
       final CountDownLatch initializationAttemptComplete = new CountDownLatch(dataCenterToZkAddress.size());
       for (Map.Entry<String, DcZkInfo> entry : dataCenterToZkAddress.entrySet()) {
         //dc名
@@ -152,17 +140,6 @@
         String zkConnectStr = entry.getValue().getZkConnectStr();
         //创建集群变更处理对象
         ClusterChangeHandler clusterChangeHandler = new ClusterChangeHandler(dcName);
-<<<<<<< HEAD
-        // Initialize from every datacenter in a separate thread to speed things up.
-        //创建初始化线程
-        Utils.newThread(new Runnable() {
-          @Override
-          public void run() {
-            try {
-              //创建helix管理器
-              HelixManager manager =
-                  helixFactory.getZKHelixManager(clusterName, instanceName, InstanceType.SPECTATOR, zkConnectStr);
-=======
         // Initialize from every remote datacenter in a separate thread to speed things up.
         Utils.newThread(() -> {
           try {
@@ -172,37 +149,10 @@
             } else {
               manager =
                   helixFactory.getZKHelixManager(clusterName, selfInstanceName, InstanceType.SPECTATOR, zkConnectStr);
->>>>>>> 4dd1c8c7
               logger.info("Connecting to Helix manager at {}", zkConnectStr);
               //开始连接管理器
               manager.connect();
               logger.info("Established connection to Helix manager at {}", zkConnectStr);
-<<<<<<< HEAD
-              //创建dc信息
-              DcInfo dcInfo = new DcInfo(dcName, entry.getValue(), manager, clusterChangeHandler);
-              //将dc插入到集合中
-              dcToDcZkInfo.put(dcName, dcInfo);
-
-              // The initial instance config change notification is required to populate the static cluster
-              // information, and only after that is complete do we want the live instance change notification to
-              // come in. We do not need to do anything extra to ensure this, however, since Helix provides the initial
-              // notification for a change from within the same thread that adds the listener, in the context of the add
-              // call. Therefore, when the call to add a listener returns, the initial notification will have been
-              // received and handled.
-              //helix管理器注册实例配置变更监听器
-              manager.addInstanceConfigChangeListener(clusterChangeHandler);
-              logger.info("Registered instance config change listeners for Helix manager at {}", zkConnectStr);
-              // Now register listeners to get notified on live instance change in every datacenter.
-              //helix管理器注册实例变更监听器
-              manager.addLiveInstanceChangeListener(clusterChangeHandler);
-              logger.info("Registered live instance change listeners for Helix manager at {}", zkConnectStr);
-            } catch (Exception e) {
-              initializationException.compareAndSet(null, e);
-            } finally {
-              //初始化完毕
-              initializationAttemptComplete.countDown();
-=======
->>>>>>> 4dd1c8c7
             }
             DcInfo dcInfo = new DcInfo(dcName, entry.getValue(), manager, clusterChangeHandler);
             dcToDcZkInfo.put(dcName, dcInfo);
@@ -339,7 +289,6 @@
     return localDatacenterId;
   }
 
-  // TODO: 2018/3/20 by zmyer
   @Override
   public String getDatacenterName(byte id) {
     return dcIdToDcName.get(id);
@@ -419,41 +368,11 @@
     return partition;
   }
 
-<<<<<<< HEAD
-  /**
-   * @return list of partition ids that are in {@link PartitionState#READ_WRITE}.
-   */
-  // TODO: 2018/3/20 by zmyer
-  @Override
-  public List<AmbryPartition> getWritablePartitionIds() {
-    List<AmbryPartition> writablePartitions = new ArrayList<>();
-    List<AmbryPartition> healthyWritablePartitions = new ArrayList<>();
-    //依次遍历每个分区信息
-    for (AmbryPartition partition : partitionNameToAmbryPartition.values()) {
-      if (partition.getPartitionState() == PartitionState.READ_WRITE) {
-        //如果当前的分区可读写，则插入到结果集中
-        writablePartitions.add(partition);
-        if (areAllReplicasForPartitionUp(partition)) {
-          //如果所有的副本都是在线状态，则将该分区插入到健康列表中
-          healthyWritablePartitions.add(partition);
-        }
-      }
-    }
-    //返回结果集
-    return healthyWritablePartitions.isEmpty() ? writablePartitions : healthyWritablePartitions;
-  }
-
-  /**
-   * @return list of all partition ids in the cluster
-   */
-  // TODO: 2018/3/20 by zmyer
-=======
   @Override
   public List<PartitionId> getWritablePartitionIds(String partitionClass) {
     return partitionSelectionHelper.getWritablePartitions(partitionClass);
   }
 
->>>>>>> 4dd1c8c7
   @Override
   public List<PartitionId> getAllPartitionIds(String partitionClass) {
     return partitionSelectionHelper.getPartitions(partitionClass);
@@ -466,28 +385,8 @@
   @Override
   public void close() {
     for (DcInfo dcInfo : dcToDcZkInfo.values()) {
-<<<<<<< HEAD
-      //断开helix管理器
-      dcInfo.helixManager.disconnect();
-    }
-    dcToDcZkInfo.clear();
-  }
-
-  /**
-   * Check whether all replicas of the given {@link AmbryPartition} are up.
-   * @param partition the {@link AmbryPartition} to check.
-   * @return true if all associated replicas are up; false otherwise.
-   */
-  // TODO: 2018/3/20 by zmyer
-  private boolean areAllReplicasForPartitionUp(AmbryPartition partition) {
-    for (AmbryReplica replica : ambryPartitionToAmbryReplicas.get(partition)) {
-      //依次遍历每个副本信息，检查状态，如果跪掉，则直接返回
-      if (replica.isDown()) {
-        return false;
-=======
       if (dcInfo.helixManager.isConnected()) {
         dcInfo.helixManager.disconnect();
->>>>>>> 4dd1c8c7
       }
     }
     dcToDcZkInfo.clear();
