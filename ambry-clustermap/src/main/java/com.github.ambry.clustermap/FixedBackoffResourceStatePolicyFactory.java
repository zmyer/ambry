/**
 * Copyright 2016 LinkedIn Corp. All rights reserved.
 *
 * Licensed under the Apache License, Version 2.0 (the "License");
 * you may not use this file except in compliance with the License.
 * You may obtain a copy of the License at
 *
 * http://www.apache.org/licenses/LICENSE-2.0
 *
 * Unless required by applicable law or agreed to in writing, software
 * distributed under the License is distributed on an "AS IS" BASIS,
 * WITHOUT WARRANTIES OR CONDITIONS OF ANY KIND, either express or implied.
 */
package com.github.ambry.clustermap;

import com.github.ambry.config.ClusterMapConfig;
import com.github.ambry.utils.SystemTime;

// TODO: 2018/5/15 by zmyer
public class FixedBackoffResourceStatePolicyFactory implements ResourceStatePolicyFactory {
    private ResourceStatePolicy resourceStatePolicy;

<<<<<<< HEAD
    public FixedBackoffResourceStatePolicyFactory(Resource resource, HardwareState initialState,
            ClusterMapConfig clusterMapConfig) throws InstantiationError {
        resourceStatePolicy = null;
        if (resource instanceof DataNodeId) {
            resourceStatePolicy = new FixedBackoffResourceStatePolicy(resource,
                    initialState == HardwareState.UNAVAILABLE,
                    clusterMapConfig.clusterMapFixedTimeoutDatanodeErrorThreshold,
                    clusterMapConfig.clusterMapFixedTimeoutDataNodeRetryBackoffMs, SystemTime.getInstance());
        } else if (resource instanceof DiskId) {
            resourceStatePolicy = new FixedBackoffResourceStatePolicy(resource,
                    initialState == HardwareState.UNAVAILABLE,
                    clusterMapConfig.clusterMapFixedTimeoutDiskErrorThreshold,
                    clusterMapConfig.clusterMapFixedTimeoutDiskRetryBackoffMs, SystemTime.getInstance());
        }
=======
  public FixedBackoffResourceStatePolicyFactory(Resource resource, HardwareState initialState,
      ClusterMapConfig clusterMapConfig) throws InstantiationError {
    resourceStatePolicy = null;
    if (resource instanceof DataNodeId) {
      resourceStatePolicy = new FixedBackoffResourceStatePolicy(resource, initialState == HardwareState.UNAVAILABLE,
          clusterMapConfig.clusterMapFixedTimeoutDatanodeErrorThreshold,
          clusterMapConfig.clusterMapFixedTimeoutDataNodeRetryBackoffMs, SystemTime.getInstance());
    } else if (resource instanceof DiskId) {
      resourceStatePolicy = new FixedBackoffResourceStatePolicy(resource, initialState == HardwareState.UNAVAILABLE,
          clusterMapConfig.clusterMapFixedTimeoutDiskErrorThreshold,
          clusterMapConfig.clusterMapFixedTimeoutDiskRetryBackoffMs, SystemTime.getInstance());
    } else if (resource instanceof ReplicaId) {
      resourceStatePolicy = new FixedBackoffResourceStatePolicy(resource, initialState == HardwareState.UNAVAILABLE,
          clusterMapConfig.clusterMapFixedTimeoutReplicaErrorThreshold,
          clusterMapConfig.clusterMapFixedTimeoutReplicaRetryBackoffMs, SystemTime.getInstance());
    }
>>>>>>> 4dd1c8c7

        if (resourceStatePolicy == null) {
            throw new InstantiationError("Unknown resource type, cannot get resource state policy.");
        }
    }

    @Override
    public ResourceStatePolicy getResourceStatePolicy() {
        return resourceStatePolicy;
    }
}<|MERGE_RESOLUTION|>--- conflicted
+++ resolved
@@ -20,22 +20,6 @@
 public class FixedBackoffResourceStatePolicyFactory implements ResourceStatePolicyFactory {
     private ResourceStatePolicy resourceStatePolicy;
 
-<<<<<<< HEAD
-    public FixedBackoffResourceStatePolicyFactory(Resource resource, HardwareState initialState,
-            ClusterMapConfig clusterMapConfig) throws InstantiationError {
-        resourceStatePolicy = null;
-        if (resource instanceof DataNodeId) {
-            resourceStatePolicy = new FixedBackoffResourceStatePolicy(resource,
-                    initialState == HardwareState.UNAVAILABLE,
-                    clusterMapConfig.clusterMapFixedTimeoutDatanodeErrorThreshold,
-                    clusterMapConfig.clusterMapFixedTimeoutDataNodeRetryBackoffMs, SystemTime.getInstance());
-        } else if (resource instanceof DiskId) {
-            resourceStatePolicy = new FixedBackoffResourceStatePolicy(resource,
-                    initialState == HardwareState.UNAVAILABLE,
-                    clusterMapConfig.clusterMapFixedTimeoutDiskErrorThreshold,
-                    clusterMapConfig.clusterMapFixedTimeoutDiskRetryBackoffMs, SystemTime.getInstance());
-        }
-=======
   public FixedBackoffResourceStatePolicyFactory(Resource resource, HardwareState initialState,
       ClusterMapConfig clusterMapConfig) throws InstantiationError {
     resourceStatePolicy = null;
@@ -52,7 +36,6 @@
           clusterMapConfig.clusterMapFixedTimeoutReplicaErrorThreshold,
           clusterMapConfig.clusterMapFixedTimeoutReplicaRetryBackoffMs, SystemTime.getInstance());
     }
->>>>>>> 4dd1c8c7
 
         if (resourceStatePolicy == null) {
             throw new InstantiationError("Unknown resource type, cannot get resource state policy.");
