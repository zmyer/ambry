--- conflicted
+++ resolved
@@ -25,12 +25,7 @@
 /**
  * {@link ReplicaId} implementation to use within dynamic cluster managers.
  */
-<<<<<<< HEAD
-// TODO: 2018/3/20 by zmyer
-class AmbryReplica implements ReplicaId {
-=======
 class AmbryReplica implements ReplicaId, Resource {
->>>>>>> 4dd1c8c7
   private final AmbryPartition partition;
   private final AmbryDisk disk;
   private final long capacityBytes;
