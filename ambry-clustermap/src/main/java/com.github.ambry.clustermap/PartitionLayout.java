--- conflicted
+++ resolved
@@ -56,10 +56,6 @@
   //日志对象
   private final Logger logger = LoggerFactory.getLogger(getClass());
 
-<<<<<<< HEAD
-  // TODO: 2018/3/21 by zmyer
-  public PartitionLayout(HardwareLayout hardwareLayout, JSONObject jsonObject) throws JSONException {
-=======
   /**
    * Create a PartitionLayout
    * @param hardwareLayout the {@link HardwareLayout} to use.
@@ -69,7 +65,6 @@
    */
   public PartitionLayout(HardwareLayout hardwareLayout, JSONObject jsonObject, String localDatacenterName)
       throws JSONException {
->>>>>>> 4dd1c8c7
     if (logger.isTraceEnabled()) {
       logger.trace("PartitionLayout " + hardwareLayout + ", " + jsonObject.toString());
     }
@@ -77,13 +72,7 @@
     this.localDatacenterName = localDatacenterName;
     this.clusterName = jsonObject.getString("clusterName");
     this.version = jsonObject.getLong("version");
-<<<<<<< HEAD
-    this.partitionMap = new HashMap<ByteBuffer, Partition>();
-
-    //创建分区对象
-=======
     this.partitionMap = new HashMap<>();
->>>>>>> 4dd1c8c7
     for (int i = 0; i < jsonObject.getJSONArray("partitions").length(); ++i) {
       addPartition(new Partition(this, jsonObject.getJSONArray("partitions").getJSONObject(i)));
     }
@@ -93,18 +82,12 @@
     partitionSelectionHelper = new ClusterMapUtils.PartitionSelectionHelper(partitionMap.values(), localDatacenterName);
   }
 
-<<<<<<< HEAD
-  // TODO: 2018/3/21 by zmyer
-  // Constructor for initial PartitionLayout.
-  public PartitionLayout(HardwareLayout hardwareLayout) {
-=======
   /**
    * Constructor for initial PartitionLayout
    * @param hardwareLayout the {@link JSONObject} that represents the partition layout
    * @param localDatacenterName the name of the local datacenter. Can be {@code null}.
    */
   public PartitionLayout(HardwareLayout hardwareLayout, String localDatacenterName) {
->>>>>>> 4dd1c8c7
     if (logger.isTraceEnabled()) {
       logger.trace("PartitionLayout " + hardwareLayout);
     }
@@ -146,45 +129,12 @@
     return count;
   }
 
-<<<<<<< HEAD
-  // TODO: 2018/3/20 by zmyer
-  public List<PartitionId> getPartitions() {
-    return new ArrayList<PartitionId>(partitionMap.values());
-  }
-
-  // TODO: 2018/3/20 by zmyer
-  public List<PartitionId> getWritablePartitions() {
-    List<PartitionId> writablePartitions = new ArrayList();
-    List<PartitionId> healthyWritablePartitions = new ArrayList();
-    for (Partition partition : partitionMap.values()) {
-      //依次遍历每个分区信息
-      if (partition.getPartitionState() == PartitionState.READ_WRITE) {
-        //将可读写的分区插入到结果集中
-        writablePartitions.add(partition);
-        boolean up = true;
-        //依次检查每个分区副本信息，如果有跪掉的情况，则需要设置up标记
-        for (Replica replica : partition.getReplicas()) {
-          if (replica.isDown()) {
-            up = false;
-            break;
-          }
-        }
-        //如果当前的分区副本都完好，则将对应的分区插入到结果集中
-        if (up) {
-          healthyWritablePartitions.add(partition);
-        }
-      }
-    }
-    //返回结果集
-    return healthyWritablePartitions.isEmpty() ? writablePartitions : healthyWritablePartitions;
-=======
   public List<PartitionId> getPartitions(String partitionClass) {
     return partitionSelectionHelper.getPartitions(partitionClass);
   }
 
   public List<PartitionId> getWritablePartitions(String partitionClass) {
     return partitionSelectionHelper.getWritablePartitions(partitionClass);
->>>>>>> 4dd1c8c7
   }
 
   public long getAllocatedRawCapacityInBytes() {
@@ -228,12 +178,7 @@
     }
   }
 
-<<<<<<< HEAD
-  // TODO: 2018/3/21 by zmyer
-  protected void validateClusterName() {
-=======
   private void validateClusterName() {
->>>>>>> 4dd1c8c7
     if (clusterName == null) {
       throw new IllegalStateException("ClusterName cannot be null.");
     }
@@ -245,12 +190,7 @@
     }
   }
 
-<<<<<<< HEAD
-  // TODO: 2018/3/21 by zmyer
-  protected void validatePartitionIds() {
-=======
   private void validatePartitionIds() {
->>>>>>> 4dd1c8c7
     for (Partition partition : partitionMap.values()) {
       long partitionId = partition.getId();
       if (partitionId < MinPartitionId) {
@@ -262,12 +202,7 @@
     }
   }
 
-<<<<<<< HEAD
-  // TODO: 2018/3/21 by zmyer
-  protected void validateUniqueness() {
-=======
   private void validateUniqueness() {
->>>>>>> 4dd1c8c7
     // Validate uniqueness of each logical component. Partition uniqueness is validated by method addPartition.
     Set<Replica> replicaSet = new HashSet<Replica>();
 
@@ -281,12 +216,7 @@
     }
   }
 
-<<<<<<< HEAD
-  // TODO: 2018/3/21 by zmyer
-  protected void validate() {
-=======
   private void validate() {
->>>>>>> 4dd1c8c7
     logger.trace("begin validate.");
     //验证集群名称
     validateClusterName();
@@ -303,13 +233,7 @@
     logger.trace("complete validate.");
   }
 
-<<<<<<< HEAD
-  // TODO: 2018/3/21 by zmyer
-  protected long getNewPartitionId() {
-    //设置当前分区id
-=======
   private long getNewPartitionId() {
->>>>>>> 4dd1c8c7
     long currentPartitionId = maxPartitionId;
     //递增分区id
     maxPartitionId++;
@@ -319,28 +243,15 @@
 
   // TODO: 2018/3/21 by zmyer
   // Creates a Partition and corresponding Replicas for each specified disk
-<<<<<<< HEAD
-  public Partition addNewPartition(List<Disk> disks, long replicaCapacityInBytes) {
-    //如果磁盘为空，则直接报错
-=======
   public Partition addNewPartition(List<Disk> disks, long replicaCapacityInBytes, String partitionClass) {
->>>>>>> 4dd1c8c7
     if (disks == null || disks.size() == 0) {
       throw new IllegalArgumentException("Disks either null or of zero length.");
     }
 
-<<<<<<< HEAD
-    //创建分区对象
-    Partition partition = new Partition(getNewPartitionId(), PartitionState.READ_WRITE, replicaCapacityInBytes);
-    for (Disk disk : disks) {
-      //为分区分配对应的副本信息，该副本信息包含了磁盘数据
-      partition.addReplica(new Replica(partition, disk));
-=======
     Partition partition =
         new Partition(getNewPartitionId(), partitionClass, PartitionState.READ_WRITE, replicaCapacityInBytes);
     for (Disk disk : disks) {
       partition.addReplica(new Replica(partition, disk, hardwareLayout.getClusterMapConfig()));
->>>>>>> 4dd1c8c7
     }
     //将该分区插入到分区列表中
     addPartition(partition);
@@ -358,12 +269,7 @@
       throw new IllegalArgumentException("Partition or disks is null or disks is of zero length");
     }
     for (Disk disk : disks) {
-<<<<<<< HEAD
-      //添加新的分区
-      partition.addReplica(new Replica(partition, disk));
-=======
       partition.addReplica(new Replica(partition, disk, hardwareLayout.getClusterMapConfig()));
->>>>>>> 4dd1c8c7
     }
     validate();
     partitionSelectionHelper.updatePartitions(partitionMap.values(), localDatacenterName);
