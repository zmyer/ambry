--- conflicted
+++ resolved
@@ -17,21 +17,15 @@
 import com.github.ambry.network.Port;
 import com.github.ambry.network.PortType;
 import com.github.ambry.utils.Utils;
-<<<<<<< HEAD
-=======
-import java.util.Comparator;
-import java.util.List;
-import java.util.TreeSet;
->>>>>>> 4dd1c8c7
 import org.slf4j.Logger;
 import org.slf4j.LoggerFactory;
 
+import java.util.Comparator;
 import java.util.List;
 import java.util.TreeSet;
 
 import static com.github.ambry.clustermap.ClusterMapUtils.MAX_PORT;
 import static com.github.ambry.clustermap.ClusterMapUtils.MIN_PORT;
-import static com.github.ambry.clustermap.ClusterMapUtils.UNKNOWN_RACK_ID;
 import static com.github.ambry.clustermap.ClusterMapUtils.getFullyQualifiedDomainName;
 import static com.github.ambry.clustermap.ClusterMapUtils.getInstanceName;
 
@@ -39,75 +33,6 @@
 /**
  * {@link DataNodeId} implementation to use within dynamic cluster managers.
  */
-<<<<<<< HEAD
-// TODO: 2018/3/20 by zmyer
-class AmbryDataNode extends DataNodeId implements Resource {
-    private final String hostName;
-    private final Port plainTextPort;
-    private final Port sslPort;
-    private final String dataCenterName;
-    private final long rackId;
-    private final List<String> sslEnabledDataCenters;
-    private final Logger logger = LoggerFactory.getLogger(getClass());
-    private final ResourceStatePolicy resourceStatePolicy;
-    private final ClusterMapConfig clusterMapConfig;
-
-    /**
-     * Instantiate an AmbryDataNode object.
-     * @param dataCenterName the name of the dataCenter associated with this data node.
-     * @param clusterMapConfig the {@link ClusterMapConfig} to use.
-     * @param hostName the hostName identifying this data node.
-     * @param portNum the port identifying this data node.
-     * @param rackId the rack Id associated with this data node (may be null).
-     * @param sslPortNum the ssl port associated with this data node (may be null).
-     * @throws Exception if there is an exception in instantiating the {@link ResourceStatePolicy}
-     */
-    AmbryDataNode(String dataCenterName, ClusterMapConfig clusterMapConfig, String hostName, int portNum, Long rackId,
-            Integer sslPortNum) throws Exception {
-        this.hostName = hostName;
-        this.plainTextPort = new Port(portNum, PortType.PLAINTEXT);
-        this.sslPort = sslPortNum != null ? new Port(sslPortNum, PortType.SSL) : null;
-        this.dataCenterName = dataCenterName;
-        this.clusterMapConfig = clusterMapConfig;
-        this.rackId = rackId != null ? rackId : UNKNOWN_RACK_ID;
-        this.sslEnabledDataCenters = Utils.splitString(clusterMapConfig.clusterMapSslEnabledDatacenters, ",");
-        ResourceStatePolicyFactory resourceStatePolicyFactory =
-                Utils.getObj(clusterMapConfig.clusterMapResourceStatePolicyFactory, this, HardwareState.AVAILABLE,
-                        clusterMapConfig);
-        this.resourceStatePolicy = resourceStatePolicyFactory.getResourceStatePolicy();
-        validate();
-    }
-
-    /**
-     * Validate the constructed AmbryDataNode.
-     */
-    private void validate() {
-        // validate hostname
-        if (clusterMapConfig.clusterMapResolveHostnames) {
-            String fqdn = getFullyQualifiedDomainName(hostName);
-            if (!fqdn.equals(hostName)) {
-                throw new IllegalStateException(
-                        "Hostname for AmbryDataNode (" + hostName +
-                                ") does not match its fully qualified domain name: " + fqdn);
-            }
-        }
-
-        // validate ports
-        TreeSet<Integer> ports = new TreeSet<>();
-        ports.add(plainTextPort.getPort());
-        if (sslPort != null) {
-            if (sslPort.getPort() == plainTextPort.getPort()) {
-                throw new IllegalStateException("Same port number for both plain and ssl ports");
-            }
-            ports.add(sslPort.getPort());
-        } else if (sslEnabledDataCenters.contains(dataCenterName)) {
-            throw new IllegalArgumentException("No SSL port to a datanode to which SSL is enabled.");
-        }
-        if (ports.first() < MIN_PORT || ports.last() > MAX_PORT) {
-            throw new IllegalStateException(
-                    "Ports " + ports + " not in valid range [" + MIN_PORT + " - " + MAX_PORT + "]");
-        }
-=======
 class AmbryDataNode implements DataNodeId {
   private final String hostName;
   private final Port plainTextPort;
@@ -151,18 +76,35 @@
     validate();
   }
 
-  /**
-   * Validate the constructed AmbryDataNode.
-   */
-  private void validate() {
-    // validate hostname
-    if (clusterMapConfig.clusterMapResolveHostnames) {
-      String fqdn = getFullyQualifiedDomainName(hostName);
-      if (!fqdn.equals(hostName)) {
-        throw new IllegalStateException(
-            "Hostname for AmbryDataNode (" + hostName + ") does not match its fully qualified domain name: " + fqdn);
-      }
->>>>>>> 4dd1c8c7
+    /**
+     * Validate the constructed AmbryDataNode.
+     */
+    private void validate() {
+        // validate hostname
+        if (clusterMapConfig.clusterMapResolveHostnames) {
+            String fqdn = getFullyQualifiedDomainName(hostName);
+            if (!fqdn.equals(hostName)) {
+                throw new IllegalStateException(
+                        "Hostname for AmbryDataNode (" + hostName +
+                                ") does not match its fully qualified domain name: " + fqdn);
+            }
+        }
+
+        // validate ports
+        TreeSet<Integer> ports = new TreeSet<>();
+        ports.add(plainTextPort.getPort());
+        if (sslPort != null) {
+            if (sslPort.getPort() == plainTextPort.getPort()) {
+                throw new IllegalStateException("Same port number for both plain and ssl ports");
+            }
+            ports.add(sslPort.getPort());
+        } else if (sslEnabledDataCenters.contains(dataCenterName)) {
+            throw new IllegalArgumentException("No SSL port to a datanode to which SSL is enabled.");
+        }
+        if (ports.first() < MIN_PORT || ports.last() > MAX_PORT) {
+            throw new IllegalStateException(
+                    "Ports " + ports + " not in valid range [" + MIN_PORT + " - " + MAX_PORT + "]");
+        }
     }
 
     @Override
@@ -179,7 +121,6 @@
     public int getSSLPort() {
         return sslPort.getPort();
     }
-<<<<<<< HEAD
 
     @Override
     public boolean hasSSLPort() {
@@ -201,24 +142,24 @@
         return dataCenterName;
     }
 
-    @Override
-    public long getRackId() {
-        return rackId;
+  @Override
+  public String getRackId() {
+    return rackId;
+  }
+
+  @Override
+  public long getXid() {
+    return xid;
+  }
+
+  @Override
+  public int compareTo(DataNodeId o) {
+    if (getClass() != o.getClass()) {
+      throw new IllegalStateException("Incompatible objects to compare");
     }
-
-    @Override
-    public int compareTo(DataNodeId o) {
-        if (getClass() != o.getClass()) {
-            throw new IllegalStateException("Incompatible objects to compare");
-        }
-        AmbryDataNode other = (AmbryDataNode) o;
-        int compare = (plainTextPort.getPort() < other.plainTextPort.getPort()) ? -1
-                : ((plainTextPort.getPort() == other.plainTextPort.getPort()) ? 0 : 1);
-        if (compare == 0) {
-            compare = hostName.compareTo(other.hostName);
-        }
-        return compare;
-    }
+    AmbryDataNode other = (AmbryDataNode) o;
+    return AMBRY_DATA_NODE_COMPARATOR.compare(this, other);
+  }
 
     @Override
     public String toString() {
@@ -251,78 +192,5 @@
      */
     void onNodeResponse() {
         resourceStatePolicy.onSuccess();
-=======
-  }
-
-  @Override
-  public String getHostname() {
-    return hostName;
-  }
-
-  @Override
-  public int getPort() {
-    return plainTextPort.getPort();
-  }
-
-  @Override
-  public int getSSLPort() {
-    return sslPort.getPort();
-  }
-
-  @Override
-  public boolean hasSSLPort() {
-    return sslPort != null;
-  }
-
-  @Override
-  public Port getPortToConnectTo() {
-    return sslEnabledDataCenters.contains(dataCenterName) ? sslPort : plainTextPort;
-  }
-
-  @Override
-  public HardwareState getState() {
-    return resourceStatePolicy.isDown() ? HardwareState.UNAVAILABLE : HardwareState.AVAILABLE;
-  }
-
-  @Override
-  public String getDatacenterName() {
-    return dataCenterName;
-  }
-
-  @Override
-  public String getRackId() {
-    return rackId;
-  }
-
-  @Override
-  public long getXid() {
-    return xid;
-  }
-
-  @Override
-  public int compareTo(DataNodeId o) {
-    if (getClass() != o.getClass()) {
-      throw new IllegalStateException("Incompatible objects to compare");
-    }
-    AmbryDataNode other = (AmbryDataNode) o;
-    return AMBRY_DATA_NODE_COMPARATOR.compare(this, other);
-  }
-
-  @Override
-  public String toString() {
-    return "DataNode[" + getHostname() + ":" + getPort() + "]";
-  }
-
-  /**
-   * Set the hard state of this data node dynamically.
-   * @param newState the updated {@link HardwareState}
-   */
-  void setState(HardwareState newState) {
-    logger.trace("Setting state of instance " + getInstanceName(hostName, plainTextPort.getPort()) + " to " + newState);
-    if (newState == HardwareState.AVAILABLE) {
-      resourceStatePolicy.onHardUp();
-    } else {
-      resourceStatePolicy.onHardDown();
->>>>>>> 4dd1c8c7
     }
 }
