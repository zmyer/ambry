/**
 * Copyright 2016 LinkedIn Corp. All rights reserved.
 *
 * Licensed under the Apache License, Version 2.0 (the "License");
 * you may not use this file except in compliance with the License.
 * You may obtain a copy of the License at
 *
 * http://www.apache.org/licenses/LICENSE-2.0
 *
 * Unless required by applicable law or agreed to in writing, software
 * distributed under the License is distributed on an "AS IS" BASIS,
 * WITHOUT WARRANTIES OR CONDITIONS OF ANY KIND, either express or implied.
 */
package com.github.ambry.commons;

import com.github.ambry.clustermap.ClusterMap;
import com.github.ambry.clustermap.ReplicaEventType;
import com.github.ambry.clustermap.ReplicaId;
import com.github.ambry.network.ConnectionPoolTimeoutException;
import com.github.ambry.network.NetworkClientErrorCode;

import java.io.IOException;
import java.net.SocketException;


/**
 * ResponseHandler can be used by components whenever an operation encounters an error or an exception, to delegate
 * the responsibility of conveying appropriate replica related errors to the cluster map.
 * It can also be used to convey the information that a replica related operation was successful.
 * The cluster map uses this information to set soft states and dynamically handle failures.
 */

// TODO: 2018/3/29 by zmyer
public class ResponseHandler {
    private ClusterMap clusterMap;

    /**
     * Construct a ResponseHandler instance.
     * @param clusterMap the {@link ClusterMap} associated with the cluster.
     */
    public ResponseHandler(ClusterMap clusterMap) {
        this.clusterMap = clusterMap;
    }

<<<<<<< HEAD
    /**
     * Act on an event in the form of a {@link ServerErrorCode} on the given {@link ReplicaId}
     * @param replicaId the {@link ReplicaId} to which the request that received the error was made.
     * @param errorCode the {@link ServerErrorCode} received for the request.
     */
    // TODO: 2018/4/27 by zmyer
    private void onServerEvent(ReplicaId replicaId, ServerErrorCode errorCode) {
        switch (errorCode) {
        case IO_Error:
        case Disk_Unavailable:
            clusterMap.onReplicaEvent(replicaId, ReplicaEventType.Disk_Error);
            break;
        case Partition_ReadOnly:
            clusterMap.onReplicaEvent(replicaId, ReplicaEventType.Partition_ReadOnly);
            //fall through
        default:
            clusterMap.onReplicaEvent(replicaId, ReplicaEventType.Disk_Ok);
            break;
        }
        // Regardless of what the error code is (or there is no error), it is a node response event.
        clusterMap.onReplicaEvent(replicaId, ReplicaEventType.Node_Response);
=======
  /**
   * Act on an event in the form of a {@link ServerErrorCode} on the given {@link ReplicaId}
   * @param replicaId the {@link ReplicaId} to which the request that received the error was made.
   * @param errorCode the {@link ServerErrorCode} received for the request.
   */
  private void onServerEvent(ReplicaId replicaId, ServerErrorCode errorCode) {
    switch (errorCode) {
      case IO_Error:
      case Disk_Unavailable:
        clusterMap.onReplicaEvent(replicaId, ReplicaEventType.Disk_Error);
        break;
      case Partition_ReadOnly:
        clusterMap.onReplicaEvent(replicaId, ReplicaEventType.Partition_ReadOnly);
        clusterMap.onReplicaEvent(replicaId, ReplicaEventType.Disk_Ok);
        clusterMap.onReplicaEvent(replicaId, ReplicaEventType.Replica_Available);
        break;
      case Temporarily_Disabled:
      case Replica_Unavailable:
        clusterMap.onReplicaEvent(replicaId, ReplicaEventType.Disk_Ok);
        clusterMap.onReplicaEvent(replicaId, ReplicaEventType.Replica_Unavailable);
        break;
      default:
        // other server error codes
        clusterMap.onReplicaEvent(replicaId, ReplicaEventType.Disk_Ok);
        clusterMap.onReplicaEvent(replicaId, ReplicaEventType.Replica_Available);
        break;
>>>>>>> 4dd1c8c7
    }

    /**
     * Act on an event in the form of a {@link NetworkClientErrorCode} on the given {@link ReplicaId}
     * @param replicaId the {@link ReplicaId} to which the request that received the error was made.
     * @param errorCode the {@link NetworkClientErrorCode} received for the request.
     */
    private void onNetworkEvent(ReplicaId replicaId, NetworkClientErrorCode errorCode) {
        switch (errorCode) {
        case NetworkError:
            clusterMap.onReplicaEvent(replicaId, ReplicaEventType.Node_Timeout);
            break;
        default:
            break;
        }
    }

    /**
     * Perform the action when a request to the given {@link ReplicaId} is met with an exception.
     * @param replicaId the {@link ReplicaId} to which the request that received the exception was made.
     * @param e the {@link Exception} received.
     */
    // TODO: 2018/4/27 by zmyer
    private void onException(ReplicaId replicaId, Exception e) {
        if (e instanceof SocketException || e instanceof IOException || e instanceof ConnectionPoolTimeoutException) {
            clusterMap.onReplicaEvent(replicaId, ReplicaEventType.Node_Timeout);
        }
    }

    /**
     * Action to take when a request to the given {@link ReplicaId} results in an event. The event could come in the
     * form of an {@link Exception}, {@link NetworkClientErrorCode}, or a {@link ServerErrorCode} (possibly indicating
     * that there was no error).
     * @param replicaId the {@link ReplicaId} to which the request was sent.
     * @param event the type of the event. The event could be an {@link Exception}, {@link NetworkClientErrorCode} or a
     * {@link ServerErrorCode}.
     */
    // TODO: 2018/4/27 by zmyer
    public void onEvent(ReplicaId replicaId, Object event) {
        if (event instanceof ServerErrorCode) {
            onServerEvent(replicaId, (ServerErrorCode) event);
        } else if (event instanceof Exception) {
            onException(replicaId, (Exception) event);
        } else if (event instanceof NetworkClientErrorCode) {
            onNetworkEvent(replicaId, (NetworkClientErrorCode) event);
        }
    }
}<|MERGE_RESOLUTION|>--- conflicted
+++ resolved
@@ -42,29 +42,6 @@
         this.clusterMap = clusterMap;
     }
 
-<<<<<<< HEAD
-    /**
-     * Act on an event in the form of a {@link ServerErrorCode} on the given {@link ReplicaId}
-     * @param replicaId the {@link ReplicaId} to which the request that received the error was made.
-     * @param errorCode the {@link ServerErrorCode} received for the request.
-     */
-    // TODO: 2018/4/27 by zmyer
-    private void onServerEvent(ReplicaId replicaId, ServerErrorCode errorCode) {
-        switch (errorCode) {
-        case IO_Error:
-        case Disk_Unavailable:
-            clusterMap.onReplicaEvent(replicaId, ReplicaEventType.Disk_Error);
-            break;
-        case Partition_ReadOnly:
-            clusterMap.onReplicaEvent(replicaId, ReplicaEventType.Partition_ReadOnly);
-            //fall through
-        default:
-            clusterMap.onReplicaEvent(replicaId, ReplicaEventType.Disk_Ok);
-            break;
-        }
-        // Regardless of what the error code is (or there is no error), it is a node response event.
-        clusterMap.onReplicaEvent(replicaId, ReplicaEventType.Node_Response);
-=======
   /**
    * Act on an event in the form of a {@link ServerErrorCode} on the given {@link ReplicaId}
    * @param replicaId the {@link ReplicaId} to which the request that received the error was made.
@@ -91,8 +68,10 @@
         clusterMap.onReplicaEvent(replicaId, ReplicaEventType.Disk_Ok);
         clusterMap.onReplicaEvent(replicaId, ReplicaEventType.Replica_Available);
         break;
->>>>>>> 4dd1c8c7
     }
+    // Regardless of what the error code is (or there is no error), it is a node response event.
+    clusterMap.onReplicaEvent(replicaId, ReplicaEventType.Node_Response);
+  }
 
     /**
      * Act on an event in the form of a {@link NetworkClientErrorCode} on the given {@link ReplicaId}
