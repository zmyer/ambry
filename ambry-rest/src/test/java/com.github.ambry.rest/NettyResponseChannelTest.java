--- conflicted
+++ resolved
@@ -62,29 +62,13 @@
     String content = "@@randomContent@@@";
     String lastContent = "@@randomLastContent@@@";
     EmbeddedChannel channel = createEmbeddedChannel();
-<<<<<<< HEAD
-    channel.writeInbound(RestTestUtils.createRequest(HttpMethod.POST, "/", null));
-    channel.writeInbound(createContent(content, false));
-    channel.writeInbound(createContent(lastContent, true));
-
-    // first outbound has to be response.
-    HttpResponse response = (HttpResponse) channel.readOutbound();
-    assertEquals("Unexpected response status", HttpResponseStatus.OK, response.getStatus());
-    // content echoed back.
-    String returnedContent = RestTestUtils.getContentString((HttpContent) channel.readOutbound());
-    assertEquals("Content does not match with expected content", content, returnedContent);
-    // last content echoed back.
-    returnedContent = RestTestUtils.getContentString((HttpContent) channel.readOutbound());
-    assertEquals("Content does not match with expected content", lastContent, returnedContent);
-    assertFalse("Channel not closed on the server", channel.isActive());
-=======
     AtomicLong requestIdGenerator = new AtomicLong(0);
 
     final int ITERATIONS = 5;
     for (int i = 0; i < 5; i++) {
       boolean isKeepAlive = i != (ITERATIONS - 1);
       String contentToSend = content + requestIdGenerator.getAndIncrement();
-      HttpRequest httpRequest = createRequest(HttpMethod.POST, "/");
+      HttpRequest httpRequest = RestTestUtils.createRequest(HttpMethod.POST, "/", null);
       HttpHeaders.setKeepAlive(httpRequest, isKeepAlive);
       channel.writeInbound(httpRequest);
       channel.writeInbound(createContent(contentToSend, false));
@@ -93,15 +77,14 @@
       HttpResponse response = (HttpResponse) channel.readOutbound();
       assertEquals("Unexpected response status", HttpResponseStatus.OK, response.getStatus());
       // content echoed back.
-      String returnedContent = getContentString((HttpContent) channel.readOutbound());
+      String returnedContent = RestTestUtils.getContentString((HttpContent) channel.readOutbound());
       assertEquals("Content does not match with expected content", contentToSend, returnedContent);
       // last content echoed back.
-      returnedContent = getContentString((HttpContent) channel.readOutbound());
+      returnedContent = RestTestUtils.getContentString((HttpContent) channel.readOutbound());
       assertEquals("Content does not match with expected content", lastContent, returnedContent);
       assertTrue("Did not receive end marker", channel.readOutbound() instanceof LastHttpContent);
       assertEquals("Unexpected channel state on the server", isKeepAlive, channel.isActive());
     }
->>>>>>> 40d09c70
   }
 
   /**
@@ -112,8 +95,9 @@
   @Test
   public void noResponseBodyTest() {
     EmbeddedChannel channel = createEmbeddedChannel();
-    channel.writeInbound(
-        RestTestUtils.createRequest(HttpMethod.GET, TestingUri.ImmediateResponseComplete.toString(), null));
+    HttpRequest httpRequest =  RestTestUtils.createRequest(HttpMethod.GET, TestingUri.ImmediateResponseComplete.toString(), null);
+    HttpHeaders.setKeepAlive(httpRequest, false);
+    channel.writeInbound(httpRequest);
     // There should be a response.
     HttpResponse response = (HttpResponse) channel.readOutbound();
     assertEquals("Unexpected response status", HttpResponseStatus.OK, response.getStatus());
@@ -215,7 +199,9 @@
     String content = "@@randomContent@@@";
     String lastContent = "@@randomLastContent@@@";
     EmbeddedChannel channel = createEmbeddedChannel();
-    channel.writeInbound(RestTestUtils.createRequest(HttpMethod.GET, TestingUri.FillWriteBuffer.toString(), null));
+    HttpRequest httpRequest =  RestTestUtils.createRequest(HttpMethod.GET, TestingUri.FillWriteBuffer.toString(), null);
+    HttpHeaders.setKeepAlive(httpRequest, false);
+    channel.writeInbound(httpRequest);
     channel.writeInbound(createContent(content, false));
     channel.writeInbound(createContent(lastContent, true));
 
@@ -246,6 +232,7 @@
   public void headersPresenceTest()
       throws ParseException {
     HttpRequest request = createRequestWithHeaders(HttpMethod.GET, TestingUri.CopyHeaders.toString());
+    HttpHeaders.setKeepAlive(request, false);
     EmbeddedChannel channel = createEmbeddedChannel();
     channel.writeInbound(request);
 
@@ -262,6 +249,7 @@
   @Test
   public void nullHeadersSetTest() {
     HttpRequest request = createRequestWithHeaders(HttpMethod.GET, TestingUri.SetNullHeader.toString());
+    HttpHeaders.setKeepAlive(request, false);
     EmbeddedChannel channel = createEmbeddedChannel();
     channel.writeInbound(request);
 
@@ -276,6 +264,7 @@
   @Test
   public void setRequestTest() {
     HttpRequest request = createRequestWithHeaders(HttpMethod.GET, TestingUri.SetRequestTest.toString());
+    HttpHeaders.setKeepAlive(request, false);
     EmbeddedChannel channel = createEmbeddedChannel();
     channel.writeInbound(request);
 
@@ -288,21 +277,6 @@
   // general
 
   /**
-<<<<<<< HEAD
-=======
-   * Creates a {@link HttpRequest} with the specified {@code httpMethod} and {@code uri}.
-   * @param httpMethod the {@link HttpMethod} required.
-   * @param uri the URI to hit.
-   * @return a {@link HttpRequest} with the specified {@code httpMethod} and {@code uri}.
-   */
-  private HttpRequest createRequest(HttpMethod httpMethod, String uri) {
-    HttpRequest request = new DefaultHttpRequest(HttpVersion.HTTP_1_1, httpMethod, uri);
-    HttpHeaders.setKeepAlive(request, false);
-    return request;
-  }
-
-  /**
->>>>>>> 40d09c70
    * Creates {@link HttpContent} wrapping the {@code content}.
    * @param content the content to wrap.
    * @param isLast {@code true} if this is the last piece of content. {@code false} otherwise.
