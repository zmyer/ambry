--- conflicted
+++ resolved
@@ -89,13 +89,10 @@
                 project(':ambry-utils'),
                 project(':ambry-replication')
         compile "com.codahale.metrics:metrics-core:$metricsVersion"
-        testCompile project(':ambry-clustermap').sourceSets.test.output
-<<<<<<< HEAD
+        testCompile project(':ambry-utils').sourceSets.test.output
+        testCompile project(':ambry-clustermap').sourceSets.test.output
         testCompile project(':ambry-network').sourceSets.test.output
         testCompile "org.bouncycastle:bcpkix-jdk15on:$bouncycastleVersion"
-=======
-        testCompile project(':ambry-utils').sourceSets.test.output
->>>>>>> 4a4a3e30
     }
 }
 
