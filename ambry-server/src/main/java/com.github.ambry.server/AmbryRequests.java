--- conflicted
+++ resolved
@@ -95,12 +95,9 @@
 import java.util.Map;
 import java.util.Set;
 import java.util.concurrent.ConcurrentHashMap;
-<<<<<<< HEAD
-=======
 import java.util.stream.Collectors;
 import org.slf4j.Logger;
 import org.slf4j.LoggerFactory;
->>>>>>> 4dd1c8c7
 
 
 /**
@@ -110,304 +107,6 @@
 
 // TODO: 2018/3/19 by zmyer
 public class AmbryRequests implements RequestAPI {
-<<<<<<< HEAD
-    //储存管理器
-    private StorageManager storageManager;
-    //请求应答通道对象
-    private final RequestResponseChannel requestResponseChannel;
-    //日志对象
-    private Logger logger = LoggerFactory.getLogger(getClass());
-    //日志对象
-    private Logger publicAccessLogger = LoggerFactory.getLogger("PublicAccessLogger");
-    //集群对象
-    private final ClusterMap clusterMap;
-    //数据节点id
-    private final DataNodeId currentNode;
-    //当前节点中包含的分区集合
-    private final Collection<PartitionId> partitionsInCurrentNode;
-    //服务器统计对象
-    private final ServerMetrics metrics;
-    //消息格式统计
-    private final MessageFormatMetrics messageFormatMetrics;
-    //查找token工厂对象
-    private final FindTokenFactory findTokenFactory;
-    //公告系统
-    private final NotificationSystem notification;
-    //副本管理器
-    private final ReplicationManager replicationManager;
-    //存储键工厂对象
-    private final StoreKeyFactory storeKeyFactory;
-    //不可用的请求集合
-    private final ConcurrentHashMap<RequestOrResponseType, Set<PartitionId>> requestsDisableInfo =
-            new ConcurrentHashMap<>();
-
-    // TODO: 2018/3/20 by zmyer
-    public AmbryRequests(StorageManager storageManager, RequestResponseChannel requestResponseChannel,
-            ClusterMap clusterMap, DataNodeId nodeId, MetricRegistry registry, FindTokenFactory findTokenFactory,
-            NotificationSystem operationNotification, ReplicationManager replicationManager,
-            StoreKeyFactory storeKeyFactory) {
-        this.storageManager = storageManager;
-        this.requestResponseChannel = requestResponseChannel;
-        this.clusterMap = clusterMap;
-        this.currentNode = nodeId;
-        this.metrics = new ServerMetrics(registry);
-        this.messageFormatMetrics = new MessageFormatMetrics(registry);
-        this.findTokenFactory = findTokenFactory;
-        this.notification = operationNotification;
-        this.replicationManager = replicationManager;
-        this.storeKeyFactory = storeKeyFactory;
-
-        //初始化不可用请求集合
-        requestsDisableInfo.put(RequestOrResponseType.PutRequest, Collections.newSetFromMap(new ConcurrentHashMap<>()));
-        requestsDisableInfo.put(RequestOrResponseType.GetRequest, Collections.newSetFromMap(new ConcurrentHashMap<>()));
-        requestsDisableInfo.put(RequestOrResponseType.DeleteRequest,
-                Collections.newSetFromMap(new ConcurrentHashMap<>()));
-        requestsDisableInfo.put(RequestOrResponseType.ReplicaMetadataRequest,
-                Collections.newSetFromMap(new ConcurrentHashMap<>()));
-
-        Set<PartitionId> partitionIds = new HashSet<>();
-        for (ReplicaId replicaId : clusterMap.getReplicaIds(currentNode)) {
-            //将当前数据节点上的所有的分区id插入到集合中
-            partitionIds.add(replicaId.getPartitionId());
-        }
-        //设置分区id集合
-        partitionsInCurrentNode = Collections.unmodifiableSet(partitionIds);
-    }
-
-    // TODO: 2018/4/20 by zmyer
-    public void handleRequests(Request request) throws InterruptedException {
-        try {
-            //获取输入流对象
-            DataInputStream stream = new DataInputStream(request.getInputStream());
-            //读取请求类型
-            RequestOrResponseType type = RequestOrResponseType.values()[stream.readShort()];
-            switch (type) {
-            case PutRequest:
-                //put请求
-                handlePutRequest(request);
-                break;
-            case GetRequest:
-                //get请求
-                handleGetRequest(request);
-                break;
-            case DeleteRequest:
-                //delete请求
-                handleDeleteRequest(request);
-                break;
-            case ReplicaMetadataRequest:
-                //请求副本元数据信息
-                handleReplicaMetadataRequest(request);
-                break;
-            case AdminRequest:
-                //处理admin请求
-                handleAdminRequest(request);
-                break;
-            default:
-                throw new UnsupportedOperationException("Request type not supported");
-            }
-        } catch (Exception e) {
-            logger.error("Error while handling request " + request + " closing connection", e);
-            requestResponseChannel.closeConnection(request);
-        }
-    }
-
-    // TODO: 2018/4/20 by zmyer
-    public void handlePutRequest(Request request) throws IOException, InterruptedException {
-        PutRequest.ReceivedPutRequest receivedRequest =
-                PutRequest.readFrom(new DataInputStream(request.getInputStream()), clusterMap);
-        long requestQueueTime = SystemTime.getInstance().milliseconds() - request.getStartTimeInMs();
-        long totalTimeSpent = requestQueueTime;
-        metrics.putBlobRequestQueueTimeInMs.update(requestQueueTime);
-        metrics.putBlobRequestRate.mark();
-        long startTime = SystemTime.getInstance().milliseconds();
-        PutResponse response = null;
-        try {
-            ServerErrorCode error =
-                    validateRequest(receivedRequest.getBlobId().getPartition(), RequestOrResponseType.PutRequest);
-            if (error != ServerErrorCode.No_Error) {
-                logger.error("Validating put request failed with error {} for request {}", error, receivedRequest);
-                response = new PutResponse(receivedRequest.getCorrelationId(), receivedRequest.getClientId(), error);
-            } else {
-                MessageFormatInputStream stream =
-                        new PutMessageFormatInputStream(receivedRequest.getBlobId(),
-                                receivedRequest.getBlobEncryptionKey(),
-                                receivedRequest.getBlobProperties(), receivedRequest.getUsermetadata(),
-                                receivedRequest.getBlobStream(),
-                                receivedRequest.getBlobSize(), receivedRequest.getBlobType());
-                MessageInfo info = new MessageInfo(receivedRequest.getBlobId(), stream.getSize(), false,
-                        Utils.addSecondsToEpochTime(receivedRequest.getBlobProperties().getCreationTimeInMs(),
-                                receivedRequest.getBlobProperties().getTimeToLiveInSeconds()), receivedRequest.getCrc(),
-                        receivedRequest.getBlobProperties().getAccountId(),
-                        receivedRequest.getBlobProperties().getContainerId(),
-                        receivedRequest.getBlobProperties().getCreationTimeInMs());
-                ArrayList<MessageInfo> infoList = new ArrayList<MessageInfo>();
-                infoList.add(info);
-                MessageFormatWriteSet writeset = new MessageFormatWriteSet(stream, infoList, false);
-                Store storeToPut = storageManager.getStore(receivedRequest.getBlobId().getPartition());
-                storeToPut.put(writeset);
-                response = new PutResponse(receivedRequest.getCorrelationId(), receivedRequest.getClientId(),
-                        ServerErrorCode.No_Error);
-                metrics.blobSizeInBytes.update(receivedRequest.getBlobSize());
-                metrics.blobUserMetadataSizeInBytes.update(receivedRequest.getUsermetadata().limit());
-                if (notification != null) {
-                    notification.onBlobReplicaCreated(currentNode.getHostname(), currentNode.getPort(),
-                            receivedRequest.getBlobId().getID(), BlobReplicaSourceType.PRIMARY);
-                }
-            }
-        } catch (StoreException e) {
-            logger.error(
-                    "Store exception on a put with error code " + e.getErrorCode() + " for request " + receivedRequest,
-                    e);
-            if (e.getErrorCode() == StoreErrorCodes.Already_Exist) {
-                metrics.idAlreadyExistError.inc();
-            } else if (e.getErrorCode() == StoreErrorCodes.IOError) {
-                metrics.storeIOError.inc();
-            } else {
-                metrics.unExpectedStorePutError.inc();
-            }
-            response = new PutResponse(receivedRequest.getCorrelationId(), receivedRequest.getClientId(),
-                    ErrorMapping.getStoreErrorMapping(e.getErrorCode()));
-        } catch (Exception e) {
-            logger.error("Unknown exception on a put for request " + receivedRequest, e);
-            response = new PutResponse(receivedRequest.getCorrelationId(), receivedRequest.getClientId(),
-                    ServerErrorCode.Unknown_Error);
-        } finally {
-            long processingTime = SystemTime.getInstance().milliseconds() - startTime;
-            totalTimeSpent += processingTime;
-            publicAccessLogger.info("{} {} processingTime {}", receivedRequest, response, processingTime);
-            metrics.putBlobProcessingTimeInMs.update(processingTime);
-        }
-        sendPutResponse(requestResponseChannel, response, request, metrics.putBlobResponseQueueTimeInMs,
-                metrics.putBlobSendTimeInMs, metrics.putBlobTotalTimeInMs, totalTimeSpent,
-                receivedRequest.getBlobSize(),
-                metrics);
-    }
-
-    // TODO: 2018/4/20 by zmyer
-    public void handleGetRequest(Request request) throws IOException, InterruptedException {
-        GetRequest getRequest = GetRequest.readFrom(new DataInputStream(request.getInputStream()), clusterMap);
-        Histogram responseQueueTime = null;
-        Histogram responseSendTime = null;
-        Histogram responseTotalTime = null;
-        long requestQueueTime = SystemTime.getInstance().milliseconds() - request.getStartTimeInMs();
-        long totalTimeSpent = requestQueueTime;
-        if (getRequest.getMessageFormatFlag() == MessageFormatFlags.Blob) {
-            metrics.getBlobRequestQueueTimeInMs.update(requestQueueTime);
-            metrics.getBlobRequestRate.mark();
-            responseQueueTime = metrics.getBlobResponseQueueTimeInMs;
-            responseSendTime = metrics.getBlobSendTimeInMs;
-            responseTotalTime = metrics.getBlobTotalTimeInMs;
-        } else if (getRequest.getMessageFormatFlag() == MessageFormatFlags.BlobProperties) {
-            metrics.getBlobPropertiesRequestQueueTimeInMs.update(requestQueueTime);
-            metrics.getBlobPropertiesRequestRate.mark();
-            responseQueueTime = metrics.getBlobPropertiesResponseQueueTimeInMs;
-            responseSendTime = metrics.getBlobPropertiesSendTimeInMs;
-            responseTotalTime = metrics.getBlobPropertiesTotalTimeInMs;
-        } else if (getRequest.getMessageFormatFlag() == MessageFormatFlags.BlobUserMetadata) {
-            metrics.getBlobUserMetadataRequestQueueTimeInMs.update(requestQueueTime);
-            metrics.getBlobUserMetadataRequestRate.mark();
-            responseQueueTime = metrics.getBlobUserMetadataResponseQueueTimeInMs;
-            responseSendTime = metrics.getBlobUserMetadataSendTimeInMs;
-            responseTotalTime = metrics.getBlobUserMetadataTotalTimeInMs;
-        } else if (getRequest.getMessageFormatFlag() == MessageFormatFlags.BlobInfo) {
-            metrics.getBlobInfoRequestQueueTimeInMs.update(requestQueueTime);
-            metrics.getBlobInfoRequestRate.mark();
-            responseQueueTime = metrics.getBlobInfoResponseQueueTimeInMs;
-            responseSendTime = metrics.getBlobInfoSendTimeInMs;
-            responseTotalTime = metrics.getBlobInfoTotalTimeInMs;
-        } else if (getRequest.getMessageFormatFlag() == MessageFormatFlags.All) {
-            metrics.getBlobAllRequestQueueTimeInMs.update(requestQueueTime);
-            metrics.getBlobAllRequestRate.mark();
-            responseQueueTime = metrics.getBlobAllResponseQueueTimeInMs;
-            responseSendTime = metrics.getBlobAllSendTimeInMs;
-            responseTotalTime = metrics.getBlobAllTotalTimeInMs;
-        }
-        long startTime = SystemTime.getInstance().milliseconds();
-        GetResponse response = null;
-        try {
-            List<Send> messagesToSendList = new ArrayList<Send>(getRequest.getPartitionInfoList().size());
-            List<PartitionResponseInfo> partitionResponseInfoList =
-                    new ArrayList<PartitionResponseInfo>(getRequest.getPartitionInfoList().size());
-            for (PartitionRequestInfo partitionRequestInfo : getRequest.getPartitionInfoList()) {
-                ServerErrorCode error = validateRequest(partitionRequestInfo.getPartition(),
-                        RequestOrResponseType.GetRequest);
-                if (error != ServerErrorCode.No_Error) {
-                    logger.error("Validating get request failed for partition {} with error {}",
-                            partitionRequestInfo.getPartition(), error);
-                    PartitionResponseInfo partitionResponseInfo =
-                            new PartitionResponseInfo(partitionRequestInfo.getPartition(), error);
-                    partitionResponseInfoList.add(partitionResponseInfo);
-                } else {
-                    try {
-                        Store storeToGet = storageManager.getStore(partitionRequestInfo.getPartition());
-                        EnumSet<StoreGetOptions> storeGetOptions = EnumSet.noneOf(StoreGetOptions.class);
-                        // Currently only one option is supported.
-                        if (getRequest.getGetOption() == GetOption.Include_Expired_Blobs) {
-                            storeGetOptions = EnumSet.of(StoreGetOptions.Store_Include_Expired);
-                        }
-                        if (getRequest.getGetOption() == GetOption.Include_Deleted_Blobs) {
-                            storeGetOptions = EnumSet.of(StoreGetOptions.Store_Include_Deleted);
-                        }
-                        if (getRequest.getGetOption() == GetOption.Include_All) {
-                            storeGetOptions =
-                                    EnumSet.of(StoreGetOptions.Store_Include_Deleted,
-                                            StoreGetOptions.Store_Include_Expired);
-                        }
-                        StoreInfo info = storeToGet.get(partitionRequestInfo.getBlobIds(), storeGetOptions);
-                        MessageFormatSend blobsToSend =
-                                new MessageFormatSend(info.getMessageReadSet(), getRequest.getMessageFormatFlag(),
-                                        messageFormatMetrics,
-                                        storeKeyFactory);
-                        PartitionResponseInfo partitionResponseInfo =
-                                new PartitionResponseInfo(partitionRequestInfo.getPartition(),
-                                        info.getMessageReadSetInfo(),
-                                        blobsToSend.getMessageMetadataList());
-                        messagesToSendList.add(blobsToSend);
-                        partitionResponseInfoList.add(partitionResponseInfo);
-                    } catch (StoreException e) {
-                        boolean logInErrorLevel = false;
-                        if (e.getErrorCode() == StoreErrorCodes.ID_Not_Found) {
-                            metrics.idNotFoundError.inc();
-                        } else if (e.getErrorCode() == StoreErrorCodes.TTL_Expired) {
-                            metrics.ttlExpiredError.inc();
-                        } else if (e.getErrorCode() == StoreErrorCodes.ID_Deleted) {
-                            metrics.idDeletedError.inc();
-                        } else if (e.getErrorCode() == StoreErrorCodes.Authorization_Failure) {
-                            metrics.getAuthorizationFailure.inc();
-                        } else {
-                            metrics.unExpectedStoreGetError.inc();
-                            logInErrorLevel = true;
-                        }
-                        if (logInErrorLevel) {
-                            logger.error("Store exception on a get with error code {} for partition {}",
-                                    e.getErrorCode(),
-                                    partitionRequestInfo.getPartition(), e);
-                        } else {
-                            logger.trace("Store exception on a get with error code {} for partition {}",
-                                    e.getErrorCode(),
-                                    partitionRequestInfo.getPartition(), e);
-                        }
-                        PartitionResponseInfo partitionResponseInfo = new PartitionResponseInfo(
-                                partitionRequestInfo.getPartition(),
-                                ErrorMapping.getStoreErrorMapping(e.getErrorCode()));
-                        partitionResponseInfoList.add(partitionResponseInfo);
-                    } catch (MessageFormatException e) {
-                        logger.error(
-                                "Message format exception on a get with error code " + e.getErrorCode() +
-                                        " for partitionRequestInfo "
-                                        + partitionRequestInfo, e);
-                        if (e.getErrorCode() == MessageFormatErrorCodes.Data_Corrupt) {
-                            metrics.dataCorruptError.inc();
-                        } else if (e.getErrorCode() == MessageFormatErrorCodes.Unknown_Format_Version) {
-                            metrics.unknownFormatError.inc();
-                        }
-                        PartitionResponseInfo partitionResponseInfo = new PartitionResponseInfo(
-                                partitionRequestInfo.getPartition(),
-                                ErrorMapping.getMessageFormatErrorMapping(e.getErrorCode()));
-                        partitionResponseInfoList.add(partitionResponseInfo);
-                    }
-                }
-=======
 
   private StorageManager storageManager;
   private final RequestResponseChannel requestResponseChannel;
@@ -626,76 +325,14 @@
             // Currently only one option is supported.
             if (getRequest.getGetOption() == GetOption.Include_Expired_Blobs) {
               storeGetOptions = EnumSet.of(StoreGetOptions.Store_Include_Expired);
->>>>>>> 4dd1c8c7
             }
-            CompositeSend compositeSend = new CompositeSend(messagesToSendList);
-            response = new GetResponse(getRequest.getCorrelationId(), getRequest.getClientId(),
-                    partitionResponseInfoList,
-                    compositeSend, ServerErrorCode.No_Error);
-        } catch (Exception e) {
-            logger.error("Unknown exception for request " + getRequest, e);
-            response =
-                    new GetResponse(getRequest.getCorrelationId(), getRequest.getClientId(),
-                            ServerErrorCode.Unknown_Error);
-        } finally {
-            long processingTime = SystemTime.getInstance().milliseconds() - startTime;
-            totalTimeSpent += processingTime;
-            publicAccessLogger.info("{} {} processingTime {}", getRequest, response, processingTime);
-            if (getRequest.getMessageFormatFlag() == MessageFormatFlags.Blob) {
-                metrics.getBlobProcessingTimeInMs.update(processingTime);
-            } else if (getRequest.getMessageFormatFlag() == MessageFormatFlags.BlobProperties) {
-                metrics.getBlobPropertiesProcessingTimeInMs.update(processingTime);
-            } else if (getRequest.getMessageFormatFlag() == MessageFormatFlags.BlobUserMetadata) {
-                metrics.getBlobUserMetadataProcessingTimeInMs.update(processingTime);
-            } else if (getRequest.getMessageFormatFlag() == MessageFormatFlags.BlobInfo) {
-                metrics.getBlobInfoProcessingTimeInMs.update(processingTime);
-            } else if (getRequest.getMessageFormatFlag() == MessageFormatFlags.All) {
-                metrics.getBlobAllProcessingTimeInMs.update(processingTime);
+            if (getRequest.getGetOption() == GetOption.Include_Deleted_Blobs) {
+              storeGetOptions = EnumSet.of(StoreGetOptions.Store_Include_Deleted);
             }
-        }
-        sendGetResponse(requestResponseChannel, response, request, responseQueueTime, responseSendTime,
-                responseTotalTime,
-                totalTimeSpent, response.sizeInBytes(), getRequest.getMessageFormatFlag(), metrics);
-    }
-
-    // TODO: 2018/4/20 by zmyer
-    public void handleDeleteRequest(Request request) throws IOException, InterruptedException {
-        DeleteRequest deleteRequest = DeleteRequest.readFrom(new DataInputStream(request.getInputStream()), clusterMap);
-        long requestQueueTime = SystemTime.getInstance().milliseconds() - request.getStartTimeInMs();
-        long totalTimeSpent = requestQueueTime;
-        metrics.deleteBlobRequestQueueTimeInMs.update(requestQueueTime);
-        metrics.deleteBlobRequestRate.mark();
-        long startTime = SystemTime.getInstance().milliseconds();
-        DeleteResponse response = null;
-        try {
-            ServerErrorCode error =
-                    validateRequest(deleteRequest.getBlobId().getPartition(), RequestOrResponseType.DeleteRequest);
-            if (error != ServerErrorCode.No_Error) {
-                logger.error("Validating delete request failed with error {} for request {}", error, deleteRequest);
-                response = new DeleteResponse(deleteRequest.getCorrelationId(), deleteRequest.getClientId(), error);
-            } else {
-                MessageFormatInputStream stream =
-                        new DeleteMessageFormatInputStream(deleteRequest.getBlobId(), deleteRequest.getAccountId(),
-                                deleteRequest.getContainerId(), deleteRequest.getDeletionTimeInMs());
-                MessageInfo info = new MessageInfo(deleteRequest.getBlobId(), stream.getSize(),
-                        deleteRequest.getAccountId(),
-                        deleteRequest.getContainerId(), deleteRequest.getDeletionTimeInMs());
-                ArrayList<MessageInfo> infoList = new ArrayList<MessageInfo>();
-                infoList.add(info);
-                MessageFormatWriteSet writeset = new MessageFormatWriteSet(stream, infoList, false);
-                Store storeToDelete = storageManager.getStore(deleteRequest.getBlobId().getPartition());
-                storeToDelete.delete(writeset);
-                response =
-                        new DeleteResponse(deleteRequest.getCorrelationId(), deleteRequest.getClientId(),
-                                ServerErrorCode.No_Error);
-                if (notification != null) {
-                    notification.onBlobReplicaDeleted(currentNode.getHostname(), currentNode.getPort(),
-                            deleteRequest.getBlobId().getID(), BlobReplicaSourceType.PRIMARY);
-                }
+            if (getRequest.getGetOption() == GetOption.Include_All) {
+              storeGetOptions =
+                  EnumSet.of(StoreGetOptions.Store_Include_Deleted, StoreGetOptions.Store_Include_Expired);
             }
-<<<<<<< HEAD
-        } catch (StoreException e) {
-=======
             List<StoreKey> convertedStoreKeys = getConvertedStoreKeys(partitionRequestInfo.getBlobIds());
             List<StoreKey> dedupedStoreKeys =
                 convertedStoreKeys.size() > 1 ? convertedStoreKeys.stream().distinct().collect(Collectors.toList())
@@ -710,178 +347,43 @@
             messagesToSendList.add(blobsToSend);
             partitionResponseInfoList.add(partitionResponseInfo);
           } catch (StoreException e) {
->>>>>>> 4dd1c8c7
             boolean logInErrorLevel = false;
             if (e.getErrorCode() == StoreErrorCodes.ID_Not_Found) {
-                metrics.idNotFoundError.inc();
+              metrics.idNotFoundError.inc();
             } else if (e.getErrorCode() == StoreErrorCodes.TTL_Expired) {
-                metrics.ttlExpiredError.inc();
+              metrics.ttlExpiredError.inc();
             } else if (e.getErrorCode() == StoreErrorCodes.ID_Deleted) {
-                metrics.idDeletedError.inc();
+              metrics.idDeletedError.inc();
             } else if (e.getErrorCode() == StoreErrorCodes.Authorization_Failure) {
-                metrics.deleteAuthorizationFailure.inc();
+              metrics.getAuthorizationFailure.inc();
             } else {
-                logInErrorLevel = true;
-                metrics.unExpectedStoreDeleteError.inc();
+              metrics.unExpectedStoreGetError.inc();
+              logInErrorLevel = true;
             }
             if (logInErrorLevel) {
-                logger.error("Store exception on a delete with error code {} for request {}", e.getErrorCode(),
-                        deleteRequest,
-                        e);
+              logger.error("Store exception on a get with error code {} for partition {}", e.getErrorCode(),
+                  partitionRequestInfo.getPartition(), e);
             } else {
-                logger.trace("Store exception on a delete with error code {} for request {}", e.getErrorCode(),
-                        deleteRequest,
-                        e);
+              logger.trace("Store exception on a get with error code {} for partition {}", e.getErrorCode(),
+                  partitionRequestInfo.getPartition(), e);
             }
-            response = new DeleteResponse(deleteRequest.getCorrelationId(), deleteRequest.getClientId(),
-                    ErrorMapping.getStoreErrorMapping(e.getErrorCode()));
-        } catch (Exception e) {
-            logger.error("Unknown exception for delete request " + deleteRequest, e);
-            response = new DeleteResponse(deleteRequest.getCorrelationId(), deleteRequest.getClientId(),
-                    ServerErrorCode.Unknown_Error);
-            metrics.unExpectedStoreDeleteError.inc();
-        } finally {
-            long processingTime = SystemTime.getInstance().milliseconds() - startTime;
-            totalTimeSpent += processingTime;
-            publicAccessLogger.info("{} {} processingTime {}", deleteRequest, response, processingTime);
-            metrics.deleteBlobProcessingTimeInMs.update(processingTime);
-        }
-        requestResponseChannel.sendResponse(response, request,
-                new ServerNetworkResponseMetrics(metrics.deleteBlobResponseQueueTimeInMs,
-                        metrics.deleteBlobSendTimeInMs,
-                        metrics.deleteBlobTotalTimeInMs, null, null, totalTimeSpent));
-    }
-
-    // TODO: 2018/4/20 by zmyer
-    public void handleReplicaMetadataRequest(Request request) throws IOException, InterruptedException {
-        ReplicaMetadataRequest replicaMetadataRequest =
-                ReplicaMetadataRequest.readFrom(new DataInputStream(request.getInputStream()), clusterMap,
-                        findTokenFactory);
-        long requestQueueTime = SystemTime.getInstance().milliseconds() - request.getStartTimeInMs();
-        long totalTimeSpent = requestQueueTime;
-        metrics.replicaMetadataRequestQueueTimeInMs.update(requestQueueTime);
-        metrics.replicaMetadataRequestRate.mark();
-
-        List<ReplicaMetadataRequestInfo> replicaMetadataRequestInfoList =
-                replicaMetadataRequest.getReplicaMetadataRequestInfoList();
-        int partitionCnt = replicaMetadataRequestInfoList.size();
-        long startTimeInMs = SystemTime.getInstance().milliseconds();
-        ReplicaMetadataResponse response = null;
-        try {
-            List<ReplicaMetadataResponseInfo> replicaMetadataResponseList =
-                    new ArrayList<ReplicaMetadataResponseInfo>(partitionCnt);
-            for (ReplicaMetadataRequestInfo replicaMetadataRequestInfo : replicaMetadataRequestInfoList) {
-                long partitionStartTimeInMs = SystemTime.getInstance().milliseconds();
-                PartitionId partitionId = replicaMetadataRequestInfo.getPartitionId();
-                ServerErrorCode error = validateRequest(partitionId, RequestOrResponseType.ReplicaMetadataRequest);
-                logger.trace("{} Time used to validate metadata request: {}", partitionId,
-                        (SystemTime.getInstance().milliseconds() - partitionStartTimeInMs));
-
-                if (error != ServerErrorCode.No_Error) {
-                    logger.error("Validating replica metadata request failed with error {} for partition {}", error,
-                            partitionId);
-                    ReplicaMetadataResponseInfo replicaMetadataResponseInfo = new ReplicaMetadataResponseInfo(
-                            partitionId, error);
-                    replicaMetadataResponseList.add(replicaMetadataResponseInfo);
-                } else {
-                    try {
-                        FindToken findToken = replicaMetadataRequestInfo.getToken();
-                        String hostName = replicaMetadataRequestInfo.getHostName();
-                        String replicaPath = replicaMetadataRequestInfo.getReplicaPath();
-                        Store store = storageManager.getStore(partitionId);
-
-                        partitionStartTimeInMs = SystemTime.getInstance().milliseconds();
-                        FindInfo findInfo =
-                                store.findEntriesSince(findToken,
-                                        replicaMetadataRequest.getMaxTotalSizeOfEntriesInBytes());
-                        logger.trace("{} Time used to find entry since: {}", partitionId,
-                                (SystemTime.getInstance().milliseconds() - partitionStartTimeInMs));
-
-                        partitionStartTimeInMs = SystemTime.getInstance().milliseconds();
-                        replicationManager.updateTotalBytesReadByRemoteReplica(partitionId, hostName, replicaPath,
-                                findInfo.getFindToken().getBytesRead());
-                        logger.trace("{} Time used to update total bytes read: {}", partitionId,
-                                (SystemTime.getInstance().milliseconds() - partitionStartTimeInMs));
-
-                        partitionStartTimeInMs = SystemTime.getInstance().milliseconds();
-                        long remoteReplicaLagInBytes =
-                                replicationManager.getRemoteReplicaLagFromLocalInBytes(partitionId, hostName,
-                                        replicaPath);
-                        logger.trace("{} Time used to get remote replica lag in bytes: {}", partitionId,
-                                (SystemTime.getInstance().milliseconds() - partitionStartTimeInMs));
-
-                        ReplicaMetadataResponseInfo replicaMetadataResponseInfo =
-                                new ReplicaMetadataResponseInfo(partitionId, findInfo.getFindToken(),
-                                        findInfo.getMessageEntries(),
-                                        remoteReplicaLagInBytes);
-                        replicaMetadataResponseList.add(replicaMetadataResponseInfo);
-                    } catch (StoreException e) {
-                        logger.error(
-                                "Store exception on a replica metadata request with error code " + e.getErrorCode() +
-                                        " for partition "
-                                        + partitionId, e);
-                        if (e.getErrorCode() == StoreErrorCodes.IOError) {
-                            metrics.storeIOError.inc();
-                        } else {
-                            metrics.unExpectedStoreFindEntriesError.inc();
-                        }
-                        ReplicaMetadataResponseInfo replicaMetadataResponseInfo =
-                                new ReplicaMetadataResponseInfo(partitionId,
-                                        ErrorMapping.getStoreErrorMapping(e.getErrorCode()));
-                        replicaMetadataResponseList.add(replicaMetadataResponseInfo);
-                    }
-                }
+            PartitionResponseInfo partitionResponseInfo = new PartitionResponseInfo(partitionRequestInfo.getPartition(),
+                ErrorMapping.getStoreErrorMapping(e.getErrorCode()));
+            partitionResponseInfoList.add(partitionResponseInfo);
+          } catch (MessageFormatException e) {
+            logger.error(
+                "Message format exception on a get with error code " + e.getErrorCode() + " for partitionRequestInfo "
+                    + partitionRequestInfo, e);
+            if (e.getErrorCode() == MessageFormatErrorCodes.Data_Corrupt) {
+              metrics.dataCorruptError.inc();
+            } else if (e.getErrorCode() == MessageFormatErrorCodes.Unknown_Format_Version) {
+              metrics.unknownFormatError.inc();
             }
-            response =
-                    new ReplicaMetadataResponse(replicaMetadataRequest.getCorrelationId(),
-                            replicaMetadataRequest.getClientId(),
-                            ServerErrorCode.No_Error, replicaMetadataResponseList);
-        } catch (Exception e) {
-            logger.error("Unknown exception for request " + replicaMetadataRequest, e);
-            response =
-                    new ReplicaMetadataResponse(replicaMetadataRequest.getCorrelationId(),
-                            replicaMetadataRequest.getClientId(),
-                            ServerErrorCode.Unknown_Error);
-        } finally {
-            long processingTime = SystemTime.getInstance().milliseconds() - startTimeInMs;
-            totalTimeSpent += processingTime;
-            publicAccessLogger.info("{} {} processingTime {}", replicaMetadataRequest, response, processingTime);
-            logger.trace("{} {} processingTime {}", replicaMetadataRequest, response, processingTime);
-            metrics.replicaMetadataRequestProcessingTimeInMs.update(processingTime);
-        }
-<<<<<<< HEAD
-
-        requestResponseChannel.sendResponse(response, request,
-                new ServerNetworkResponseMetrics(metrics.replicaMetadataResponseQueueTimeInMs,
-                        metrics.replicaMetadataSendTimeInMs, metrics.replicaMetadataTotalTimeInMs, null, null,
-                        totalTimeSpent));
-    }
-
-    /**
-     * @param requestType the {@link RequestOrResponseType} of the request.
-     * @param id the partition id that the request is targeting.
-     * @return {@code true} if the request is enabled. {@code false} otherwise.
-     */
-    // TODO: 2018/4/20 by zmyer
-    private boolean isRequestEnabled(RequestOrResponseType requestType, PartitionId id) {
-        Set<PartitionId> requestDisableInfo = requestsDisableInfo.get(requestType);
-        return requestDisableInfo == null || !requestDisableInfo.contains(id);
-    }
-
-    /**
-     * Enables/disables {@code requestOrResponseType} on the given {@code ids}.
-     * @param requestType the {@link RequestOrResponseType} to enable/disable.
-     * @param ids the {@link PartitionId}s to enable/disable it on.
-     * @param enable whether to enable ({@code true}) or disable
-     */
-    // TODO: 2018/4/20 by zmyer
-    private void controlRequestForPartitions(RequestOrResponseType requestType, Collection<PartitionId> ids,
-            boolean enable) {
-        if (enable) {
-            requestsDisableInfo.get(requestType).removeAll(ids);
-        } else {
-            requestsDisableInfo.get(requestType).addAll(ids);
-=======
+            PartitionResponseInfo partitionResponseInfo = new PartitionResponseInfo(partitionRequestInfo.getPartition(),
+                ErrorMapping.getMessageFormatErrorMapping(e.getErrorCode()));
+            partitionResponseInfoList.add(partitionResponseInfo);
+          }
+        }
       }
       CompositeSend compositeSend = new CompositeSend(messagesToSendList);
       response = new GetResponse(getRequest.getCorrelationId(), getRequest.getClientId(), partitionResponseInfoList,
@@ -948,11 +450,42 @@
         if (notification != null) {
           notification.onBlobReplicaDeleted(currentNode.getHostname(), currentNode.getPort(), convertedStoreKey.getID(),
               BlobReplicaSourceType.PRIMARY);
->>>>>>> 4dd1c8c7
-        }
-    }
-<<<<<<< HEAD
-=======
+        }
+      }
+    } catch (StoreException e) {
+      boolean logInErrorLevel = false;
+      if (e.getErrorCode() == StoreErrorCodes.ID_Not_Found) {
+        metrics.idNotFoundError.inc();
+      } else if (e.getErrorCode() == StoreErrorCodes.TTL_Expired) {
+        metrics.ttlExpiredError.inc();
+      } else if (e.getErrorCode() == StoreErrorCodes.ID_Deleted) {
+        metrics.idDeletedError.inc();
+      } else if (e.getErrorCode() == StoreErrorCodes.Authorization_Failure) {
+        metrics.deleteAuthorizationFailure.inc();
+      } else {
+        logInErrorLevel = true;
+        metrics.unExpectedStoreDeleteError.inc();
+      }
+      if (logInErrorLevel) {
+        logger.error("Store exception on a delete with error code {} for request {}", e.getErrorCode(), deleteRequest,
+            e);
+      } else {
+        logger.trace("Store exception on a delete with error code {} for request {}", e.getErrorCode(), deleteRequest,
+            e);
+      }
+      response = new DeleteResponse(deleteRequest.getCorrelationId(), deleteRequest.getClientId(),
+          ErrorMapping.getStoreErrorMapping(e.getErrorCode()));
+    } catch (Exception e) {
+      logger.error("Unknown exception for delete request " + deleteRequest, e);
+      response = new DeleteResponse(deleteRequest.getCorrelationId(), deleteRequest.getClientId(),
+          ServerErrorCode.Unknown_Error);
+      metrics.unExpectedStoreDeleteError.inc();
+    } finally {
+      long processingTime = SystemTime.getInstance().milliseconds() - startTime;
+      totalTimeSpent += processingTime;
+      publicAccessLogger.info("{} {} processingTime {}", deleteRequest, response, processingTime);
+      metrics.deleteBlobProcessingTimeInMs.update(processingTime);
+    }
     requestResponseChannel.sendResponse(response, request,
         new ServerNetworkResponseMetrics(metrics.deleteBlobResponseQueueTimeInMs, metrics.deleteBlobSendTimeInMs,
             metrics.deleteBlobTotalTimeInMs, null, null, totalTimeSpent));
@@ -1060,152 +593,39 @@
         ServerErrorCode error = validateRequest(partitionId, RequestOrResponseType.ReplicaMetadataRequest, false);
         logger.trace("{} Time used to validate metadata request: {}", partitionId,
             (SystemTime.getInstance().milliseconds() - partitionStartTimeInMs));
->>>>>>> 4dd1c8c7
-
-    /**
-     * Handles an administration request. These requests can query for or change the internal state of the server.
-     * @param request the request that needs to be handled.
-     * @throws InterruptedException if response sending is interrupted.
-     * @throws IOException if there are I/O errors carrying our the required operation.
-     */
-    // TODO: 2018/4/20 by zmyer
-    private void handleAdminRequest(Request request) throws InterruptedException, IOException {
-        long requestQueueTime = SystemTime.getInstance().milliseconds() - request.getStartTimeInMs();
-        long totalTimeSpent = requestQueueTime;
-        long startTime = SystemTime.getInstance().milliseconds();
-        DataInputStream requestStream = new DataInputStream(request.getInputStream());
-        AdminRequest adminRequest = AdminRequest.readFrom(requestStream, clusterMap);
-        Histogram processingTimeHistogram = null;
-        Histogram responseQueueTimeHistogram = null;
-        Histogram responseSendTimeHistogram = null;
-        Histogram requestTotalTimeHistogram = null;
-        AdminResponse response = null;
-        try {
-            switch (adminRequest.getType()) {
-            case TriggerCompaction:
-                metrics.triggerCompactionRequestQueueTimeInMs.update(requestQueueTime);
-                metrics.triggerCompactionRequestRate.mark();
-                processingTimeHistogram = metrics.triggerCompactionResponseQueueTimeInMs;
-                responseQueueTimeHistogram = metrics.triggerCompactionResponseQueueTimeInMs;
-                responseSendTimeHistogram = metrics.triggerCompactionResponseSendTimeInMs;
-                requestTotalTimeHistogram = metrics.triggerCompactionRequestTotalTimeInMs;
-                response = handleTriggerCompactionRequest(adminRequest);
-                break;
-            case RequestControl:
-                metrics.requestControlRequestQueueTimeInMs.update(requestQueueTime);
-                metrics.requestControlRequestRate.mark();
-                processingTimeHistogram = metrics.requestControlResponseQueueTimeInMs;
-                responseQueueTimeHistogram = metrics.requestControlResponseQueueTimeInMs;
-                responseSendTimeHistogram = metrics.requestControlResponseSendTimeInMs;
-                requestTotalTimeHistogram = metrics.requestControlRequestTotalTimeInMs;
-                response = handleRequestControlRequest(requestStream, adminRequest);
-                break;
-            case ReplicationControl:
-                metrics.replicationControlRequestQueueTimeInMs.update(requestQueueTime);
-                metrics.replicationControlRequestRate.mark();
-                processingTimeHistogram = metrics.replicationControlResponseQueueTimeInMs;
-                responseQueueTimeHistogram = metrics.replicationControlResponseQueueTimeInMs;
-                responseSendTimeHistogram = metrics.replicationControlResponseSendTimeInMs;
-                requestTotalTimeHistogram = metrics.replicationControlRequestTotalTimeInMs;
-                response = handleReplicationControlRequest(requestStream, adminRequest);
-                break;
-            case CatchupStatus:
-                metrics.catchupStatusRequestQueueTimeInMs.update(requestQueueTime);
-                metrics.catchupStatusRequestRate.mark();
-                processingTimeHistogram = metrics.catchupStatusResponseQueueTimeInMs;
-                responseQueueTimeHistogram = metrics.catchupStatusResponseQueueTimeInMs;
-                responseSendTimeHistogram = metrics.catchupStatusResponseSendTimeInMs;
-                requestTotalTimeHistogram = metrics.catchupStatusRequestTotalTimeInMs;
-                response = handleCatchupStatusRequest(requestStream, adminRequest);
-                break;
-            }
-        } catch (Exception e) {
-            logger.error("Unknown exception for admin request {}", adminRequest, e);
-            metrics.unExpectedAdminOperationError.inc();
-            response =
-                    new AdminResponse(adminRequest.getCorrelationId(), adminRequest.getClientId(),
-                            ServerErrorCode.Unknown_Error);
-            switch (adminRequest.getType()) {
-            case CatchupStatus:
-                response = new CatchupStatusAdminResponse(false, response);
-                break;
-            }
-        } finally {
-            long processingTime = SystemTime.getInstance().milliseconds() - startTime;
-            totalTimeSpent += processingTime;
-            publicAccessLogger.info("{} {} processingTime {}", adminRequest, response, processingTime);
-            processingTimeHistogram.update(processingTime);
-        }
-        requestResponseChannel.sendResponse(response, request,
-                new ServerNetworkResponseMetrics(responseQueueTimeHistogram, responseSendTimeHistogram,
-                        requestTotalTimeHistogram, null, null, totalTimeSpent));
-    }
-
-    /**
-     * Handles {@link com.github.ambry.protocol.AdminRequestOrResponseType#TriggerCompaction}.
-     * @param adminRequest the {@link AdminRequest} received.
-     * @return the {@link AdminResponse} to the request.
-     */
-    // TODO: 2018/4/20 by zmyer
-    private AdminResponse handleTriggerCompactionRequest(AdminRequest adminRequest) {
-        ServerErrorCode error = validateRequest(adminRequest.getPartitionId(), RequestOrResponseType.AdminRequest);
-        if (error != ServerErrorCode.No_Error) {
-            logger.error("Validating trigger compaction request failed with error {} for {}", error, adminRequest);
-        } else if (!storageManager.scheduleNextForCompaction(adminRequest.getPartitionId())) {
-            error = ServerErrorCode.Unknown_Error;
-            logger.error("Triggering compaction failed for {}. Check if admin trigger is enabled for compaction",
-                    adminRequest);
-        }
-        return new AdminResponse(adminRequest.getCorrelationId(), adminRequest.getClientId(), error);
-    }
-
-    /**
-     * Handles {@link com.github.ambry.protocol.AdminRequestOrResponseType#RequestControl}.
-     * @param requestStream the serialized bytes of the request.
-     * @param adminRequest the {@link AdminRequest} received.
-     * @return the {@link AdminResponse} to the request.
-     * @throws IOException if there is any I/O error reading from the {@code requestStream}.
-     */
-    // TODO: 2018/4/20 by zmyer
-    private AdminResponse handleRequestControlRequest(DataInputStream requestStream, AdminRequest adminRequest)
-            throws IOException {
-        RequestControlAdminRequest controlRequest = RequestControlAdminRequest.readFrom(requestStream, adminRequest);
-        RequestOrResponseType toControl = controlRequest.getRequestTypeToControl();
-        ServerErrorCode error;
-        Collection<PartitionId> partitionIds;
-        if (!requestsDisableInfo.containsKey(toControl)) {
-            metrics.badRequestError.inc();
-            error = ServerErrorCode.Bad_Request;
-        } else {
-<<<<<<< HEAD
-            error = ServerErrorCode.No_Error;
-            if (controlRequest.getPartitionId() != null) {
-                error = validateRequest(controlRequest.getPartitionId(), RequestOrResponseType.AdminRequest);
-                partitionIds = Collections.singletonList(controlRequest.getPartitionId());
-=======
-          try {
-            FindToken findToken = replicaMetadataRequestInfo.getToken();
-            String hostName = replicaMetadataRequestInfo.getHostName();
-            String replicaPath = replicaMetadataRequestInfo.getReplicaPath();
-            Store store = storageManager.getStore(partitionId);
-
-            partitionStartTimeInMs = SystemTime.getInstance().milliseconds();
-            FindInfo findInfo =
-                store.findEntriesSince(findToken, replicaMetadataRequest.getMaxTotalSizeOfEntriesInBytes());
-            logger.trace("{} Time used to find entry since: {}", partitionId,
-                (SystemTime.getInstance().milliseconds() - partitionStartTimeInMs));
-
-            partitionStartTimeInMs = SystemTime.getInstance().milliseconds();
-            replicationManager.updateTotalBytesReadByRemoteReplica(partitionId, hostName, replicaPath,
-                findInfo.getFindToken().getBytesRead());
-            logger.trace("{} Time used to update total bytes read: {}", partitionId,
-                (SystemTime.getInstance().milliseconds() - partitionStartTimeInMs));
-
-            partitionStartTimeInMs = SystemTime.getInstance().milliseconds();
-            long remoteReplicaLagInBytes =
-                replicationManager.getRemoteReplicaLagFromLocalInBytes(partitionId, hostName, replicaPath);
-            logger.trace("{} Time used to get remote replica lag in bytes: {}", partitionId,
-                (SystemTime.getInstance().milliseconds() - partitionStartTimeInMs));
+
+                if (error != ServerErrorCode.No_Error) {
+                    logger.error("Validating replica metadata request failed with error {} for partition {}", error,
+                            partitionId);
+                    ReplicaMetadataResponseInfo replicaMetadataResponseInfo = new ReplicaMetadataResponseInfo(
+                            partitionId, error);
+                    replicaMetadataResponseList.add(replicaMetadataResponseInfo);
+                } else {
+                    try {
+                        FindToken findToken = replicaMetadataRequestInfo.getToken();
+                        String hostName = replicaMetadataRequestInfo.getHostName();
+                        String replicaPath = replicaMetadataRequestInfo.getReplicaPath();
+                        Store store = storageManager.getStore(partitionId);
+
+                        partitionStartTimeInMs = SystemTime.getInstance().milliseconds();
+                        FindInfo findInfo =
+                                store.findEntriesSince(findToken,
+                                        replicaMetadataRequest.getMaxTotalSizeOfEntriesInBytes());
+                        logger.trace("{} Time used to find entry since: {}", partitionId,
+                                (SystemTime.getInstance().milliseconds() - partitionStartTimeInMs));
+
+                        partitionStartTimeInMs = SystemTime.getInstance().milliseconds();
+                        replicationManager.updateTotalBytesReadByRemoteReplica(partitionId, hostName, replicaPath,
+                                findInfo.getFindToken().getBytesRead());
+                        logger.trace("{} Time used to update total bytes read: {}", partitionId,
+                                (SystemTime.getInstance().milliseconds() - partitionStartTimeInMs));
+
+                        partitionStartTimeInMs = SystemTime.getInstance().milliseconds();
+                        long remoteReplicaLagInBytes =
+                                replicationManager.getRemoteReplicaLagFromLocalInBytes(partitionId, hostName,
+                                        replicaPath);
+                        logger.trace("{} Time used to get remote replica lag in bytes: {}", partitionId,
+                                (SystemTime.getInstance().milliseconds() - partitionStartTimeInMs));
 
             ReplicaMetadataResponseInfo replicaMetadataResponseInfo =
                 new ReplicaMetadataResponseInfo(partitionId, findInfo.getFindToken(), findInfo.getMessageEntries(),
@@ -1225,70 +645,47 @@
                     + partitionId, e);
             if (e.getErrorCode() == StoreErrorCodes.IOError) {
               metrics.storeIOError.inc();
->>>>>>> 4dd1c8c7
             } else {
-                partitionIds = partitionsInCurrentNode;
+              metrics.unExpectedStoreFindEntriesError.inc();
             }
-            if (!error.equals(ServerErrorCode.Partition_Unknown)) {
-                controlRequestForPartitions(toControl, partitionIds, controlRequest.shouldEnable());
-                for (PartitionId partitionId : partitionIds) {
-                    logger.info("Enable state for {} on {} is {}", toControl, partitionId,
-                            isRequestEnabled(toControl, partitionId));
-                }
-            }
-        }
-        return new AdminResponse(adminRequest.getCorrelationId(), adminRequest.getClientId(), error);
-    }
-
-<<<<<<< HEAD
+            ReplicaMetadataResponseInfo replicaMetadataResponseInfo =
+                new ReplicaMetadataResponseInfo(partitionId, ErrorMapping.getStoreErrorMapping(e.getErrorCode()));
+            replicaMetadataResponseList.add(replicaMetadataResponseInfo);
+          }
+        }
+      }
+      response =
+          new ReplicaMetadataResponse(replicaMetadataRequest.getCorrelationId(), replicaMetadataRequest.getClientId(),
+              ServerErrorCode.No_Error, replicaMetadataResponseList);
+    } catch (Exception e) {
+      logger.error("Unknown exception for request " + replicaMetadataRequest, e);
+      response =
+          new ReplicaMetadataResponse(replicaMetadataRequest.getCorrelationId(), replicaMetadataRequest.getClientId(),
+              ServerErrorCode.Unknown_Error);
+    } finally {
+      long processingTime = SystemTime.getInstance().milliseconds() - startTimeInMs;
+      totalTimeSpent += processingTime;
+      publicAccessLogger.info("{} {} processingTime {}", replicaMetadataRequest, response, processingTime);
+      logger.trace("{} {} processingTime {}", replicaMetadataRequest, response, processingTime);
+      metrics.replicaMetadataRequestProcessingTimeInMs.update(processingTime);
+    }
+
+        requestResponseChannel.sendResponse(response, request,
+                new ServerNetworkResponseMetrics(metrics.replicaMetadataResponseQueueTimeInMs,
+                        metrics.replicaMetadataSendTimeInMs, metrics.replicaMetadataTotalTimeInMs, null, null,
+                        totalTimeSpent));
+    }
+
     /**
-     * Handles {@link com.github.ambry.protocol.AdminRequestOrResponseType#ReplicationControl}.
-     * @param requestStream the serialized bytes of the request.
-     * @param adminRequest the {@link AdminRequest} received.
-     * @return the {@link AdminResponse} to the request.
-     * @throws IOException if there is any I/O error reading from the {@code requestStream}.
+     * @param requestType the {@link RequestOrResponseType} of the request.
+     * @param id the partition id that the request is targeting.
+     * @return {@code true} if the request is enabled. {@code false} otherwise.
      */
     // TODO: 2018/4/20 by zmyer
-    private AdminResponse handleReplicationControlRequest(DataInputStream requestStream, AdminRequest adminRequest)
-            throws IOException {
-        Collection<PartitionId> partitionIds;
-        ServerErrorCode error = ServerErrorCode.No_Error;
-        ReplicationControlAdminRequest replControlRequest =
-                ReplicationControlAdminRequest.readFrom(requestStream, adminRequest);
-        if (replControlRequest.getPartitionId() != null) {
-            error = validateRequest(replControlRequest.getPartitionId(), RequestOrResponseType.AdminRequest);
-            partitionIds = Collections.singletonList(replControlRequest.getPartitionId());
-        } else {
-            partitionIds = partitionsInCurrentNode;
-        }
-        if (!error.equals(ServerErrorCode.Partition_Unknown)) {
-            if (replicationManager.controlReplicationForPartitions(partitionIds, replControlRequest.getOrigins(),
-                    replControlRequest.shouldEnable())) {
-                error = ServerErrorCode.No_Error;
-            } else {
-                logger.error(
-                        "Could not set enable status for replication of {} from {} to {}. Check partition validity and"
-                                + " origins list", partitionIds, replControlRequest.getOrigins(),
-                        replControlRequest.shouldEnable());
-                error = ServerErrorCode.Bad_Request;
-            }
-        }
-        return new AdminResponse(adminRequest.getCorrelationId(), adminRequest.getClientId(), error);
-=======
-    requestResponseChannel.sendResponse(response, request,
-        new ServerNetworkResponseMetrics(metrics.replicaMetadataResponseQueueTimeInMs,
-            metrics.replicaMetadataSendTimeInMs, metrics.replicaMetadataTotalTimeInMs, null, null, totalTimeSpent));
-  }
-
-  /**
-   * @param requestType the {@link RequestOrResponseType} of the request.
-   * @param id the partition id that the request is targeting.
-   * @return {@code true} if the request is enabled. {@code false} otherwise.
-   */
-  private boolean isRequestEnabled(RequestOrResponseType requestType, PartitionId id) {
-    Set<PartitionId> requestDisableInfo = requestsDisableInfo.get(requestType);
-    return requestDisableInfo == null || !requestDisableInfo.contains(id);
-  }
+    private boolean isRequestEnabled(RequestOrResponseType requestType, PartitionId id) {
+        Set<PartitionId> requestDisableInfo = requestsDisableInfo.get(requestType);
+        return requestDisableInfo == null || !requestDisableInfo.contains(id);
+    }
 
   /**
    * Enables/disables {@code requestOrResponseType} on the given {@code ids}.
@@ -1644,30 +1041,14 @@
       requestResponseChannel.sendResponse(response, request,
           new ServerNetworkResponseMetrics(responseQueueTime, responseSendTime, requestTotalTime, null, null,
               totalTimeSpent));
->>>>>>> 4dd1c8c7
-    }
-
-<<<<<<< HEAD
-    /**
-     * Handles {@link com.github.ambry.protocol.AdminRequestOrResponseType#CatchupStatus}.
-     * @param requestStream the serialized bytes of the request.
-     * @param adminRequest the {@link AdminRequest} received.
-     * @return the {@link AdminResponse} to the request.
-     * @throws IOException if there is any I/O error reading from the {@code requestStream}.
-     */
+    }
+  }
+
     // TODO: 2018/4/20 by zmyer
-    private AdminResponse handleCatchupStatusRequest(DataInputStream requestStream, AdminRequest adminRequest)
-            throws IOException {
-        Collection<PartitionId> partitionIds;
-        ServerErrorCode error = ServerErrorCode.No_Error;
-        boolean isCaughtUp = false;
-        CatchupStatusAdminRequest catchupStatusRequest = CatchupStatusAdminRequest.readFrom(requestStream,
-                adminRequest);
-        if (catchupStatusRequest.getAcceptableLagInBytes() < 0) {
-            error = ServerErrorCode.Bad_Request;
-        } else if (catchupStatusRequest.getNumReplicasCaughtUpPerPartition() <= 0) {
-            error = ServerErrorCode.Bad_Request;
-=======
+    private void sendGetResponse(RequestResponseChannel requestResponseChannel, GetResponse response, Request request,
+            Histogram responseQueueTime, Histogram responseSendTime, Histogram requestTotalTime, long totalTimeSpent,
+            long blobSize, MessageFormatFlags flags, ServerMetrics metrics) throws InterruptedException {
+
     if (blobSize <= ServerMetrics.smallBlob) {
       if (flags == MessageFormatFlags.Blob || flags == MessageFormatFlags.All) {
         if (response.getError() == ServerErrorCode.No_Error) {
@@ -1675,49 +1056,11 @@
           requestResponseChannel.sendResponse(response, request,
               new ServerNetworkResponseMetrics(responseQueueTime, responseSendTime, requestTotalTime,
                   metrics.getSmallBlobSendTimeInMs, metrics.getSmallBlobTotalTimeInMs, totalTimeSpent));
->>>>>>> 4dd1c8c7
         } else {
-            if (catchupStatusRequest.getPartitionId() != null) {
-                error = validateRequest(catchupStatusRequest.getPartitionId(), RequestOrResponseType.AdminRequest);
-                partitionIds = Collections.singletonList(catchupStatusRequest.getPartitionId());
-            } else {
-                partitionIds = partitionsInCurrentNode;
-            }
-            if (!error.equals(ServerErrorCode.Partition_Unknown)) {
-                error = ServerErrorCode.No_Error;
-                isCaughtUp = isRemoteLagLesserOrEqual(partitionIds, catchupStatusRequest.getAcceptableLagInBytes(),
-                        catchupStatusRequest.getNumReplicasCaughtUpPerPartition());
-            }
-        }
-<<<<<<< HEAD
-        AdminResponse adminResponse = new AdminResponse(adminRequest.getCorrelationId(), adminRequest.getClientId(),
-                error);
-        return new CatchupStatusAdminResponse(isCaughtUp, adminResponse);
-    }
-
-    // TODO: 2018/4/20 by zmyer
-    private void sendPutResponse(RequestResponseChannel requestResponseChannel, PutResponse response, Request request,
-            Histogram responseQueueTime, Histogram responseSendTime, Histogram requestTotalTime, long totalTimeSpent,
-            long blobSize, ServerMetrics metrics) throws InterruptedException {
-        if (response.getError() == ServerErrorCode.No_Error) {
-            metrics.markPutBlobRequestRateBySize(blobSize);
-            if (blobSize <= ServerMetrics.smallBlob) {
-                requestResponseChannel.sendResponse(response, request,
-                        new ServerNetworkResponseMetrics(responseQueueTime, responseSendTime, requestTotalTime,
-                                metrics.putSmallBlobProcessingTimeInMs, metrics.putSmallBlobTotalTimeInMs,
-                                totalTimeSpent));
-            } else if (blobSize <= ServerMetrics.mediumBlob) {
-                requestResponseChannel.sendResponse(response, request,
-                        new ServerNetworkResponseMetrics(responseQueueTime, responseSendTime, requestTotalTime,
-                                metrics.putMediumBlobProcessingTimeInMs, metrics.putMediumBlobTotalTimeInMs,
-                                totalTimeSpent));
-            } else {
-                requestResponseChannel.sendResponse(response, request,
-                        new ServerNetworkResponseMetrics(responseQueueTime, responseSendTime, requestTotalTime,
-                                metrics.putLargeBlobProcessingTimeInMs, metrics.putLargeBlobTotalTimeInMs,
-                                totalTimeSpent));
-            }
-=======
+          requestResponseChannel.sendResponse(response, request,
+              new ServerNetworkResponseMetrics(responseQueueTime, responseSendTime, requestTotalTime, null, null,
+                  totalTimeSpent));
+        }
       } else {
         requestResponseChannel.sendResponse(response, request,
             new ServerNetworkResponseMetrics(responseQueueTime, responseSendTime, requestTotalTime, null, null,
@@ -1730,61 +1073,11 @@
           requestResponseChannel.sendResponse(response, request,
               new ServerNetworkResponseMetrics(responseQueueTime, responseSendTime, requestTotalTime,
                   metrics.getMediumBlobSendTimeInMs, metrics.getMediumBlobTotalTimeInMs, totalTimeSpent));
->>>>>>> 4dd1c8c7
         } else {
-            requestResponseChannel.sendResponse(response, request,
-                    new ServerNetworkResponseMetrics(responseQueueTime, responseSendTime, requestTotalTime, null, null,
-                            totalTimeSpent));
-        }
-<<<<<<< HEAD
-    }
-
-    // TODO: 2018/4/20 by zmyer
-    private void sendGetResponse(RequestResponseChannel requestResponseChannel, GetResponse response, Request request,
-            Histogram responseQueueTime, Histogram responseSendTime, Histogram requestTotalTime, long totalTimeSpent,
-            long blobSize, MessageFormatFlags flags, ServerMetrics metrics) throws InterruptedException {
-
-        if (blobSize <= ServerMetrics.smallBlob) {
-            if (flags == MessageFormatFlags.Blob) {
-                if (response.getError() == ServerErrorCode.No_Error) {
-                    metrics.markGetBlobRequestRateBySize(blobSize);
-                    requestResponseChannel.sendResponse(response, request,
-                            new ServerNetworkResponseMetrics(responseQueueTime, responseSendTime, requestTotalTime,
-                                    metrics.getSmallBlobProcessingTimeInMs, metrics.getSmallBlobTotalTimeInMs,
-                                    totalTimeSpent));
-                } else {
-                    requestResponseChannel.sendResponse(response, request,
-                            new ServerNetworkResponseMetrics(responseQueueTime, responseSendTime, requestTotalTime,
-                                    null, null,
-                                    totalTimeSpent));
-                }
-            } else {
-                requestResponseChannel.sendResponse(response, request,
-                        new ServerNetworkResponseMetrics(responseQueueTime, responseSendTime, requestTotalTime, null,
-                                null,
-                                totalTimeSpent));
-            }
-        } else if (blobSize <= ServerMetrics.mediumBlob) {
-            if (flags == MessageFormatFlags.Blob) {
-                if (response.getError() == ServerErrorCode.No_Error) {
-                    metrics.markGetBlobRequestRateBySize(blobSize);
-                    requestResponseChannel.sendResponse(response, request,
-                            new ServerNetworkResponseMetrics(responseQueueTime, responseSendTime, requestTotalTime,
-                                    metrics.getMediumBlobProcessingTimeInMs, metrics.getMediumBlobTotalTimeInMs,
-                                    totalTimeSpent));
-                } else {
-                    requestResponseChannel.sendResponse(response, request,
-                            new ServerNetworkResponseMetrics(responseQueueTime, responseSendTime, requestTotalTime,
-                                    null, null,
-                                    totalTimeSpent));
-                }
-            } else {
-                requestResponseChannel.sendResponse(response, request,
-                        new ServerNetworkResponseMetrics(responseQueueTime, responseSendTime, requestTotalTime, null,
-                                null,
-                                totalTimeSpent));
-            }
-=======
+          requestResponseChannel.sendResponse(response, request,
+              new ServerNetworkResponseMetrics(responseQueueTime, responseSendTime, requestTotalTime, null, null,
+                  totalTimeSpent));
+        }
       } else {
         requestResponseChannel.sendResponse(response, request,
             new ServerNetworkResponseMetrics(responseQueueTime, responseSendTime, requestTotalTime, null, null,
@@ -1797,45 +1090,11 @@
           requestResponseChannel.sendResponse(response, request,
               new ServerNetworkResponseMetrics(responseQueueTime, responseSendTime, requestTotalTime,
                   metrics.getLargeBlobSendTimeInMs, metrics.getLargeBlobTotalTimeInMs, totalTimeSpent));
->>>>>>> 4dd1c8c7
         } else {
-            if (flags == MessageFormatFlags.Blob) {
-                if (response.getError() == ServerErrorCode.No_Error) {
-                    metrics.markGetBlobRequestRateBySize(blobSize);
-                    requestResponseChannel.sendResponse(response, request,
-                            new ServerNetworkResponseMetrics(responseQueueTime, responseSendTime, requestTotalTime,
-                                    metrics.getLargeBlobProcessingTimeInMs, metrics.getLargeBlobTotalTimeInMs,
-                                    totalTimeSpent));
-                } else {
-                    requestResponseChannel.sendResponse(response, request,
-                            new ServerNetworkResponseMetrics(responseQueueTime, responseSendTime, requestTotalTime,
-                                    null, null,
-                                    totalTimeSpent));
-                }
-            } else {
-                requestResponseChannel.sendResponse(response, request,
-                        new ServerNetworkResponseMetrics(responseQueueTime, responseSendTime, requestTotalTime, null,
-                                null,
-                                totalTimeSpent));
-            }
-        }
-<<<<<<< HEAD
-    }
-
-    /**
-     * Check that the provided partition is valid, on the disk, and can be written to.
-     * @param partition the partition to validate.
-     * @param requestType the {@link RequestOrResponseType} being validated.
-     * @return {@link ServerErrorCode#No_Error} error if the partition can be written to, or the corresponding error code
-     *         if it cannot.
-     */
-    // TODO: 2018/4/20 by zmyer
-    private ServerErrorCode validateRequest(PartitionId partition, RequestOrResponseType requestType) {
-        // 1. Check partition is null
-        if (partition == null) {
-            metrics.badRequestError.inc();
-            return ServerErrorCode.Bad_Request;
-=======
+          requestResponseChannel.sendResponse(response, request,
+              new ServerNetworkResponseMetrics(responseQueueTime, responseSendTime, requestTotalTime, null, null,
+                  totalTimeSpent));
+        }
       } else {
         requestResponseChannel.sendResponse(response, request,
             new ServerNetworkResponseMetrics(responseQueueTime, responseSendTime, requestTotalTime, null, null,
@@ -1882,83 +1141,58 @@
         } else {
           metrics.partitionUnknownError.inc();
           return ServerErrorCode.Partition_Unknown;
->>>>>>> 4dd1c8c7
-        }
-        // 2. check if partition exists on this node and that the store for this partition has been started
-        if (storageManager.getStore(partition) == null) {
-            if (partitionsInCurrentNode.contains(partition)) {
-                metrics.diskUnavailableError.inc();
-                return ServerErrorCode.Disk_Unavailable;
-            } else {
-                metrics.partitionUnknownError.inc();
-                return ServerErrorCode.Partition_Unknown;
-            }
-        }
-        // 3. ensure the disk for the partition/replica is available
-        List<? extends ReplicaId> replicaIds = partition.getReplicaIds();
-        for (ReplicaId replica : replicaIds) {
-            if (replica.getDataNodeId().getHostname().equals(currentNode.getHostname())
-                    && replica.getDataNodeId().getPort() == currentNode.getPort()) {
-                if (replica.getDiskId().getState() == HardwareState.UNAVAILABLE) {
-                    metrics.diskUnavailableError.inc();
-                    return ServerErrorCode.Disk_Unavailable;
-                }
-            }
-        }
-        // 4. ensure if the partition can be written to
-        if (requestType.equals(RequestOrResponseType.PutRequest)
-                && partition.getPartitionState() == PartitionState.READ_ONLY) {
-            metrics.partitionReadOnlyError.inc();
-            return ServerErrorCode.Partition_ReadOnly;
-        }
-        // 5. Ensure that the request is enabled.
-        if (!isRequestEnabled(requestType, partition)) {
-            metrics.temporarilyDisabledError.inc();
-            return ServerErrorCode.Temporarily_Disabled;
-        }
-        return ServerErrorCode.No_Error;
-    }
-
-    /**
-     * Provides catch up status of all the remote replicas of {@code partitionIds}.
-     * @param partitionIds the {@link PartitionId}s for which lag has to be <= {@code acceptableLagInBytes}.
-     * @param acceptableLagInBytes the maximum lag in bytes that is considered "acceptable".
-     * @param numReplicasCaughtUpPerPartition the number of replicas that have to be within {@code acceptableLagInBytes}
-     *                                        (per partition). The min of this value or the total count of replicas - 1 is
-     *                                        considered.
-     * @return {@code true} if the lag of each of the remote replicas of each of the {@link PartitionId} in
-     * {@code partitionIds} <= {@code acceptableLagInBytes}. {@code false} otherwise.
-     */
-    // TODO: 2018/4/20 by zmyer
-    private boolean isRemoteLagLesserOrEqual(Collection<PartitionId> partitionIds, long acceptableLagInBytes,
-            short numReplicasCaughtUpPerPartition) {
-        boolean isAcceptable = true;
-        for (PartitionId partitionId : partitionIds) {
-            List<? extends ReplicaId> replicaIds = partitionId.getReplicaIds();
-            int caughtUpCount = 0;
-            for (ReplicaId replicaId : replicaIds) {
-                if (!replicaId.getDataNodeId().equals(currentNode)) {
-                    long lagInBytes = replicationManager.getRemoteReplicaLagFromLocalInBytes(partitionId,
-                            replicaId.getDataNodeId().getHostname(), replicaId.getReplicaPath());
-                    logger.debug("Lag of {} is {}", replicaId, lagInBytes);
-                    if (lagInBytes <= acceptableLagInBytes) {
-                        caughtUpCount++;
-                    }
-                    if (caughtUpCount >= numReplicasCaughtUpPerPartition) {
-                        break;
-                    }
-                }
-            }
-            // -1 because we shouldn't consider the replica hosted on this node.
-            if (caughtUpCount < Math.min(replicaIds.size() - 1, numReplicasCaughtUpPerPartition)) {
-                isAcceptable = false;
-                break;
-            }
-        }
-        return isAcceptable;
-    }
-<<<<<<< HEAD
-=======
+        }
+      }
+    }
+    // 4. ensure if the partition can be written to
+    if (requestType.equals(RequestOrResponseType.PutRequest)
+        && partition.getPartitionState() == PartitionState.READ_ONLY) {
+      metrics.partitionReadOnlyError.inc();
+      return ServerErrorCode.Partition_ReadOnly;
+    }
+    // 5. Ensure that the request is enabled.
+    if (!isRequestEnabled(requestType, partition)) {
+      metrics.temporarilyDisabledError.inc();
+      return ServerErrorCode.Temporarily_Disabled;
+    }
+    return ServerErrorCode.No_Error;
+  }
+
+  /**
+   * Provides catch up status of all the remote replicas of {@code partitionIds}.
+   * @param partitionIds the {@link PartitionId}s for which lag has to be <= {@code acceptableLagInBytes}.
+   * @param acceptableLagInBytes the maximum lag in bytes that is considered "acceptable".
+   * @param numReplicasCaughtUpPerPartition the number of replicas that have to be within {@code acceptableLagInBytes}
+   *                                        (per partition). The min of this value or the total count of replicas - 1 is
+   *                                        considered.
+   * @return {@code true} if the lag of each of the remote replicas of each of the {@link PartitionId} in
+   * {@code partitionIds} <= {@code acceptableLagInBytes}. {@code false} otherwise.
+   */
+  private boolean isRemoteLagLesserOrEqual(Collection<PartitionId> partitionIds, long acceptableLagInBytes,
+      short numReplicasCaughtUpPerPartition) {
+    boolean isAcceptable = true;
+    for (PartitionId partitionId : partitionIds) {
+      List<? extends ReplicaId> replicaIds = partitionId.getReplicaIds();
+      int caughtUpCount = 0;
+      for (ReplicaId replicaId : replicaIds) {
+        if (!replicaId.getDataNodeId().equals(currentNode)) {
+          long lagInBytes = replicationManager.getRemoteReplicaLagFromLocalInBytes(partitionId,
+              replicaId.getDataNodeId().getHostname(), replicaId.getReplicaPath());
+          logger.debug("Lag of {} is {}", replicaId, lagInBytes);
+          if (lagInBytes <= acceptableLagInBytes) {
+            caughtUpCount++;
+          }
+          if (caughtUpCount >= numReplicasCaughtUpPerPartition) {
+            break;
+          }
+        }
+      }
+      // -1 because we shouldn't consider the replica hosted on this node.
+      if (caughtUpCount < Math.min(replicaIds.size() - 1, numReplicasCaughtUpPerPartition)) {
+        isAcceptable = false;
+        break;
+      }
+    }
     return isAcceptable;
   }
 
@@ -1977,5 +1211,4 @@
     }
     return convertedStoreKeys;
   }
->>>>>>> 4dd1c8c7
 }