/**
 * Copyright 2017 LinkedIn Corp. All rights reserved.
 *
 * Licensed under the Apache License, Version 2.0 (the "License");
 * you may not use this file except in compliance with the License.
 * You may obtain a copy of the License at
 *
 * http://www.apache.org/licenses/LICENSE-2.0
 *
 * Unless required by applicable law or agreed to in writing, software
 * distributed under the License is distributed on an "AS IS" BASIS,
 * WITHOUT WARRANTIES OR CONDITIONS OF ANY KIND, either express or implied.
 */

package com.github.ambry.server;

import com.codahale.metrics.MetricRegistry;
import com.github.ambry.clustermap.PartitionId;
import com.github.ambry.clustermap.ReplicaId;
import com.github.ambry.config.StatsManagerConfig;
import com.github.ambry.store.StorageManager;
import com.github.ambry.store.Store;
import com.github.ambry.store.StoreException;
import com.github.ambry.utils.Time;
import com.github.ambry.utils.Utils;
import org.codehaus.jackson.annotate.JsonAutoDetect;
import org.codehaus.jackson.map.ObjectMapper;
import org.slf4j.Logger;
import org.slf4j.LoggerFactory;

import java.io.File;
import java.io.IOException;
import java.util.ArrayList;
import java.util.HashMap;
import java.util.Iterator;
import java.util.List;
import java.util.Map;
import java.util.concurrent.ScheduledExecutorService;
import java.util.concurrent.ThreadLocalRandom;
import java.util.concurrent.TimeUnit;
<<<<<<< HEAD
=======
import java.util.function.Function;
import java.util.stream.Collectors;
import org.codehaus.jackson.map.ObjectMapper;
import org.slf4j.Logger;
import org.slf4j.LoggerFactory;
>>>>>>> 4dd1c8c7

import static com.github.ambry.utils.Utils.shutDownExecutorService;


/**
 * The stats manager is responsible for periodic aggregation of node level stats and expose/publish such stats to
 * potential consumers.
 */
// TODO: 2018/3/20 by zmyer
class StatsManager {
<<<<<<< HEAD
    //日志对象
    private static final Logger logger = LoggerFactory.getLogger(StatsManager.class);
    //存储管理器
    private final StorageManager storageManager;
    //状态输出文件
    private final File statsOutputFile;
    //发布时间间隔
    private final long publishPeriodInSecs;
    //初始化时间间隔
    private final int initialDelayInSecs;
    //分区id集合
    private final List<PartitionId> totalPartitionIds;
    //状态管理器统计信息
    private final StatsManagerMetrics metrics;
    //计时器
    private final Time time;
    //序列化对象
    private final ObjectMapper mapper = new ObjectMapper();
    //执行器
    private ScheduledExecutorService scheduler = null;
    //状态聚合器
    private StatsAggregator statsAggregator = null;

    /**
     * Constructs a {@link StatsManager}.
     * @param storageManager the {@link StorageManager} to be used to fetch the {@link Store}s
     * @param partitionIds a {@link List} of {@link PartitionId}s that are going to be fetched
     * @param registry the {@link MetricRegistry} to be used for {@link StatsManagerMetrics}
     * @param config the {@link StatsManagerConfig} to be used to configure the output file path and publish period
     * @param time the {@link Time} instance to be used for reporting
     * @throws IOException
     */
    // TODO: 2018/4/20 by zmyer
    StatsManager(StorageManager storageManager, List<PartitionId> partitionIds, MetricRegistry registry,
            StatsManagerConfig config, Time time) throws IOException {
        this.storageManager = storageManager;
        totalPartitionIds = partitionIds;
        statsOutputFile = new File(config.outputFilePath);
        publishPeriodInSecs = config.publishPeriodInSecs;
        initialDelayInSecs = config.initialDelayUpperBoundInSecs;
        metrics = new StatsManagerMetrics(registry);
        mapper.setVisibilityChecker(mapper.getVisibilityChecker().withFieldVisibility(JsonAutoDetect.Visibility.ANY));
        this.time = time;
=======
  private static final Logger logger = LoggerFactory.getLogger(StatsManager.class);

  private final StorageManager storageManager;
  private final File statsOutputFile;
  private final long publishPeriodInSecs;
  private final int initialDelayInSecs;
  private final Map<PartitionId, ReplicaId> partitionToReplicaMap;
  private final StatsManagerMetrics metrics;
  private final Time time;
  private final ObjectMapper mapper = new ObjectMapper();
  private ScheduledExecutorService scheduler = null;
  private StatsAggregator statsAggregator = null;

  /**
   * Constructs a {@link StatsManager}.
   * @param storageManager the {@link StorageManager} to be used to fetch the {@link Store}s
   * @param replicaIds a {@link List} of {@link ReplicaId}s that are going to be fetched
   * @param registry the {@link MetricRegistry} to be used for {@link StatsManagerMetrics}
   * @param config the {@link StatsManagerConfig} to be used to configure the output file path and publish period
   * @param time the {@link Time} instance to be used for reporting
   * @throws IOException
   */
  StatsManager(StorageManager storageManager, List<? extends ReplicaId> replicaIds, MetricRegistry registry,
      StatsManagerConfig config, Time time) throws IOException {
    this.storageManager = storageManager;
    statsOutputFile = new File(config.outputFilePath);
    publishPeriodInSecs = config.publishPeriodInSecs;
    initialDelayInSecs = config.initialDelayUpperBoundInSecs;
    metrics = new StatsManagerMetrics(registry);
    partitionToReplicaMap =
        replicaIds.stream().collect(Collectors.toMap(ReplicaId::getPartitionId, Function.identity()));
    this.time = time;
  }

  /**
   * Start the stats manager by scheduling the periodic task that collect, aggregate and publish stats.
   */
  void start() {
    scheduler = Utils.newScheduler(1, false);
    statsAggregator = new StatsAggregator();
    int actualDelay = initialDelayInSecs > 0 ? ThreadLocalRandom.current().nextInt(initialDelayInSecs) : 0;
    logger.info("Scheduling stats aggregation job with an initial delay of {} secs", actualDelay);
    scheduler.scheduleAtFixedRate(statsAggregator, actualDelay, publishPeriodInSecs, TimeUnit.SECONDS);
  }

  /**
   * Stops the periodic task that is collecting, aggregating and publishing stats.
   */
  void shutdown() throws InterruptedException {
    if (statsAggregator != null) {
      statsAggregator.cancel();
    }
    if (scheduler != null) {
      shutDownExecutorService(scheduler, 30, TimeUnit.SECONDS);
>>>>>>> 4dd1c8c7
    }

    /**
     * Start the stats manager by scheduling the periodic task that collect, aggregate and publish stats.
     */
    // TODO: 2018/3/20 by zmyer
    void start() {
        scheduler = Utils.newScheduler(1, false);
        statsAggregator = new StatsAggregator();
        int actualDelay = initialDelayInSecs > 0 ? ThreadLocalRandom.current().nextInt(initialDelayInSecs) : 0;
        logger.info("Scheduling stats aggregation job with an initial delay of {} secs", actualDelay);
        scheduler.scheduleAtFixedRate(statsAggregator, actualDelay, publishPeriodInSecs, TimeUnit.SECONDS);
    }

    /**
     * Stops the periodic task that is collecting, aggregating and publishing stats.
     */
    // TODO: 2018/4/20 by zmyer
    void shutdown() throws InterruptedException {
        if (statsAggregator != null) {
            statsAggregator.cancel();
        }
        if (scheduler != null) {
            shutDownExecutorService(scheduler, 30, TimeUnit.SECONDS);
        }
    }

    /**
     * Publishes stats to a local file in JSON format.
     * @param statsWrapper the {@link StatsWrapper} to be published
     * @throws IOException
     */
    // TODO: 2018/4/20 by zmyer
    void publish(StatsWrapper statsWrapper) throws IOException {
        File tempFile = new File(statsOutputFile.getAbsolutePath() + ".tmp");
        if (tempFile.createNewFile()) {
            mapper.defaultPrettyPrintingWriter().writeValue(tempFile, statsWrapper);
            if (!tempFile.renameTo(statsOutputFile)) {
                throw new IOException(
                        "Failed to rename " + tempFile.getAbsolutePath() + " to " + statsOutputFile.getAbsolutePath());
            }
        } else {
            throw new IOException("Temporary file creation failed when publishing stats " + tempFile.getAbsolutePath());
        }
    }
<<<<<<< HEAD

    /**
     * Fetch and aggregate stats from a given {@link Store}
     * @param aggregatedSnapshot the {@link StatsSnapshot} to hold the aggregated result
     * @param partitionId specifies the {@link Store} to be fetched from
     * @param unreachableStores a {@link List} containing partition Ids that were unable to successfully fetch from
     */
    // TODO: 2018/4/20 by zmyer
    void collectAndAggregate(StatsSnapshot aggregatedSnapshot, PartitionId partitionId,
            List<String> unreachableStores) {
        Store store = storageManager.getStore(partitionId);
        if (store == null) {
            unreachableStores.add(partitionId.toString());
        } else {
            try {
                long fetchAndAggregatePerStoreStartTimeMs = time.milliseconds();
                StatsSnapshot statsSnapshot = store.getStoreStats().getStatsSnapshot(time.milliseconds());
                StatsSnapshot.aggregate(aggregatedSnapshot, statsSnapshot);
                metrics.fetchAndAggregateTimePerStoreMs.update(
                        time.milliseconds() - fetchAndAggregatePerStoreStartTimeMs);
            } catch (StoreException e) {
                unreachableStores.add(partitionId.toString());
            }
        }
    }

    /**
     * Fetch the {@link StatsSnapshot} for the given {@link PartitionId}.
     * @param partitionId the {@link PartitionId} to try to fetch the {@link StatsSnapshot} from
     * @param unreachableStores a list of partitionIds to keep track of the unreachable stores (partitions)
     * @return
     */
    // TODO: 2018/4/20 by zmyer
    StatsSnapshot fetchSnapshot(PartitionId partitionId, List<String> unreachableStores) {
        StatsSnapshot statsSnapshot = null;
        Store store = storageManager.getStore(partitionId);
        if (store == null) {
            unreachableStores.add(partitionId.toString());
        } else {
            try {
                statsSnapshot = store.getStoreStats().getStatsSnapshot(time.milliseconds());
            } catch (StoreException e) {
                logger.error("StoreException on fetching stats snapshot for store {}", store, e);
                unreachableStores.add(partitionId.toString());
            }
        }
        return statsSnapshot;
    }

    /**
     * Get the combined {@link StatsSnapshot} of all partitions in this node. This json will contain one entry per partition
     * wrt valid data size.
     * @return a combined {@link StatsSnapshot} of this node
     */
    // TODO: 2018/4/20 by zmyer
    String getNodeStatsInJSON() {
        String statsWrapperJSON = "";
        try {
            long totalFetchAndAggregateStartTimeMs = time.milliseconds();
            StatsSnapshot combinedSnapshot = new StatsSnapshot(0L, new HashMap<String, StatsSnapshot>());
            long totalValue = 0;
            List<String> unreachableStores = new ArrayList<>();
            Iterator<PartitionId> iterator = totalPartitionIds.iterator();
            while (iterator.hasNext()) {
                PartitionId partitionId = iterator.next();
                long fetchSnapshotStartTimeMs = time.milliseconds();
                StatsSnapshot statsSnapshot = fetchSnapshot(partitionId, unreachableStores);
                if (statsSnapshot != null) {
                    combinedSnapshot.getSubMap().put(partitionId.toString(), statsSnapshot);
                    totalValue += statsSnapshot.getValue();
                }
                metrics.fetchAndAggregateTimePerStoreMs.update(time.milliseconds() - fetchSnapshotStartTimeMs);
            }
            combinedSnapshot.setValue(totalValue);
            metrics.totalFetchAndAggregateTimeMs.update(time.milliseconds() - totalFetchAndAggregateStartTimeMs);
            StatsHeader statsHeader =
                    new StatsHeader(StatsHeader.StatsDescription.QUOTA, time.milliseconds(), totalPartitionIds.size(),
                            totalPartitionIds.size() - unreachableStores.size(), unreachableStores);
            statsWrapperJSON = mapper.writeValueAsString(new StatsWrapper(statsHeader, combinedSnapshot));
        } catch (Exception | Error e) {
            metrics.statsAggregationFailureCount.inc();
            logger.error("Exception while aggregating stats.", e);
=======
    return statsSnapshot;
  }

  /**
   * Get the combined {@link StatsSnapshot} of all partitions in this node. This json will contain one entry per partition
   * wrt valid data size.
   * @return a combined {@link StatsSnapshot} of this node
   */
  String getNodeStatsInJSON() {
    String statsWrapperJSON = "";
    try {
      long totalFetchAndAggregateStartTimeMs = time.milliseconds();
      StatsSnapshot combinedSnapshot = new StatsSnapshot(0L, new HashMap<String, StatsSnapshot>());
      long totalValue = 0;
      List<String> unreachableStores = new ArrayList<>();
      Iterator<PartitionId> iterator = partitionToReplicaMap.keySet().iterator();
      while (iterator.hasNext()) {
        PartitionId partitionId = iterator.next();
        long fetchSnapshotStartTimeMs = time.milliseconds();
        StatsSnapshot statsSnapshot = fetchSnapshot(partitionId, unreachableStores);
        if (statsSnapshot != null) {
          combinedSnapshot.getSubMap().put(partitionId.toString(), statsSnapshot);
          totalValue += statsSnapshot.getValue();
        }
        metrics.fetchAndAggregateTimePerStoreMs.update(time.milliseconds() - fetchSnapshotStartTimeMs);
      }
      combinedSnapshot.setValue(totalValue);
      metrics.totalFetchAndAggregateTimeMs.update(time.milliseconds() - totalFetchAndAggregateStartTimeMs);
      StatsHeader statsHeader = new StatsHeader(StatsHeader.StatsDescription.QUOTA, time.milliseconds(),
          partitionToReplicaMap.keySet().size(), partitionToReplicaMap.keySet().size() - unreachableStores.size(),
          unreachableStores);
      statsWrapperJSON = mapper.writeValueAsString(new StatsWrapper(statsHeader, combinedSnapshot));
    } catch (Exception | Error e) {
      metrics.statsAggregationFailureCount.inc();
      logger.error("Exception while aggregating stats.", e);
    }
    return statsWrapperJSON;
  }

  /**
   * Runnable class that collects, aggregate and publish stats via methods in StatsManager.
   */
  private class StatsAggregator implements Runnable {
    private volatile boolean cancelled = false;

    @Override
    public void run() {
      logger.info("Aggregating stats");
      try {
        long totalFetchAndAggregateStartTimeMs = time.milliseconds();
        StatsSnapshot aggregatedSnapshot = new StatsSnapshot(0L, null);
        List<String> unreachableStores = new ArrayList<>();
        Iterator<PartitionId> iterator = partitionToReplicaMap.keySet().iterator();
        while (!cancelled && iterator.hasNext()) {
          PartitionId partitionId = iterator.next();
          logger.info("Aggregating stats started for store {}", partitionId);
          collectAndAggregate(aggregatedSnapshot, partitionId, unreachableStores);
        }
        if (!cancelled) {
          metrics.totalFetchAndAggregateTimeMs.update(time.milliseconds() - totalFetchAndAggregateStartTimeMs);
          StatsHeader statsHeader = new StatsHeader(StatsHeader.StatsDescription.QUOTA, time.milliseconds(),
              partitionToReplicaMap.keySet().size(), partitionToReplicaMap.keySet().size() - unreachableStores.size(),
              unreachableStores);
          publish(new StatsWrapper(statsHeader, aggregatedSnapshot));
          logger.info("Stats snapshot published to {}", statsOutputFile.getAbsolutePath());
>>>>>>> 4dd1c8c7
        }
        return statsWrapperJSON;
    }

    /**
     * Runnable class that collects, aggregate and publish stats via methods in StatsManager.
     */
    // TODO: 2018/3/20 by zmyer
    private class StatsAggregator implements Runnable {
        private volatile boolean cancelled = false;

        @Override
        public void run() {
            logger.info("Aggregating stats");
            try {
                long totalFetchAndAggregateStartTimeMs = time.milliseconds();
                StatsSnapshot aggregatedSnapshot = new StatsSnapshot(0L, null);
                List<String> unreachableStores = new ArrayList<>();
                Iterator<PartitionId> iterator = totalPartitionIds.iterator();
                while (!cancelled && iterator.hasNext()) {
                    PartitionId partitionId = iterator.next();
                    logger.info("Aggregating stats started for store {}", partitionId);
                    collectAndAggregate(aggregatedSnapshot, partitionId, unreachableStores);
                }
                if (!cancelled) {
                    metrics.totalFetchAndAggregateTimeMs.update(
                            time.milliseconds() - totalFetchAndAggregateStartTimeMs);
                    StatsHeader statsHeader =
                            new StatsHeader(StatsHeader.StatsDescription.QUOTA, time.milliseconds(),
                                    totalPartitionIds.size(),
                                    totalPartitionIds.size() - unreachableStores.size(), unreachableStores);
                    publish(new StatsWrapper(statsHeader, aggregatedSnapshot));
                    logger.info("Stats snapshot published to {}", statsOutputFile.getAbsolutePath());
                }
            } catch (Exception | Error e) {
                metrics.statsAggregationFailureCount.inc();
                logger.error("Exception while aggregating stats. Stats output file path - {}",
                        statsOutputFile.getAbsolutePath(), e);
            }
        }

        void cancel() {
            cancelled = true;
        }
    }
}<|MERGE_RESOLUTION|>--- conflicted
+++ resolved
@@ -38,16 +38,13 @@
 import java.util.concurrent.ScheduledExecutorService;
 import java.util.concurrent.ThreadLocalRandom;
 import java.util.concurrent.TimeUnit;
-<<<<<<< HEAD
-=======
 import java.util.function.Function;
 import java.util.stream.Collectors;
 import org.codehaus.jackson.map.ObjectMapper;
 import org.slf4j.Logger;
 import org.slf4j.LoggerFactory;
->>>>>>> 4dd1c8c7
-
-import static com.github.ambry.utils.Utils.shutDownExecutorService;
+
+import static com.github.ambry.utils.Utils.*;
 
 
 /**
@@ -56,51 +53,6 @@
  */
 // TODO: 2018/3/20 by zmyer
 class StatsManager {
-<<<<<<< HEAD
-    //日志对象
-    private static final Logger logger = LoggerFactory.getLogger(StatsManager.class);
-    //存储管理器
-    private final StorageManager storageManager;
-    //状态输出文件
-    private final File statsOutputFile;
-    //发布时间间隔
-    private final long publishPeriodInSecs;
-    //初始化时间间隔
-    private final int initialDelayInSecs;
-    //分区id集合
-    private final List<PartitionId> totalPartitionIds;
-    //状态管理器统计信息
-    private final StatsManagerMetrics metrics;
-    //计时器
-    private final Time time;
-    //序列化对象
-    private final ObjectMapper mapper = new ObjectMapper();
-    //执行器
-    private ScheduledExecutorService scheduler = null;
-    //状态聚合器
-    private StatsAggregator statsAggregator = null;
-
-    /**
-     * Constructs a {@link StatsManager}.
-     * @param storageManager the {@link StorageManager} to be used to fetch the {@link Store}s
-     * @param partitionIds a {@link List} of {@link PartitionId}s that are going to be fetched
-     * @param registry the {@link MetricRegistry} to be used for {@link StatsManagerMetrics}
-     * @param config the {@link StatsManagerConfig} to be used to configure the output file path and publish period
-     * @param time the {@link Time} instance to be used for reporting
-     * @throws IOException
-     */
-    // TODO: 2018/4/20 by zmyer
-    StatsManager(StorageManager storageManager, List<PartitionId> partitionIds, MetricRegistry registry,
-            StatsManagerConfig config, Time time) throws IOException {
-        this.storageManager = storageManager;
-        totalPartitionIds = partitionIds;
-        statsOutputFile = new File(config.outputFilePath);
-        publishPeriodInSecs = config.publishPeriodInSecs;
-        initialDelayInSecs = config.initialDelayUpperBoundInSecs;
-        metrics = new StatsManagerMetrics(registry);
-        mapper.setVisibilityChecker(mapper.getVisibilityChecker().withFieldVisibility(JsonAutoDetect.Visibility.ANY));
-        this.time = time;
-=======
   private static final Logger logger = LoggerFactory.getLogger(StatsManager.class);
 
   private final StorageManager storageManager;
@@ -135,29 +87,6 @@
     this.time = time;
   }
 
-  /**
-   * Start the stats manager by scheduling the periodic task that collect, aggregate and publish stats.
-   */
-  void start() {
-    scheduler = Utils.newScheduler(1, false);
-    statsAggregator = new StatsAggregator();
-    int actualDelay = initialDelayInSecs > 0 ? ThreadLocalRandom.current().nextInt(initialDelayInSecs) : 0;
-    logger.info("Scheduling stats aggregation job with an initial delay of {} secs", actualDelay);
-    scheduler.scheduleAtFixedRate(statsAggregator, actualDelay, publishPeriodInSecs, TimeUnit.SECONDS);
-  }
-
-  /**
-   * Stops the periodic task that is collecting, aggregating and publishing stats.
-   */
-  void shutdown() throws InterruptedException {
-    if (statsAggregator != null) {
-      statsAggregator.cancel();
-    }
-    if (scheduler != null) {
-      shutDownExecutorService(scheduler, 30, TimeUnit.SECONDS);
->>>>>>> 4dd1c8c7
-    }
-
     /**
      * Start the stats manager by scheduling the periodic task that collect, aggregate and publish stats.
      */
@@ -201,7 +130,6 @@
             throw new IOException("Temporary file creation failed when publishing stats " + tempFile.getAbsolutePath());
         }
     }
-<<<<<<< HEAD
 
     /**
      * Fetch and aggregate stats from a given {@link Store}
@@ -250,43 +178,6 @@
         }
         return statsSnapshot;
     }
-
-    /**
-     * Get the combined {@link StatsSnapshot} of all partitions in this node. This json will contain one entry per partition
-     * wrt valid data size.
-     * @return a combined {@link StatsSnapshot} of this node
-     */
-    // TODO: 2018/4/20 by zmyer
-    String getNodeStatsInJSON() {
-        String statsWrapperJSON = "";
-        try {
-            long totalFetchAndAggregateStartTimeMs = time.milliseconds();
-            StatsSnapshot combinedSnapshot = new StatsSnapshot(0L, new HashMap<String, StatsSnapshot>());
-            long totalValue = 0;
-            List<String> unreachableStores = new ArrayList<>();
-            Iterator<PartitionId> iterator = totalPartitionIds.iterator();
-            while (iterator.hasNext()) {
-                PartitionId partitionId = iterator.next();
-                long fetchSnapshotStartTimeMs = time.milliseconds();
-                StatsSnapshot statsSnapshot = fetchSnapshot(partitionId, unreachableStores);
-                if (statsSnapshot != null) {
-                    combinedSnapshot.getSubMap().put(partitionId.toString(), statsSnapshot);
-                    totalValue += statsSnapshot.getValue();
-                }
-                metrics.fetchAndAggregateTimePerStoreMs.update(time.milliseconds() - fetchSnapshotStartTimeMs);
-            }
-            combinedSnapshot.setValue(totalValue);
-            metrics.totalFetchAndAggregateTimeMs.update(time.milliseconds() - totalFetchAndAggregateStartTimeMs);
-            StatsHeader statsHeader =
-                    new StatsHeader(StatsHeader.StatsDescription.QUOTA, time.milliseconds(), totalPartitionIds.size(),
-                            totalPartitionIds.size() - unreachableStores.size(), unreachableStores);
-            statsWrapperJSON = mapper.writeValueAsString(new StatsWrapper(statsHeader, combinedSnapshot));
-        } catch (Exception | Error e) {
-            metrics.statsAggregationFailureCount.inc();
-            logger.error("Exception while aggregating stats.", e);
-=======
-    return statsSnapshot;
-  }
 
   /**
    * Get the combined {@link StatsSnapshot} of all partitions in this node. This json will contain one entry per partition
@@ -324,11 +215,12 @@
     return statsWrapperJSON;
   }
 
-  /**
-   * Runnable class that collects, aggregate and publish stats via methods in StatsManager.
-   */
-  private class StatsAggregator implements Runnable {
-    private volatile boolean cancelled = false;
+    /**
+     * Runnable class that collects, aggregate and publish stats via methods in StatsManager.
+     */
+    // TODO: 2018/3/20 by zmyer
+    private class StatsAggregator implements Runnable {
+        private volatile boolean cancelled = false;
 
     @Override
     public void run() {
@@ -350,47 +242,13 @@
               unreachableStores);
           publish(new StatsWrapper(statsHeader, aggregatedSnapshot));
           logger.info("Stats snapshot published to {}", statsOutputFile.getAbsolutePath());
->>>>>>> 4dd1c8c7
-        }
-        return statsWrapperJSON;
-    }
-
-    /**
-     * Runnable class that collects, aggregate and publish stats via methods in StatsManager.
-     */
-    // TODO: 2018/3/20 by zmyer
-    private class StatsAggregator implements Runnable {
-        private volatile boolean cancelled = false;
-
-        @Override
-        public void run() {
-            logger.info("Aggregating stats");
-            try {
-                long totalFetchAndAggregateStartTimeMs = time.milliseconds();
-                StatsSnapshot aggregatedSnapshot = new StatsSnapshot(0L, null);
-                List<String> unreachableStores = new ArrayList<>();
-                Iterator<PartitionId> iterator = totalPartitionIds.iterator();
-                while (!cancelled && iterator.hasNext()) {
-                    PartitionId partitionId = iterator.next();
-                    logger.info("Aggregating stats started for store {}", partitionId);
-                    collectAndAggregate(aggregatedSnapshot, partitionId, unreachableStores);
-                }
-                if (!cancelled) {
-                    metrics.totalFetchAndAggregateTimeMs.update(
-                            time.milliseconds() - totalFetchAndAggregateStartTimeMs);
-                    StatsHeader statsHeader =
-                            new StatsHeader(StatsHeader.StatsDescription.QUOTA, time.milliseconds(),
-                                    totalPartitionIds.size(),
-                                    totalPartitionIds.size() - unreachableStores.size(), unreachableStores);
-                    publish(new StatsWrapper(statsHeader, aggregatedSnapshot));
-                    logger.info("Stats snapshot published to {}", statsOutputFile.getAbsolutePath());
-                }
-            } catch (Exception | Error e) {
-                metrics.statsAggregationFailureCount.inc();
-                logger.error("Exception while aggregating stats. Stats output file path - {}",
-                        statsOutputFile.getAbsolutePath(), e);
-            }
-        }
+        }
+      } catch (Exception | Error e) {
+        metrics.statsAggregationFailureCount.inc();
+        logger.error("Exception while aggregating stats. Stats output file path - {}",
+            statsOutputFile.getAbsolutePath(), e);
+      }
+    }
 
         void cancel() {
             cancelled = true;
