package com.github.ambry.server;

import com.github.ambry.clustermap.DataNodeId;
import com.github.ambry.clustermap.MockClusterMap;
import com.github.ambry.clustermap.MockDataNodeId;
import com.github.ambry.config.VerifiableProperties;
import com.github.ambry.messageformat.BlobProperties;
import com.github.ambry.network.SSLFactory;
import com.github.ambry.network.TestSSLUtils;
import com.github.ambry.notification.BlobReplicaSourceType;
import com.github.ambry.notification.NotificationSystem;
<<<<<<< HEAD
import com.github.ambry.utils.Utils;
import java.io.File;
=======
import com.github.ambry.utils.Time;
>>>>>>> 4a4a3e30
import java.io.IOException;
import java.net.URISyntaxException;
import java.security.GeneralSecurityException;
import java.util.ArrayList;
<<<<<<< HEAD
import java.util.HashSet;
=======
>>>>>>> 4a4a3e30
import java.util.List;
import java.util.Properties;
import java.util.concurrent.ConcurrentHashMap;
import java.util.concurrent.CountDownLatch;

import static org.junit.Assert.assertTrue;


/**
 * A mock cluster that is setup with multiple datacenters.
 * The setup configuration is determined by the mock cluster map.
 * For each data node in the mock cluster map, we start up a server.
 * On shutdown we ensure the servers are shutdown.
 */
public class MockCluster {
  private final MockClusterMap clusterMap;
  private List<AmbryServer> serverList = null;
  private NotificationSystem notificationSystem;
  private boolean serverInitialized = false;

<<<<<<< HEAD
  public MockCluster(NotificationSystem notificationSystem)
      throws IOException, InstantiationException, URISyntaxException, GeneralSecurityException {
    this(notificationSystem, false, "", new Properties(), true);
  }

  public MockCluster(NotificationSystem notificationSystem, boolean enableSSL, String datacenters, Properties sslProps,
      boolean enableHardDeletes)
      throws IOException, InstantiationException, URISyntaxException, GeneralSecurityException {
    // sslEnabledDatacenters represents comma separated list of datacenters to which ssl should be enabled
=======
  public MockCluster(NotificationSystem notificationSystem, boolean enableSSL, String sslEnabledDatacentersForDC1,
      String sslEnabledDatacentersForDC2, String sslEnabledDatacentersForDC3, Time time)
      throws IOException, InstantiationException {
>>>>>>> 4a4a3e30
    this.notificationSystem = notificationSystem;
    clusterMap = new MockClusterMap(enableSSL);
    serverList = new ArrayList<AmbryServer>();
    ArrayList<String> datacenterList = Utils.splitString(datacenters, ",");
    List<MockDataNodeId> dataNodes = clusterMap.getDataNodes();
<<<<<<< HEAD
    try {
      for (MockDataNodeId dataNodeId : dataNodes) {
        if (enableSSL) {
          String sslEnabledDatacenters = getSSLEnabledDatacenterValue(dataNodeId.getDatacenterName(), datacenterList);
          sslProps.setProperty("ssl.enabled.datacenters", sslEnabledDatacenters);
        }
        initializeServer(dataNodeId, sslProps, enableHardDeletes);
=======
    for (MockDataNodeId dataNodeId : dataNodes) {
      if (dataNodeId.getDatacenterName() == "DC1") {
        startServer(dataNodeId, sslEnabledDatacentersForDC1, time);
      } else if (dataNodeId.getDatacenterName() == "DC2") {
        startServer(dataNodeId, sslEnabledDatacentersForDC2, time);
      } else if (dataNodeId.getDatacenterName() == "DC3") {
        startServer(dataNodeId, sslEnabledDatacentersForDC3, time);
>>>>>>> 4a4a3e30
      }
    } catch (InstantiationException e) {
      // clean up other servers which was started already
      cleanup();
      throw e;
    }
  }

  public List<AmbryServer> getServers() {
    return serverList;
  }

  public MockClusterMap getClusterMap() {
    return clusterMap;
  }

<<<<<<< HEAD
  private void initializeServer(DataNodeId dataNodeId, Properties sslProperties, boolean enableHardDeletes)
      throws IOException, InstantiationException, URISyntaxException {
=======
  private void startServer(DataNodeId dataNodeId, String sslEnabledDatacenters, Time time)
      throws IOException, InstantiationException {
>>>>>>> 4a4a3e30
    Properties props = new Properties();
    props.setProperty("host.name", dataNodeId.getHostname());
    props.setProperty("port", Integer.toString(dataNodeId.getPort()));
    props.setProperty("store.data.flush.interval.seconds", "1");
<<<<<<< HEAD
    props.setProperty("store.deleted.message.retention.days", "0");
    props.setProperty("store.enable.hard.delete", Boolean.toString(enableHardDeletes));
=======
    props.setProperty("store.deleted.message.retention.days", "1");
    props.setProperty("store.enable.hard.delete", "true");
>>>>>>> 4a4a3e30
    props.setProperty("replication.token.flush.interval.seconds", "5");
    props.setProperty("replication.wait.time.between.replicas.ms", "50");
    props.setProperty("replication.validate.message.stream", "true");
    props.putAll(sslProperties);
    VerifiableProperties propverify = new VerifiableProperties(props);
<<<<<<< HEAD
    AmbryServer server = new AmbryServer(propverify, clusterMap, notificationSystem);
=======
    AmbryServer server = new AmbryServer(propverify, clusterMap, notificationSystem, time);
    server.startup();
>>>>>>> 4a4a3e30
    serverList.add(server);
  }

  public void startServers()
      throws InstantiationException {
    serverInitialized = true;
    for (AmbryServer server : serverList) {
      server.startup();
    }
  }

  public void cleanup() {
    if (serverInitialized) {
      CountDownLatch shutdownLatch = new CountDownLatch(serverList.size());
      for (AmbryServer server : serverList) {
        new Thread(new ServerShutdown(shutdownLatch, server)).start();
      }
      try {
        shutdownLatch.await();
      } catch (Exception e) {
        assertTrue(false);
      }
      clusterMap.cleanup();
    }
  }

  /**
   * Find the value for sslEnabledDatacenter config for the given datacenter
   * @param datacenter for which sslEnabledDatacenter config value has to be determinded
   * @param sslEnabledDataCenterList list of datacenters upon which ssl should be enabled
   * @return the config value for sslEnabledDatacenters for the given datacenter
   */
  private String getSSLEnabledDatacenterValue(String datacenter, ArrayList<String> sslEnabledDataCenterList) {
    ArrayList<String> localCopy = (ArrayList<String>)sslEnabledDataCenterList.clone();
    localCopy.remove(datacenter);
    String sslEnabledDatacenters = Utils.concatenateString(localCopy, ",");
    return sslEnabledDatacenters;
  }

  public List<DataNodeId> getOneDataNodeFromEachDatacenter(ArrayList<String> datacenterList) {
    HashSet<String> datacenters = new HashSet<String>();
    List<DataNodeId> toReturn = new ArrayList<DataNodeId>();
    for (DataNodeId dataNodeId : clusterMap.getDataNodeIds()) {
      if (datacenterList.contains(dataNodeId.getDatacenterName())) {
        if (!datacenters.contains(dataNodeId.getDatacenterName())) {
          datacenters.add(dataNodeId.getDatacenterName());
          toReturn.add(dataNodeId);
        }
      }
    }
    return toReturn;
  }
}

class ServerShutdown implements Runnable {
  private final CountDownLatch latch;
  private final AmbryServer server;

  public ServerShutdown(CountDownLatch latch, AmbryServer ambryServer) {
    this.latch = latch;
    this.server = ambryServer;
  }

  @Override
  public void run() {
    server.shutdown();
    latch.countDown();
  }
}

class Tracker {
  public CountDownLatch totalReplicasDeleted;
  public CountDownLatch totalReplicasCreated;

  public Tracker(int expectedNumberOfReplicas) {
    totalReplicasDeleted = new CountDownLatch(expectedNumberOfReplicas);
    totalReplicasCreated = new CountDownLatch(expectedNumberOfReplicas);
  }
}

/**
 * A mock notification system that helps to identify when blobs
 * get replicated. This class is not thread safe
 */
class MockNotificationSystem implements NotificationSystem {

  ConcurrentHashMap<String, Tracker> objectTracker = new ConcurrentHashMap<String, Tracker>();
  int numberOfReplicas;

  public MockNotificationSystem(int numberOfReplicas) {
    this.numberOfReplicas = numberOfReplicas;
  }

  @Override
  public void onBlobCreated(String blobId, BlobProperties blobProperties, byte[] userMetadata) {
    // ignore
  }

  @Override
  public void onBlobDeleted(String blobId) {
    // ignore
  }

  @Override
  public synchronized void onBlobReplicaCreated(String sourceHost, int port, String blobId,
      BlobReplicaSourceType sourceType) {
    Tracker tracker = objectTracker.get(blobId);
    if (tracker == null) {
      tracker = new Tracker(numberOfReplicas);
      objectTracker.put(blobId, tracker);
    }
    tracker.totalReplicasCreated.countDown();
  }

  @Override
  public void onBlobReplicaDeleted(String sourceHost, int port, String blobId, BlobReplicaSourceType sourceType) {
    Tracker tracker = objectTracker.get(blobId);
    tracker.totalReplicasDeleted.countDown();
  }

  @Override
  public void close()
      throws IOException {
    // ignore
  }

  public void awaitBlobCreations(String blobId) {
    try {
      Tracker tracker = objectTracker.get(blobId);
      tracker.totalReplicasCreated.await();
    } catch (InterruptedException e) {
      // ignore
    }
  }

  public void awaitBlobDeletions(String blobId) {
    try {
      Tracker tracker = objectTracker.get(blobId);
      tracker.totalReplicasDeleted.await();
    } catch (InterruptedException e) {
      // ignore
    }
  }

  public synchronized void decrementCreatedReplica(String blobId) {
    Tracker tracker = objectTracker.get(blobId);
    long currentCount = tracker.totalReplicasCreated.getCount();
    long finalCount = currentCount + 1;
    if (finalCount > numberOfReplicas) {
      throw new IllegalArgumentException("Cannot add more replicas than the max possible replicas");
    }
    tracker.totalReplicasCreated = new CountDownLatch(numberOfReplicas);
    while (tracker.totalReplicasCreated.getCount() > finalCount) {
      tracker.totalReplicasCreated.countDown();
    }
  }

  public synchronized void decrementDeletedReplica(String blobId) {
    Tracker tracker = objectTracker.get(blobId);
    long currentCount = tracker.totalReplicasDeleted.getCount();
    long finalCount = currentCount + 1;
    if (finalCount > numberOfReplicas) {
      throw new IllegalArgumentException("Cannot add more replicas than the max possible replicas");
    }
    tracker.totalReplicasDeleted = new CountDownLatch(numberOfReplicas);
    while (tracker.totalReplicasDeleted.getCount() > finalCount) {
      tracker.totalReplicasDeleted.countDown();
    }
  }
}<|MERGE_RESOLUTION|>--- conflicted
+++ resolved
@@ -5,24 +5,15 @@
 import com.github.ambry.clustermap.MockDataNodeId;
 import com.github.ambry.config.VerifiableProperties;
 import com.github.ambry.messageformat.BlobProperties;
-import com.github.ambry.network.SSLFactory;
-import com.github.ambry.network.TestSSLUtils;
 import com.github.ambry.notification.BlobReplicaSourceType;
 import com.github.ambry.notification.NotificationSystem;
-<<<<<<< HEAD
+import com.github.ambry.utils.Time;
 import com.github.ambry.utils.Utils;
-import java.io.File;
-=======
-import com.github.ambry.utils.Time;
->>>>>>> 4a4a3e30
 import java.io.IOException;
 import java.net.URISyntaxException;
 import java.security.GeneralSecurityException;
 import java.util.ArrayList;
-<<<<<<< HEAD
 import java.util.HashSet;
-=======
->>>>>>> 4a4a3e30
 import java.util.List;
 import java.util.Properties;
 import java.util.concurrent.ConcurrentHashMap;
@@ -43,43 +34,27 @@
   private NotificationSystem notificationSystem;
   private boolean serverInitialized = false;
 
-<<<<<<< HEAD
-  public MockCluster(NotificationSystem notificationSystem)
+  public MockCluster(NotificationSystem notificationSystem, Time time)
       throws IOException, InstantiationException, URISyntaxException, GeneralSecurityException {
-    this(notificationSystem, false, "", new Properties(), true);
+    this(notificationSystem, false, "", new Properties(), true, time);
   }
 
   public MockCluster(NotificationSystem notificationSystem, boolean enableSSL, String datacenters, Properties sslProps,
-      boolean enableHardDeletes)
+      boolean enableHardDeletes, Time time)
       throws IOException, InstantiationException, URISyntaxException, GeneralSecurityException {
     // sslEnabledDatacenters represents comma separated list of datacenters to which ssl should be enabled
-=======
-  public MockCluster(NotificationSystem notificationSystem, boolean enableSSL, String sslEnabledDatacentersForDC1,
-      String sslEnabledDatacentersForDC2, String sslEnabledDatacentersForDC3, Time time)
-      throws IOException, InstantiationException {
->>>>>>> 4a4a3e30
     this.notificationSystem = notificationSystem;
     clusterMap = new MockClusterMap(enableSSL);
     serverList = new ArrayList<AmbryServer>();
     ArrayList<String> datacenterList = Utils.splitString(datacenters, ",");
     List<MockDataNodeId> dataNodes = clusterMap.getDataNodes();
-<<<<<<< HEAD
     try {
       for (MockDataNodeId dataNodeId : dataNodes) {
         if (enableSSL) {
           String sslEnabledDatacenters = getSSLEnabledDatacenterValue(dataNodeId.getDatacenterName(), datacenterList);
           sslProps.setProperty("ssl.enabled.datacenters", sslEnabledDatacenters);
         }
-        initializeServer(dataNodeId, sslProps, enableHardDeletes);
-=======
-    for (MockDataNodeId dataNodeId : dataNodes) {
-      if (dataNodeId.getDatacenterName() == "DC1") {
-        startServer(dataNodeId, sslEnabledDatacentersForDC1, time);
-      } else if (dataNodeId.getDatacenterName() == "DC2") {
-        startServer(dataNodeId, sslEnabledDatacentersForDC2, time);
-      } else if (dataNodeId.getDatacenterName() == "DC3") {
-        startServer(dataNodeId, sslEnabledDatacentersForDC3, time);
->>>>>>> 4a4a3e30
+        initializeServer(dataNodeId, sslProps, enableHardDeletes, time);
       }
     } catch (InstantiationException e) {
       // clean up other servers which was started already
@@ -96,35 +71,20 @@
     return clusterMap;
   }
 
-<<<<<<< HEAD
-  private void initializeServer(DataNodeId dataNodeId, Properties sslProperties, boolean enableHardDeletes)
+  private void initializeServer(DataNodeId dataNodeId, Properties sslProperties, boolean enableHardDeletes, Time time)
       throws IOException, InstantiationException, URISyntaxException {
-=======
-  private void startServer(DataNodeId dataNodeId, String sslEnabledDatacenters, Time time)
-      throws IOException, InstantiationException {
->>>>>>> 4a4a3e30
     Properties props = new Properties();
     props.setProperty("host.name", dataNodeId.getHostname());
     props.setProperty("port", Integer.toString(dataNodeId.getPort()));
     props.setProperty("store.data.flush.interval.seconds", "1");
-<<<<<<< HEAD
-    props.setProperty("store.deleted.message.retention.days", "0");
     props.setProperty("store.enable.hard.delete", Boolean.toString(enableHardDeletes));
-=======
     props.setProperty("store.deleted.message.retention.days", "1");
-    props.setProperty("store.enable.hard.delete", "true");
->>>>>>> 4a4a3e30
     props.setProperty("replication.token.flush.interval.seconds", "5");
     props.setProperty("replication.wait.time.between.replicas.ms", "50");
     props.setProperty("replication.validate.message.stream", "true");
     props.putAll(sslProperties);
     VerifiableProperties propverify = new VerifiableProperties(props);
-<<<<<<< HEAD
-    AmbryServer server = new AmbryServer(propverify, clusterMap, notificationSystem);
-=======
     AmbryServer server = new AmbryServer(propverify, clusterMap, notificationSystem, time);
-    server.startup();
->>>>>>> 4a4a3e30
     serverList.add(server);
   }
 
@@ -158,7 +118,7 @@
    * @return the config value for sslEnabledDatacenters for the given datacenter
    */
   private String getSSLEnabledDatacenterValue(String datacenter, ArrayList<String> sslEnabledDataCenterList) {
-    ArrayList<String> localCopy = (ArrayList<String>)sslEnabledDataCenterList.clone();
+    ArrayList<String> localCopy = (ArrayList<String>) sslEnabledDataCenterList.clone();
     localCopy.remove(datacenter);
     String sslEnabledDatacenters = Utils.concatenateString(localCopy, ",");
     return sslEnabledDatacenters;
