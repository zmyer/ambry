--- conflicted
+++ resolved
@@ -62,7 +62,6 @@
 
 // TODO: 2018/3/19 by zmyer
 final class RemoteReplicaInfo {
-<<<<<<< HEAD
     //远程副本id
     private final ReplicaId replicaId;
     //本地副本id
@@ -76,16 +75,17 @@
     // tracks the point up to which a node is in sync with a remote replica
     private final long tokenPersistIntervalInMs;
 
-    // The latest known token
-    private FindToken currentToken = null;
-    // The token that will be safe to persist eventually
-    private FindToken candidateTokenToPersist = null;
-    // The time at which the candidate token is set
-    private long timeCandidateSetInMs;
-    // The token that is known to be safe to persist.
-    private FindToken tokenSafeToPersist = null;
-    private long totalBytesReadFromLocalStore;
-    private long localLagFromRemoteStore = -1;
+  // The latest known token
+  private FindToken currentToken = null;
+  // The token that will be safe to persist eventually
+  private FindToken candidateTokenToPersist = null;
+  // The time at which the candidate token is set
+  private long timeCandidateSetInMs;
+  // The token that is known to be safe to persist.
+  private FindToken tokenSafeToPersist = null;
+  private long totalBytesReadFromLocalStore;
+  private long localLagFromRemoteStore = -1;
+  private long reEnableReplicationTime = 0;
 
     // TODO: 2018/3/28 by zmyer
     RemoteReplicaInfo(ReplicaId replicaId, ReplicaId localReplicaId, Store localStore, FindToken token,
@@ -116,13 +116,29 @@
         return this.port;
     }
 
-    long getRemoteLagFromLocalInBytes() {
-        if (localStore != null) {
-            return this.localStore.getSizeInBytes() - this.totalBytesReadFromLocalStore;
-        } else {
-            return 0;
-        }
-    }
+  /**
+   * Gets the time re-enable replication for this replica.
+   * @return time to re-enable replication in ms.
+   */
+  long getReEnableReplicationTime() {
+    return reEnableReplicationTime;
+  }
+
+  /**
+   * Sets the time to re-enable replication for this replica.
+   * @param reEnableReplicationTime time to re-enable replication in ms.
+   */
+  void setReEnableReplicationTime(long reEnableReplicationTime) {
+    this.reEnableReplicationTime = reEnableReplicationTime;
+  }
+
+  long getRemoteLagFromLocalInBytes() {
+    if (localStore != null) {
+      return this.localStore.getSizeInBytes() - this.totalBytesReadFromLocalStore;
+    } else {
+      return 0;
+    }
+  }
 
     long getLocalLagFromRemoteInBytes() {
         return localLagFromRemoteStore;
@@ -163,119 +179,6 @@
             this.timeCandidateSetInMs = time.milliseconds();
         }
     }
-=======
-  private final ReplicaId replicaId;
-  private final ReplicaId localReplicaId;
-  private final Object lock = new Object();
-  private final Store localStore;
-  private final Port port;
-  private final Time time;
-  // tracks the point up to which a node is in sync with a remote replica
-  private final long tokenPersistIntervalInMs;
-
-  // The latest known token
-  private FindToken currentToken = null;
-  // The token that will be safe to persist eventually
-  private FindToken candidateTokenToPersist = null;
-  // The time at which the candidate token is set
-  private long timeCandidateSetInMs;
-  // The token that is known to be safe to persist.
-  private FindToken tokenSafeToPersist = null;
-  private long totalBytesReadFromLocalStore;
-  private long localLagFromRemoteStore = -1;
-  private long reEnableReplicationTime = 0;
-
-  RemoteReplicaInfo(ReplicaId replicaId, ReplicaId localReplicaId, Store localStore, FindToken token,
-      long tokenPersistIntervalInMs, Time time, Port port) {
-    this.replicaId = replicaId;
-    this.localReplicaId = localReplicaId;
-    this.totalBytesReadFromLocalStore = 0;
-    this.localStore = localStore;
-    this.time = time;
-    this.port = port;
-    this.tokenPersistIntervalInMs = tokenPersistIntervalInMs;
-    initializeTokens(token);
-  }
-
-  ReplicaId getReplicaId() {
-    return replicaId;
-  }
-
-  ReplicaId getLocalReplicaId() {
-    return localReplicaId;
-  }
-
-  Store getLocalStore() {
-    return localStore;
-  }
-
-  Port getPort() {
-    return this.port;
-  }
-
-  /**
-   * Gets the time re-enable replication for this replica.
-   * @return time to re-enable replication in ms.
-   */
-  long getReEnableReplicationTime() {
-    return reEnableReplicationTime;
-  }
-
-  /**
-   * Sets the time to re-enable replication for this replica.
-   * @param reEnableReplicationTime time to re-enable replication in ms.
-   */
-  void setReEnableReplicationTime(long reEnableReplicationTime) {
-    this.reEnableReplicationTime = reEnableReplicationTime;
-  }
-
-  long getRemoteLagFromLocalInBytes() {
-    if (localStore != null) {
-      return this.localStore.getSizeInBytes() - this.totalBytesReadFromLocalStore;
-    } else {
-      return 0;
-    }
-  }
-
-  long getLocalLagFromRemoteInBytes() {
-    return localLagFromRemoteStore;
-  }
-
-  FindToken getToken() {
-    synchronized (lock) {
-      return currentToken;
-    }
-  }
-
-  void setTotalBytesReadFromLocalStore(long totalBytesReadFromLocalStore) {
-    this.totalBytesReadFromLocalStore = totalBytesReadFromLocalStore;
-  }
-
-  void setLocalLagFromRemoteInBytes(long localLagFromRemoteStore) {
-    this.localLagFromRemoteStore = localLagFromRemoteStore;
-  }
-
-  long getTotalBytesReadFromLocalStore() {
-    return this.totalBytesReadFromLocalStore;
-  }
-
-  void setToken(FindToken token) {
-    // reference assignment is atomic in java but we want to be completely safe. performance is
-    // not important here
-    synchronized (lock) {
-      this.currentToken = token;
-    }
-  }
-
-  void initializeTokens(FindToken token) {
-    synchronized (lock) {
-      this.currentToken = token;
-      this.candidateTokenToPersist = token;
-      this.tokenSafeToPersist = token;
-      this.timeCandidateSetInMs = time.milliseconds();
-    }
-  }
->>>>>>> 4dd1c8c7
 
   /*
    * The token persist logic ensures that a token corresponding to an entry in the store is never persisted in the
@@ -379,75 +282,60 @@
  */
 // TODO: 2018/3/19 by zmyer
 public class ReplicationManager {
-    //分区表
-    private final Map<PartitionId, PartitionInfo> partitionsToReplicate;
-    //分区组表
-    private final Map<String, List<PartitionInfo>> partitionGroupedByMountPath;
-    //分区配置
-    private final ReplicationConfig replicationConfig;
-    //查找token工厂
-    private final FindTokenFactory factory;
-    //集群对象
-    private final ClusterMap clusterMap;
-    //日志对象
-    private final Logger logger = LoggerFactory.getLogger(getClass());
-    //副本token持久化对象
-    private final ReplicaTokenPersistor persistor;
-    //调度对象
-    private final ScheduledExecutorService scheduler;
-    //id生成器
-    private final AtomicInteger correlationIdGenerator;
-    //数据节点id
-    private final DataNodeId dataNodeId;
-    //连接池对象
-    private final ConnectionPool connectionPool;
-    //分区日志统计对象
-    private final ReplicationMetrics replicationMetrics;
-    //通知系统
-    private final NotificationSystem notification;
-    //远端数据节点上的副本信息集合
-    private final Map<String, DataNodeRemoteReplicaInfos> dataNodeRemoteReplicaInfosPerDC;
-    //存储key工厂
-    private final StoreKeyFactory storeKeyFactory;
-    private final MetricRegistry metricRegistry;
-    //SSL可用的DC集合
-    private final List<String> sslEnabledDatacenters;
-    //副本线程池集合
-    private final Map<String, List<ReplicaThread>> replicaThreadPools;
-    //副本线程中副本的数量
-    private final Map<String, Integer> numberOfReplicaThreads;
+
+  private final Map<PartitionId, PartitionInfo> partitionsToReplicate;
+  private final Map<String, List<PartitionInfo>> partitionGroupedByMountPath;
+  private final ReplicationConfig replicationConfig;
+  private final FindTokenFactory factory;
+  private final ClusterMap clusterMap;
+  private final Logger logger = LoggerFactory.getLogger(getClass());
+  private final ReplicaTokenPersistor persistor;
+  private final ScheduledExecutorService scheduler;
+  private final AtomicInteger correlationIdGenerator;
+  private final DataNodeId dataNodeId;
+  private final ConnectionPool connectionPool;
+  private final ReplicationMetrics replicationMetrics;
+  private final NotificationSystem notification;
+  private final Map<String, DataNodeRemoteReplicaInfos> dataNodeRemoteReplicaInfosPerDC;
+  private final StoreKeyFactory storeKeyFactory;
+  private final MetricRegistry metricRegistry;
+  private final List<String> sslEnabledDatacenters;
+  private final Map<String, List<ReplicaThread>> replicaThreadPools;
+  private final Map<String, Integer> numberOfReplicaThreads;
+  private final StoreKeyConverterFactory storeKeyConverterFactory;
+  private final String transformerClassName;
 
     private static final String replicaTokenFileName = "replicaTokens";
     private static final short Crc_Size = 8;
     private static final short Replication_Delay_Multiplier = 5;
 
-    // TODO: 2018/3/28 by zmyer
-    public ReplicationManager(ReplicationConfig replicationConfig, ClusterMapConfig clusterMapConfig,
-            StoreConfig storeConfig, StorageManager storageManager, StoreKeyFactory storeKeyFactory,
-            ClusterMap clusterMap,
-            ScheduledExecutorService scheduler, DataNodeId dataNode, ConnectionPool connectionPool,
-            MetricRegistry metricRegistry, NotificationSystem requestNotification) throws ReplicationException {
-
-        try {
-            this.replicationConfig = replicationConfig;
-            this.storeKeyFactory = storeKeyFactory;
-            this.factory = Utils.getObj(replicationConfig.replicationTokenFactory, storeKeyFactory);
-            this.replicaThreadPools = new HashMap<>();
-            this.replicationMetrics = new ReplicationMetrics(metricRegistry, clusterMap.getReplicaIds(dataNode));
-            this.partitionGroupedByMountPath = new HashMap<>();
-            this.partitionsToReplicate = new HashMap<>();
-            this.clusterMap = clusterMap;
-            this.scheduler = scheduler;
-            this.persistor = new ReplicaTokenPersistor();
-            this.correlationIdGenerator = new AtomicInteger(0);
-            this.dataNodeId = dataNode;
-            List<? extends ReplicaId> replicaIds = clusterMap.getReplicaIds(dataNodeId);
-            this.connectionPool = connectionPool;
-            this.notification = requestNotification;
-            this.metricRegistry = metricRegistry;
-            this.dataNodeRemoteReplicaInfosPerDC = new HashMap<>();
-            this.sslEnabledDatacenters = Utils.splitString(clusterMapConfig.clusterMapSslEnabledDatacenters, ",");
-            this.numberOfReplicaThreads = new HashMap<>();
+  public ReplicationManager(ReplicationConfig replicationConfig, ClusterMapConfig clusterMapConfig,
+      StoreConfig storeConfig, StorageManager storageManager, StoreKeyFactory storeKeyFactory, ClusterMap clusterMap,
+      ScheduledExecutorService scheduler, DataNodeId dataNode, ConnectionPool connectionPool,
+      MetricRegistry metricRegistry, NotificationSystem requestNotification,
+      StoreKeyConverterFactory storeKeyConverterFactory, String transformerClassName) throws ReplicationException {
+    try {
+      this.replicationConfig = replicationConfig;
+      this.storeKeyFactory = storeKeyFactory;
+      this.factory = Utils.getObj(replicationConfig.replicationTokenFactory, storeKeyFactory);
+      this.replicaThreadPools = new HashMap<>();
+      this.replicationMetrics = new ReplicationMetrics(metricRegistry, clusterMap.getReplicaIds(dataNode));
+      this.partitionGroupedByMountPath = new HashMap<>();
+      this.partitionsToReplicate = new HashMap<>();
+      this.clusterMap = clusterMap;
+      this.scheduler = scheduler;
+      this.persistor = new ReplicaTokenPersistor();
+      this.correlationIdGenerator = new AtomicInteger(0);
+      this.dataNodeId = dataNode;
+      List<? extends ReplicaId> replicaIds = clusterMap.getReplicaIds(dataNodeId);
+      this.connectionPool = connectionPool;
+      this.notification = requestNotification;
+      this.metricRegistry = metricRegistry;
+      this.dataNodeRemoteReplicaInfosPerDC = new HashMap<>();
+      this.sslEnabledDatacenters = Utils.splitString(clusterMapConfig.clusterMapSslEnabledDatacenters, ",");
+      this.numberOfReplicaThreads = new HashMap<>();
+      this.storeKeyConverterFactory = storeKeyConverterFactory;
+      this.transformerClassName = transformerClassName;
 
             // initialize all partitions
             for (ReplicaId replicaId : replicaIds) {
@@ -511,89 +399,12 @@
     // TODO: 2018/3/19 by zmyer
     public void start() throws ReplicationException {
 
-<<<<<<< HEAD
         try {
             // read stored tokens
             // iterate through all mount paths and read replication info for the partitions it owns
             for (String mountPath : partitionGroupedByMountPath.keySet()) {
                 //从文件中读取副本信息
                 readFromFileAndPersistIfNecessary(mountPath);
-=======
-  private final Map<PartitionId, PartitionInfo> partitionsToReplicate;
-  private final Map<String, List<PartitionInfo>> partitionGroupedByMountPath;
-  private final ReplicationConfig replicationConfig;
-  private final FindTokenFactory factory;
-  private final ClusterMap clusterMap;
-  private final Logger logger = LoggerFactory.getLogger(getClass());
-  private final ReplicaTokenPersistor persistor;
-  private final ScheduledExecutorService scheduler;
-  private final AtomicInteger correlationIdGenerator;
-  private final DataNodeId dataNodeId;
-  private final ConnectionPool connectionPool;
-  private final ReplicationMetrics replicationMetrics;
-  private final NotificationSystem notification;
-  private final Map<String, DataNodeRemoteReplicaInfos> dataNodeRemoteReplicaInfosPerDC;
-  private final StoreKeyFactory storeKeyFactory;
-  private final MetricRegistry metricRegistry;
-  private final List<String> sslEnabledDatacenters;
-  private final Map<String, List<ReplicaThread>> replicaThreadPools;
-  private final Map<String, Integer> numberOfReplicaThreads;
-  private final StoreKeyConverterFactory storeKeyConverterFactory;
-  private final String transformerClassName;
-
-  private static final String replicaTokenFileName = "replicaTokens";
-  private static final short Crc_Size = 8;
-  private static final short Replication_Delay_Multiplier = 5;
-
-  public ReplicationManager(ReplicationConfig replicationConfig, ClusterMapConfig clusterMapConfig,
-      StoreConfig storeConfig, StorageManager storageManager, StoreKeyFactory storeKeyFactory, ClusterMap clusterMap,
-      ScheduledExecutorService scheduler, DataNodeId dataNode, ConnectionPool connectionPool,
-      MetricRegistry metricRegistry, NotificationSystem requestNotification,
-      StoreKeyConverterFactory storeKeyConverterFactory, String transformerClassName) throws ReplicationException {
-    try {
-      this.replicationConfig = replicationConfig;
-      this.storeKeyFactory = storeKeyFactory;
-      this.factory = Utils.getObj(replicationConfig.replicationTokenFactory, storeKeyFactory);
-      this.replicaThreadPools = new HashMap<>();
-      this.replicationMetrics = new ReplicationMetrics(metricRegistry, clusterMap.getReplicaIds(dataNode));
-      this.partitionGroupedByMountPath = new HashMap<>();
-      this.partitionsToReplicate = new HashMap<>();
-      this.clusterMap = clusterMap;
-      this.scheduler = scheduler;
-      this.persistor = new ReplicaTokenPersistor();
-      this.correlationIdGenerator = new AtomicInteger(0);
-      this.dataNodeId = dataNode;
-      List<? extends ReplicaId> replicaIds = clusterMap.getReplicaIds(dataNodeId);
-      this.connectionPool = connectionPool;
-      this.notification = requestNotification;
-      this.metricRegistry = metricRegistry;
-      this.dataNodeRemoteReplicaInfosPerDC = new HashMap<>();
-      this.sslEnabledDatacenters = Utils.splitString(clusterMapConfig.clusterMapSslEnabledDatacenters, ",");
-      this.numberOfReplicaThreads = new HashMap<>();
-      this.storeKeyConverterFactory = storeKeyConverterFactory;
-      this.transformerClassName = transformerClassName;
-
-      // initialize all partitions
-      for (ReplicaId replicaId : replicaIds) {
-        PartitionId partition = replicaId.getPartitionId();
-        Store store = storageManager.getStore(partition);
-        if (store != null) {
-          List<? extends ReplicaId> peerReplicas = replicaId.getPeerReplicaIds();
-          if (peerReplicas != null) {
-            List<RemoteReplicaInfo> remoteReplicas = new ArrayList<RemoteReplicaInfo>(peerReplicas.size());
-            for (ReplicaId remoteReplica : peerReplicas) {
-              // We need to ensure that a replica token gets persisted only after the corresponding data in the
-              // store gets flushed to disk. We use the store flush interval multiplied by a constant factor
-              // to determine the token flush interval
-              RemoteReplicaInfo remoteReplicaInfo =
-                  new RemoteReplicaInfo(remoteReplica, replicaId, store, factory.getNewFindToken(),
-                      storeConfig.storeDataFlushIntervalSeconds * SystemTime.MsPerSec * Replication_Delay_Multiplier,
-                      SystemTime.getInstance(), remoteReplica.getDataNodeId().getPortToConnectTo());
-              replicationMetrics.addRemoteReplicaToLagMetrics(remoteReplicaInfo);
-              replicationMetrics.createRemoteReplicaErrorMetrics(remoteReplicaInfo);
-              remoteReplicas.add(remoteReplicaInfo);
-              updateReplicasToReplicate(remoteReplica.getDataNodeId().getDatacenterName(), remoteReplicaInfo);
->>>>>>> 4dd1c8c7
             }
             if (dataNodeRemoteReplicaInfosPerDC.size() == 0) {
                 logger.warn("Number of Datacenters to replicate from is 0, not starting any replica threads");
@@ -669,7 +480,6 @@
         }
     }
 
-<<<<<<< HEAD
     /**
      * Gets the replica lag of the remote replica with the local store
      * @param partitionId The partition to which the remote replica belongs to
@@ -681,28 +491,87 @@
         RemoteReplicaInfo remoteReplicaInfo = getRemoteReplicaInfo(partitionId, hostName, replicaPath);
         if (remoteReplicaInfo != null) {
             return remoteReplicaInfo.getRemoteLagFromLocalInBytes();
-=======
+        }
+        return 0;
+    }
+
+    /**
+     * Gets the replica info for the remote peer replica identified by PartitionId, ReplicaPath and Hostname
+     * @param partitionId PartitionId to which the replica belongs to
+     * @param hostName hostname of the remote peer replica
+     * @param replicaPath replica path on the remote peer replica
+     * @return RemoteReplicaInfo
+     */
+    private RemoteReplicaInfo getRemoteReplicaInfo(PartitionId partitionId, String hostName, String replicaPath) {
+        RemoteReplicaInfo foundRemoteReplicaInfo = null;
+
+        PartitionInfo partitionInfo = partitionsToReplicate.get(partitionId);
+        for (RemoteReplicaInfo remoteReplicaInfo : partitionInfo.getRemoteReplicaInfos()) {
+            if (remoteReplicaInfo.getReplicaId().getReplicaPath().equals(replicaPath) &&
+                    remoteReplicaInfo.getReplicaId()
+                            .getDataNodeId()
+                            .getHostname()
+                            .equals(hostName)) {
+                foundRemoteReplicaInfo = remoteReplicaInfo;
+            }
+        }
+        if (foundRemoteReplicaInfo == null) {
+            replicationMetrics.unknownRemoteReplicaRequestCount.inc();
+            logger.error("ReplicaMetaDataRequest from unknown Replica {}, with path {}", hostName, replicaPath);
+        }
+        return foundRemoteReplicaInfo;
+    }
+
   /**
-   * Updates the {@code dataNodeRemoteReplicaInfosPerDC} with the remoteReplicaInfo and also populates
-   * {@code numberOfReplicaThreads}
-   * @param datacenter remote datacenter name
-   * @param remoteReplicaInfo The remote replica that needs to be added to the mapping
+   * Shutsdown the replication manager. Shutsdown the individual replica threads and
+   * then persists all the replica tokens
+   * @throws ReplicationException
    */
-  private void updateReplicasToReplicate(String datacenter, RemoteReplicaInfo remoteReplicaInfo) {
-    DataNodeRemoteReplicaInfos dataNodeRemoteReplicaInfos = dataNodeRemoteReplicaInfosPerDC.get(datacenter);
-    if (dataNodeRemoteReplicaInfos != null) {
-      dataNodeRemoteReplicaInfos.addRemoteReplica(remoteReplicaInfo);
-    } else {
-      dataNodeRemoteReplicaInfos = new DataNodeRemoteReplicaInfos(remoteReplicaInfo);
-      // update numberOfReplicaThreads
-      if (datacenter.equals(dataNodeId.getDatacenterName())) {
-        this.numberOfReplicaThreads.put(datacenter, replicationConfig.replicationNumOfIntraDCReplicaThreads);
-      } else {
-        this.numberOfReplicaThreads.put(datacenter, replicationConfig.replicationNumOfInterDCReplicaThreads);
+  public void shutdown() throws ReplicationException {
+    try {
+      // stop all replica threads
+      for (Map.Entry<String, List<ReplicaThread>> replicaThreads : replicaThreadPools.entrySet()) {
+        for (ReplicaThread replicaThread : replicaThreads.getValue()) {
+          replicaThread.shutdown();
+        }
       }
-    }
-    dataNodeRemoteReplicaInfosPerDC.put(datacenter, dataNodeRemoteReplicaInfos);
-  }
+
+            // persist replica tokens
+            persistor.write(true);
+        } catch (Exception e) {
+            logger.error("Error shutting down replica manager {}", e);
+            throw new ReplicationException("Error shutting down replica manager");
+        }
+    }
+
+    /**
+     * Updates the {@code dataNodeRemoteReplicaInfosPerDC} with the remoteReplicaInfo and also populates
+     * {@code numberOfReplicaThreads}
+     * @param datacenter remote datacenter name
+     * @param remoteReplicaInfo The remote replica that needs to be added to the mapping
+     */
+    // TODO: 2018/3/28 by zmyer
+    private void updateReplicasToReplicate(String datacenter, RemoteReplicaInfo remoteReplicaInfo) {
+        //根据DC信息，读取当前DC上存储数据副本信息
+        DataNodeRemoteReplicaInfos dataNodeRemoteReplicaInfos = dataNodeRemoteReplicaInfosPerDC.get(datacenter);
+        if (dataNodeRemoteReplicaInfos != null) {
+            //将当前的远程副本信息插入到集合中
+            dataNodeRemoteReplicaInfos.addRemoteReplica(remoteReplicaInfo);
+        } else {
+            //根据提供的远程服务信息，创建保存远端副本集合
+            dataNodeRemoteReplicaInfos = new DataNodeRemoteReplicaInfos(remoteReplicaInfo);
+            // update numberOfReplicaThreads
+            if (datacenter.equals(dataNodeId.getDatacenterName())) {
+                //更新副本线程数量
+                this.numberOfReplicaThreads.put(datacenter, replicationConfig.replicationNumOfIntraDCReplicaThreads);
+            } else {
+                //更新副本线程数量
+                this.numberOfReplicaThreads.put(datacenter, replicationConfig.replicationNumOfInterDCReplicaThreads);
+            }
+        }
+        //将结果插入到集合中
+        dataNodeRemoteReplicaInfosPerDC.put(datacenter, dataNodeRemoteReplicaInfos);
+    }
 
   /**
    * Partitions the list of data nodes between given set of replica threads for the given DC
@@ -723,23 +592,26 @@
         continue;
       }
 
-      // Divide the nodes between the replica threads if the number of replica threads is less than or equal to the
-      // number of nodes. Otherwise, assign one thread to one node.
-      logger.info("Number of replica threads to replicate from {}: {}", datacenter, replicaThreadCount);
-      logger.info("Number of dataNodes to replicate :", dataNodesCount);
-
-      if (dataNodesCount < replicaThreadCount) {
-        logger.warn("Number of replica threads: {} is more than the number of nodes to replicate from: {}",
-            replicaThreadCount, dataNodesCount);
-        replicaThreadCount = dataNodesCount;
-      }
-
-      ResponseHandler responseHandler = new ResponseHandler(clusterMap);
-
-      int numberOfNodesPerThread = dataNodesCount / replicaThreadCount;
-      int remainingNodes = dataNodesCount % replicaThreadCount;
-
-      Iterator<DataNodeId> dataNodeIdIterator = dataNodesToReplicate.iterator();
+            // Divide the nodes between the replica threads if the number of replica threads is less than or equal to the
+            // number of nodes. Otherwise, assign one thread to one node.
+            logger.info("Number of replica threads to replicate from {}: {}", datacenter, replicaThreadCount);
+            logger.info("Number of dataNodes to replicate :", dataNodesCount);
+
+            if (dataNodesCount < replicaThreadCount) {
+                logger.warn("Number of replica threads: {} is more than the number of nodes to replicate from: {}",
+                        replicaThreadCount, dataNodesCount);
+                //修正线程数目
+                replicaThreadCount = dataNodesCount;
+            }
+
+            //创建应答处理器
+            ResponseHandler responseHandler = new ResponseHandler(clusterMap);
+
+            //计算每个线程处理的节点数目
+            int numberOfNodesPerThread = dataNodesCount / replicaThreadCount;
+            int remainingNodes = dataNodesCount % replicaThreadCount;
+
+            Iterator<DataNodeId> dataNodeIdIterator = dataNodesToReplicate.iterator();
 
       for (int i = 0; i < replicaThreadCount; i++) {
         // create the list of nodes for the replica thread
@@ -751,36 +623,14 @@
               dataNodeRemoteReplicaInfos.getRemoteReplicaListForDataNode(dataNodeToReplicate));
           dataNodeIdIterator.remove();
           nodesAssignedToThread++;
->>>>>>> 4dd1c8c7
-        }
-        return 0;
-    }
-
-    /**
-     * Gets the replica info for the remote peer replica identified by PartitionId, ReplicaPath and Hostname
-     * @param partitionId PartitionId to which the replica belongs to
-     * @param hostName hostname of the remote peer replica
-     * @param replicaPath replica path on the remote peer replica
-     * @return RemoteReplicaInfo
-     */
-    private RemoteReplicaInfo getRemoteReplicaInfo(PartitionId partitionId, String hostName, String replicaPath) {
-        RemoteReplicaInfo foundRemoteReplicaInfo = null;
-
-        PartitionInfo partitionInfo = partitionsToReplicate.get(partitionId);
-        for (RemoteReplicaInfo remoteReplicaInfo : partitionInfo.getRemoteReplicaInfos()) {
-            if (remoteReplicaInfo.getReplicaId().getReplicaPath().equals(replicaPath) &&
-                    remoteReplicaInfo.getReplicaId()
-                            .getDataNodeId()
-                            .getHostname()
-                            .equals(hostName)) {
-                foundRemoteReplicaInfo = remoteReplicaInfo;
-            }
-        }
-<<<<<<< HEAD
-        if (foundRemoteReplicaInfo == null) {
-            replicationMetrics.unknownRemoteReplicaRequestCount.inc();
-            logger.error("ReplicaMetaDataRequest from unknown Replica {}, with path {}", hostName, replicaPath);
-=======
+        }
+        if (remainingNodes > 0) {
+          DataNodeId dataNodeToReplicate = dataNodeIdIterator.next();
+          replicasForThread.put(dataNodeToReplicate,
+              dataNodeRemoteReplicaInfos.getRemoteReplicaListForDataNode(dataNodeToReplicate));
+          dataNodeIdIterator.remove();
+          remainingNodes--;
+        }
         boolean replicatingOverSsl = sslEnabledDatacenters.contains(datacenter);
         String threadIdentity =
             "Replica Thread-" + (dataNodeId.getDatacenterName().equals(datacenter) ? "Intra-" : "Inter") + i
@@ -801,24 +651,11 @@
           }
         } catch (Exception e) {
           throw new IOException("Encountered exception instantiating ReplicaThread", e);
->>>>>>> 4dd1c8c7
-        }
-        return foundRemoteReplicaInfo;
-    }
-
-<<<<<<< HEAD
-    /**
-     * Shutsdown the replication manager. Shutsdown the individual replica threads and
-     * then persists all the replica tokens
-     * @throws ReplicationException
-     */
-    public void shutdown() throws ReplicationException {
-        try {
-            // stop all replica threads
-            for (Map.Entry<String, List<ReplicaThread>> replicaThreads : replicaThreadPools.entrySet()) {
-                for (ReplicaThread replicaThread : replicaThreads.getValue()) {
-                    replicaThread.shutdown();
-=======
+        }
+      }
+    }
+  }
+
   /**
    * Reads the replica tokens from the file and populates the Remote replica info
    * and persists the token file if necessary.
@@ -880,255 +717,32 @@
                 if (!updatedToken) {
                   logger.warn("Persisted remote replica host {} and port {} not present in new cluster ", hostname,
                       port);
->>>>>>> 4dd1c8c7
                 }
-            }
-
-            // persist replica tokens
-            persistor.write(true);
-        } catch (Exception e) {
-            logger.error("Error shutting down replica manager {}", e);
-            throw new ReplicationException("Error shutting down replica manager");
-        }
-    }
-
-    /**
-     * Updates the {@code dataNodeRemoteReplicaInfosPerDC} with the remoteReplicaInfo and also populates
-     * {@code numberOfReplicaThreads}
-     * @param datacenter remote datacenter name
-     * @param remoteReplicaInfo The remote replica that needs to be added to the mapping
-     */
-    // TODO: 2018/3/28 by zmyer
-    private void updateReplicasToReplicate(String datacenter, RemoteReplicaInfo remoteReplicaInfo) {
-        //根据DC信息，读取当前DC上存储数据副本信息
-        DataNodeRemoteReplicaInfos dataNodeRemoteReplicaInfos = dataNodeRemoteReplicaInfosPerDC.get(datacenter);
-        if (dataNodeRemoteReplicaInfos != null) {
-            //将当前的远程副本信息插入到集合中
-            dataNodeRemoteReplicaInfos.addRemoteReplica(remoteReplicaInfo);
-        } else {
-            //根据提供的远程服务信息，创建保存远端副本集合
-            dataNodeRemoteReplicaInfos = new DataNodeRemoteReplicaInfos(remoteReplicaInfo);
-            // update numberOfReplicaThreads
-            if (datacenter.equals(dataNodeId.getDatacenterName())) {
-                //更新副本线程数量
-                this.numberOfReplicaThreads.put(datacenter, replicationConfig.replicationNumOfIntraDCReplicaThreads);
-            } else {
-                //更新副本线程数量
-                this.numberOfReplicaThreads.put(datacenter, replicationConfig.replicationNumOfInterDCReplicaThreads);
-            }
-        }
-        //将结果插入到集合中
-        dataNodeRemoteReplicaInfosPerDC.put(datacenter, dataNodeRemoteReplicaInfos);
-    }
-
-    /**
-     * Partitions the list of data nodes between given set of replica threads for the given DC
-     */
-    // TODO: 2018/3/19 by zmyer
-    private void assignReplicasToThreadPool() {
-        //获取每个数据中心分区副本集合
-        Iterator<Map.Entry<String, DataNodeRemoteReplicaInfos>> mapIterator =
-                dataNodeRemoteReplicaInfosPerDC.entrySet().iterator();
-        while (mapIterator.hasNext()) {
-            Map.Entry<String, DataNodeRemoteReplicaInfos> mapEntry = mapIterator.next();
-            //获取数据中心
-            String datacenter = mapEntry.getKey();
-            //获取数据节点有关副本信息
-            DataNodeRemoteReplicaInfos dataNodeRemoteReplicaInfos = mapEntry.getValue();
-            //获取数据节点集合
-            Set<DataNodeId> dataNodesToReplicate = dataNodeRemoteReplicaInfos.getDataNodeIds();
-            //获取节点个数
-            int dataNodesCount = dataNodesToReplicate.size();
-            //获取副本线程数量
-            int replicaThreadCount = numberOfReplicaThreads.get(datacenter);
-            if (replicaThreadCount <= 0) {
-                logger.warn(
-                        "Number of replica threads is smaller or equal to 0, not starting any replica threads for {} ",
-                        datacenter);
-                return;
-            } else if (dataNodesCount == 0) {
-                logger.warn("Number of nodes to replicate from is 0, not starting any replica threads for {} ",
-                        datacenter);
-                return;
-            }
-
-            // Divide the nodes between the replica threads if the number of replica threads is less than or equal to the
-            // number of nodes. Otherwise, assign one thread to one node.
-            logger.info("Number of replica threads to replicate from {}: {}", datacenter, replicaThreadCount);
-            logger.info("Number of dataNodes to replicate :", dataNodesCount);
-
-            if (dataNodesCount < replicaThreadCount) {
-                logger.warn("Number of replica threads: {} is more than the number of nodes to replicate from: {}",
-                        replicaThreadCount, dataNodesCount);
-                //修正线程数目
-                replicaThreadCount = dataNodesCount;
-            }
-
-            //创建应答处理器
-            ResponseHandler responseHandler = new ResponseHandler(clusterMap);
-
-            //计算每个线程处理的节点数目
-            int numberOfNodesPerThread = dataNodesCount / replicaThreadCount;
-            int remainingNodes = dataNodesCount % replicaThreadCount;
-
-            Iterator<DataNodeId> dataNodeIdIterator = dataNodesToReplicate.iterator();
-
-            for (int i = 0; i < replicaThreadCount; i++) {
-                // create the list of nodes for the replica thread
-                Map<DataNodeId, List<RemoteReplicaInfo>> replicasForThread =
-                        new HashMap<DataNodeId, List<RemoteReplicaInfo>>();
-                int nodesAssignedToThread = 0;
-                while (nodesAssignedToThread < numberOfNodesPerThread) {
-                    //获取数据节点id
-                    DataNodeId dataNodeToReplicate = dataNodeIdIterator.next();
-                    //将节点信息与对应的副本信息插入到当前线程需要处理集合中
-                    replicasForThread.put(dataNodeToReplicate,
-                            dataNodeRemoteReplicaInfos.getRemoteReplicaListForDataNode(dataNodeToReplicate));
-                    //删除
-                    dataNodeIdIterator.remove();
-                    //递增已分配的节点数目
-                    nodesAssignedToThread++;
-                }
-
-                //如果还有多余的节点
-                if (remainingNodes > 0) {
-                    //获取节点id
-                    DataNodeId dataNodeToReplicate = dataNodeIdIterator.next();
-                    //将节点id对应的副本信息插入到当前线程中
-                    replicasForThread.put(dataNodeToReplicate,
-                            dataNodeRemoteReplicaInfos.getRemoteReplicaListForDataNode(dataNodeToReplicate));
-                    dataNodeIdIterator.remove();
-                    remainingNodes--;
-                }
-                boolean replicatingOverSsl = sslEnabledDatacenters.contains(datacenter);
-                //创建线程标志
-                String threadIdentity =
-                        "Replica Thread-" + (dataNodeId.getDatacenterName().equals(datacenter) ? "Intra-" : "Inter") + i
-                                + datacenter;
-                //创建副本线程
-                ReplicaThread replicaThread =
-                        new ReplicaThread(threadIdentity, replicasForThread, factory, clusterMap,
-                                correlationIdGenerator,
-                                dataNodeId, connectionPool, replicationConfig, replicationMetrics, notification,
-                                storeKeyFactory,
-                                replicationConfig.replicationValidateMessageStream, metricRegistry, replicatingOverSsl,
-                                datacenter,
-                                responseHandler);
-                if (replicaThreadPools.containsKey(datacenter)) {
-                    //将当前的线程插入到集合中
-                    replicaThreadPools.get(datacenter).add(replicaThread);
-                } else {
-                    //将当前的线程插入到集合中
-                    replicaThreadPools.put(datacenter, new ArrayList<>(Arrays.asList(replicaThread)));
-                }
-            }
-        }
-    }
-
-    /**
-     * Reads the replica tokens from the file and populates the Remote replica info
-     * and persists the token file if necessary.
-     * @param mountPath The mount path where the replica tokens are stored
-     * @throws ReplicationException
-     * @throws IOException
-     */
-    // TODO: 2018/3/19 by zmyer
-    private void readFromFileAndPersistIfNecessary(String mountPath) throws ReplicationException, IOException {
-        logger.info("Reading replica tokens for mount path {}", mountPath);
-        long readStartTimeMs = SystemTime.getInstance().milliseconds();
-        //根据提供的挂载点信息，读取对应的token文件
-        File replicaTokenFile = new File(mountPath, replicaTokenFileName);
-        boolean tokenWasReset = false;
-        if (replicaTokenFile.exists()) {
-            CrcInputStream crcStream = new CrcInputStream(new FileInputStream(replicaTokenFile));
-            DataInputStream stream = new DataInputStream(crcStream);
-            try {
-                //读取版本信息
-                short version = stream.readShort();
-                switch (version) {
-                case 0:
-                    while (stream.available() > Crc_Size) {
-                        // read partition id
-                        //读取分区id
-                        PartitionId partitionId = clusterMap.getPartitionIdFromStream(stream);
-                        // read remote node host name
-                        //读取远程节点主机名
-                        String hostname = Utils.readIntString(stream);
-                        // read remote replica path
-                        //读取远程副本路径
-                        String replicaPath = Utils.readIntString(stream);
-                        // read remote port
-                        //读取远程节点端口号
-                        int port = stream.readInt();
-                        // read total bytes read from local store
-                        //读取总的字节数
-                        long totalBytesReadFromLocalStore = stream.readLong();
-                        // read replica token
-                        //读取副本token
-                        FindToken token = factory.getFindToken(stream);
-                        // update token
-                        //根据分区id获取分区信息
-                        PartitionInfo partitionInfo = partitionsToReplicate.get(partitionId);
-                        if (partitionInfo != null) {
-                            boolean updatedToken = false;
-                            for (RemoteReplicaInfo remoteReplicaInfo : partitionInfo.getRemoteReplicaInfos()) {
-                                //依次遍历每个远端的分区副本信息
-                                if (remoteReplicaInfo.getReplicaId().getDataNodeId().getHostname().equalsIgnoreCase(
-                                        hostname)
-                                        && remoteReplicaInfo.getReplicaId().getDataNodeId().getPort() == port
-                                        && remoteReplicaInfo.getReplicaId().getReplicaPath().equals(replicaPath)) {
-                                    logger.info("Read token for partition {} remote host {} port {} token {}",
-                                            partitionId, hostname,
-                                            port, token);
-                                    if (partitionInfo.getStore().getSizeInBytes() > 0) {
-                                        //初始化远端副本token信息
-                                        remoteReplicaInfo.initializeTokens(token);
-                                        //更新远端副本本地存储的字节总数目
-                                        remoteReplicaInfo.setTotalBytesReadFromLocalStore(totalBytesReadFromLocalStore);
-                                    } else {
-                                        // if the local replica is empty, it could have been newly created. In this case, the offset in
-                                        // every peer replica which the local replica lags from should be set to 0, so that the local
-                                        // replica starts fetching from the beginning of the peer. The totalBytes the peer read from the
-                                        // local replica should also be set to 0. During initialization these values are already set to 0,
-                                        // so we let them be.
-                                        //重置副本token
-                                        tokenWasReset = true;
-                                        logTokenReset(partitionId, hostname, port, token);
-                                    }
-                                    updatedToken = true;
-                                    break;
-                                }
-                            }
-                            if (!updatedToken) {
-                                logger.warn("Persisted remote replica host {} and port {} not present in new cluster ",
-                                        hostname,
-                                        port);
-                            }
-                        } else {
-                            // If this partition was not found in partitionsToReplicate, it means that the local store corresponding
-                            // to this partition could not be started. In such a case, the tokens for its remote replicas should be
-                            // reset.
-                            tokenWasReset = true;
-                            logTokenReset(partitionId, hostname, port, token);
-                        }
-                    }
-                    long crc = crcStream.getValue();
-                    if (crc != stream.readLong()) {
-                        throw new ReplicationException(
-                                "Crc check does not match for replica token file for mount path " + mountPath);
-                    }
-                    break;
-                default:
-                    throw new ReplicationException("Invalid version in replica token file for mount path " + mountPath);
-                }
-            } catch (IOException e) {
-                throw new ReplicationException("IO error while reading from replica token file " + e);
-            } finally {
-                stream.close();
-                replicationMetrics.remoteReplicaTokensRestoreTime.update(
-                        SystemTime.getInstance().milliseconds() - readStartTimeMs);
-            }
-        }
+              } else {
+                // If this partition was not found in partitionsToReplicate, it means that the local store corresponding
+                // to this partition could not be started. In such a case, the tokens for its remote replicas should be
+                // reset.
+                tokenWasReset = true;
+                logTokenReset(partitionId, hostname, port, token);
+              }
+            }
+            long crc = crcStream.getValue();
+            if (crc != stream.readLong()) {
+              throw new ReplicationException(
+                  "Crc check does not match for replica token file for mount path " + mountPath);
+            }
+            break;
+          default:
+            throw new ReplicationException("Invalid version in replica token file for mount path " + mountPath);
+        }
+      } catch (IOException e) {
+        throw new ReplicationException("IO error while reading from replica token file " + e);
+      } finally {
+        stream.close();
+        replicationMetrics.remoteReplicaTokensRestoreTime.update(
+            SystemTime.getInstance().milliseconds() - readStartTimeMs);
+      }
+    }
 
         if (tokenWasReset) {
             // We must ensure that the the token file is persisted if any of the tokens in the file got reset. We need to do
