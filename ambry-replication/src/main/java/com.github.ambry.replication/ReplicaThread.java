/**
 * Copyright 2016 LinkedIn Corp. All rights reserved.
 *
 * Licensed under the Apache License, Version 2.0 (the "License");
 * you may not use this file except in compliance with the License.
 * You may obtain a copy of the License at
 *
 * http://www.apache.org/licenses/LICENSE-2.0
 *
 * Unless required by applicable law or agreed to in writing, software
 * distributed under the License is distributed on an "AS IS" BASIS,
 * WITHOUT WARRANTIES OR CONDITIONS OF ANY KIND, either express or implied.
 */
package com.github.ambry.replication;

import com.codahale.metrics.Counter;
import com.codahale.metrics.MetricRegistry;
import com.codahale.metrics.Timer;
import com.github.ambry.clustermap.ClusterMap;
import com.github.ambry.clustermap.DataNodeId;
import com.github.ambry.clustermap.PartitionId;
import com.github.ambry.clustermap.ReplicaId;
import com.github.ambry.commons.BlobId;
import com.github.ambry.commons.ResponseHandler;
import com.github.ambry.commons.ServerErrorCode;
import com.github.ambry.config.ReplicationConfig;
import com.github.ambry.messageformat.DeleteMessageFormatInputStream;
import com.github.ambry.messageformat.MessageFormatException;
import com.github.ambry.messageformat.MessageFormatFlags;
import com.github.ambry.messageformat.MessageFormatInputStream;
import com.github.ambry.messageformat.MessageFormatWriteSet;
import com.github.ambry.messageformat.MessageSievingInputStream;
import com.github.ambry.messageformat.TtlUpdateMessageFormatInputStream;
import com.github.ambry.network.ChannelOutput;
import com.github.ambry.network.ConnectedChannel;
import com.github.ambry.network.ConnectionPool;
import com.github.ambry.notification.BlobReplicaSourceType;
import com.github.ambry.notification.NotificationSystem;
import com.github.ambry.notification.UpdateType;
import com.github.ambry.protocol.GetOption;
import com.github.ambry.protocol.GetRequest;
import com.github.ambry.protocol.GetResponse;
import com.github.ambry.protocol.PartitionRequestInfo;
import com.github.ambry.protocol.PartitionResponseInfo;
import com.github.ambry.protocol.ReplicaMetadataRequest;
import com.github.ambry.protocol.ReplicaMetadataRequestInfo;
import com.github.ambry.protocol.ReplicaMetadataResponse;
import com.github.ambry.protocol.ReplicaMetadataResponseInfo;
import com.github.ambry.store.FindToken;
import com.github.ambry.store.FindTokenFactory;
import com.github.ambry.store.MessageInfo;
import com.github.ambry.store.StoreErrorCodes;
import com.github.ambry.store.StoreException;
import com.github.ambry.store.StoreKey;
import com.github.ambry.store.StoreKeyConverter;
import com.github.ambry.store.Transformer;
import com.github.ambry.utils.ByteBufferInputStream;
import com.github.ambry.utils.SystemTime;
<<<<<<< HEAD
import org.slf4j.Logger;
import org.slf4j.LoggerFactory;

=======
import com.github.ambry.utils.Time;
>>>>>>> 4dd1c8c7
import java.io.DataInputStream;
import java.io.IOException;
import java.util.ArrayList;
import java.util.Collection;
import java.util.Collections;
import java.util.HashMap;
import java.util.HashSet;
import java.util.List;
import java.util.Map;
import java.util.Set;
import java.util.concurrent.CountDownLatch;
import java.util.concurrent.atomic.AtomicInteger;
import java.util.concurrent.locks.Condition;
import java.util.concurrent.locks.ReentrantLock;


/**
 * A replica thread is responsible for handling replication for a set of partitions assigned to it
 */
// TODO: 2018/3/19 by zmyer
class ReplicaThread implements Runnable {
<<<<<<< HEAD
    //数据节点与副本关系表
    private final Map<DataNodeId, List<RemoteReplicaInfo>> replicasToReplicateGroupedByNode;
    //不可用分区集合
    private final Set<PartitionId> replicationDisabledPartitions = new HashSet<>();
    //不可修复不可用分区集合
    private final Set<PartitionId> unmodifiableReplicationDisabledPartitions =
            Collections.unmodifiableSet(replicationDisabledPartitions);
    //分区集合
    private final Set<PartitionId> allReplicatedPartitions;
    //关闭屏障
    private final CountDownLatch shutdownLatch = new CountDownLatch(1);
    //是否运行
    private volatile boolean running;
    //是否等待
    private boolean waitEnabled;
    //查找Token工厂
    private final FindTokenFactory findTokenFactory;
    //集群管理对象
    private final ClusterMap clusterMap;
    //id生成器
    private final AtomicInteger correlationIdGenerator;
    //数据节点id
    private final DataNodeId dataNodeId;
    //连接池对象
    private final ConnectionPool connectionPool;
    //副本配置对象
    private final ReplicationConfig replicationConfig;
    private final ReplicationMetrics replicationMetrics;
    //线程名称
    private final String threadName;
    //通知系统
    private final NotificationSystem notification;
    //日志对象
    private final Logger logger = LoggerFactory.getLogger(getClass());
    //存储key工厂
    private final StoreKeyFactory storeKeyFactory;
    //是否验证消息流
    private final boolean validateMessageStream;
    //metric注册对象
    private final MetricRegistry metricRegistry;
    //应答句柄
    private final ResponseHandler responseHandler;
    //
    private final boolean replicatingFromRemoteColo;
    private final boolean replicatingOverSsl;
    //DC名称
    private final String datacenterName;
    //重入锁
    private final ReentrantLock lock = new ReentrantLock();
    //暂停条件变量
    private final Condition pauseCondition = lock.newCondition();

    private volatile boolean allDisabled = false;

    // TODO: 2018/3/29 by zmyer
    ReplicaThread(String threadName, Map<DataNodeId, List<RemoteReplicaInfo>> replicasToReplicateGroupedByNode,
            FindTokenFactory findTokenFactory, ClusterMap clusterMap, AtomicInteger correlationIdGenerator,
            DataNodeId dataNodeId, ConnectionPool connectionPool, ReplicationConfig replicationConfig,
            ReplicationMetrics replicationMetrics, NotificationSystem notification, StoreKeyFactory storeKeyFactory,
            boolean validateMessageStream, MetricRegistry metricRegistry, boolean replicatingOverSsl,
            String datacenterName,
            ResponseHandler responseHandler) {
        this.threadName = threadName;
        this.replicasToReplicateGroupedByNode = replicasToReplicateGroupedByNode;
        this.running = true;
        this.findTokenFactory = findTokenFactory;
        this.clusterMap = clusterMap;
        this.correlationIdGenerator = correlationIdGenerator;
        this.dataNodeId = dataNodeId;
        this.connectionPool = connectionPool;
        this.replicationConfig = replicationConfig;
        this.replicationMetrics = replicationMetrics;
        this.notification = notification;
        this.storeKeyFactory = storeKeyFactory;
        this.validateMessageStream = validateMessageStream;
        this.metricRegistry = metricRegistry;
        this.responseHandler = responseHandler;
        this.replicatingFromRemoteColo = !(dataNodeId.getDatacenterName().equals(datacenterName));
        this.waitEnabled = !replicatingFromRemoteColo;
        this.replicatingOverSsl = replicatingOverSsl;
        this.datacenterName = datacenterName;
        Set<PartitionId> partitions = new HashSet<>();
        for (Map.Entry<DataNodeId, List<RemoteReplicaInfo>> entry : replicasToReplicateGroupedByNode.entrySet()) {
            for (RemoteReplicaInfo info : entry.getValue()) {
                partitions.add(info.getReplicaId().getPartitionId());
=======

  private final Map<DataNodeId, List<RemoteReplicaInfo>> replicasToReplicateGroupedByNode;
  private final Set<PartitionId> replicationDisabledPartitions = new HashSet<>();
  private final Set<PartitionId> unmodifiableReplicationDisabledPartitions =
      Collections.unmodifiableSet(replicationDisabledPartitions);
  private final Set<PartitionId> allReplicatedPartitions;
  private final CountDownLatch shutdownLatch = new CountDownLatch(1);
  private volatile boolean running;
  private final FindTokenFactory findTokenFactory;
  private final ClusterMap clusterMap;
  private final AtomicInteger correlationIdGenerator;
  private final DataNodeId dataNodeId;
  private final ConnectionPool connectionPool;
  private final ReplicationConfig replicationConfig;
  private final ReplicationMetrics replicationMetrics;
  private final String threadName;
  private final NotificationSystem notification;
  private final Logger logger = LoggerFactory.getLogger(getClass());
  private final StoreKeyConverter storeKeyConverter;
  private final Transformer transformer;
  private final MetricRegistry metricRegistry;
  private final ResponseHandler responseHandler;
  private final boolean replicatingFromRemoteColo;
  private final boolean replicatingOverSsl;
  private final String datacenterName;
  private final long threadThrottleDurationMs;
  private final Time time;
  private final Counter throttleCount;
  private final Counter syncedBackOffCount;
  private final Counter idleCount;
  private final ReentrantLock lock = new ReentrantLock();
  private final Condition pauseCondition = lock.newCondition();

  private volatile boolean allDisabled = false;

  ReplicaThread(String threadName, Map<DataNodeId, List<RemoteReplicaInfo>> replicasToReplicateGroupedByNode,
      FindTokenFactory findTokenFactory, ClusterMap clusterMap, AtomicInteger correlationIdGenerator,
      DataNodeId dataNodeId, ConnectionPool connectionPool, ReplicationConfig replicationConfig,
      ReplicationMetrics replicationMetrics, NotificationSystem notification, StoreKeyConverter storeKeyConverter,
      Transformer transformer, MetricRegistry metricRegistry, boolean replicatingOverSsl, String datacenterName,
      ResponseHandler responseHandler, Time time) {
    this.threadName = threadName;
    this.replicasToReplicateGroupedByNode = replicasToReplicateGroupedByNode;
    this.running = true;
    this.findTokenFactory = findTokenFactory;
    this.clusterMap = clusterMap;
    this.correlationIdGenerator = correlationIdGenerator;
    this.dataNodeId = dataNodeId;
    this.connectionPool = connectionPool;
    this.replicationConfig = replicationConfig;
    this.replicationMetrics = replicationMetrics;
    this.notification = notification;
    this.storeKeyConverter = storeKeyConverter;
    this.transformer = transformer;
    this.metricRegistry = metricRegistry;
    this.responseHandler = responseHandler;
    this.replicatingFromRemoteColo = !(dataNodeId.getDatacenterName().equals(datacenterName));
    this.replicatingOverSsl = replicatingOverSsl;
    this.datacenterName = datacenterName;
    this.time = time;
    Set<PartitionId> partitions = new HashSet<>();
    for (Map.Entry<DataNodeId, List<RemoteReplicaInfo>> entry : replicasToReplicateGroupedByNode.entrySet()) {
      for (RemoteReplicaInfo info : entry.getValue()) {
        partitions.add(info.getReplicaId().getPartitionId());
      }
    }
    allReplicatedPartitions = Collections.unmodifiableSet(partitions);
    if (replicatingFromRemoteColo) {
      threadThrottleDurationMs = replicationConfig.replicationInterReplicaThreadThrottleSleepDurationMs;
      syncedBackOffCount = replicationMetrics.interColoReplicaSyncedBackoffCount;
      idleCount = replicationMetrics.interColoReplicaThreadIdleCount;
      throttleCount = replicationMetrics.interColoReplicaThreadThrottleCount;
    } else {
      threadThrottleDurationMs = replicationConfig.replicationIntraReplicaThreadThrottleSleepDurationMs;
      syncedBackOffCount = replicationMetrics.intraColoReplicaSyncedBackoffCount;
      idleCount = replicationMetrics.intraColoReplicaThreadIdleCount;
      throttleCount = replicationMetrics.intraColoReplicaThreadThrottleCount;
    }
  }

  /**
   * Enables/disables replication on the given {@code ids}.
   * @param ids the {@link PartitionId}s to enable/disable it on.
   * @param enable whether to enable ({@code true}) or disable.
   */
  void controlReplicationForPartitions(Collection<PartitionId> ids, boolean enable) {
    lock.lock();
    try {
      for (PartitionId id : ids) {
        if (allReplicatedPartitions.contains(id)) {
          if (enable) {
            if (replicationDisabledPartitions.remove(id)) {
              allDisabled = false;
              pauseCondition.signal();
>>>>>>> 4dd1c8c7
            }
        }
        allReplicatedPartitions = Collections.unmodifiableSet(partitions);
    }

    /**
     * Enables/disables replication on the given {@code ids}.
     * @param ids the {@link PartitionId}s to enable/disable it on.
     * @param enable whether to enable ({@code true}) or disable.
     */
    // TODO: 2018/3/29 by zmyer
    void controlReplicationForPartitions(Collection<PartitionId> ids, boolean enable) {
        lock.lock();
        try {
            for (PartitionId id : ids) {
                if (allReplicatedPartitions.contains(id)) {
                    if (enable) {
                        //从不可用的副本从不可用列表中删除
                        if (replicationDisabledPartitions.remove(id)) {
                            //设置不可用标记
                            allDisabled = false;
                            //唤醒线程
                            pauseCondition.signal();
                        }
                    } else {
                        //将不可用分区插入到不可用列表中
                        replicationDisabledPartitions.add(id);
                        //设置是否都不可用标记
                        allDisabled = allReplicatedPartitions.size() == replicationDisabledPartitions.size();
                    }
                    logger.info("Disable status of replication of {} from {} is {}. allDisabled for {} is {}", id,
                            datacenterName,
                            replicationDisabledPartitions.contains(id), getName(), allDisabled);
                }
            }
        } finally {
            lock.unlock();
        }
    }
<<<<<<< HEAD

    /**
     * @return {@link Set} of {@link PartitionId}s for which replication is disabled.
     */
    Set<PartitionId> getReplicationDisabledPartitions() {
        return unmodifiableReplicationDisabledPartitions;
    }

    String getName() {
        return threadName;
    }

    // TODO: 2018/3/29 by zmyer
    @Override
    public void run() {
=======
  }

  /**
   * Replicas from the given replicas
   * @param replicasToReplicate list of {@link RemoteReplicaInfo} by data node
   */
  void replicate(List<List<RemoteReplicaInfo>> replicasToReplicate) {
    // shuffle the nodes
    Collections.shuffle(replicasToReplicate);
    boolean allCaughtUp = true;
    for (List<RemoteReplicaInfo> replicasToReplicatePerNode : replicasToReplicate) {
      if (!running) {
        break;
      }
      DataNodeId remoteNode = replicasToReplicatePerNode.get(0).getReplicaId().getDataNodeId();
      logger.trace("Remote node: {} Thread name: {} Remote replicas: {}", remoteNode, threadName,
          replicasToReplicatePerNode);
      Timer.Context context = null;
      Timer.Context portTypeBasedContext = null;
      if (replicatingFromRemoteColo) {
        context = replicationMetrics.interColoReplicationLatency.get(remoteNode.getDatacenterName()).time();
        if (replicatingOverSsl) {
          portTypeBasedContext =
              replicationMetrics.sslInterColoReplicationLatency.get(remoteNode.getDatacenterName()).time();
        } else {
          portTypeBasedContext =
              replicationMetrics.plainTextInterColoReplicationLatency.get(remoteNode.getDatacenterName()).time();
        }
      } else {
        context = replicationMetrics.intraColoReplicationLatency.time();
        if (replicatingOverSsl) {
          portTypeBasedContext = replicationMetrics.sslIntraColoReplicationLatency.time();
        } else {
          portTypeBasedContext = replicationMetrics.plainTextIntraColoReplicationLatency.time();
        }
      }
      ConnectedChannel connectedChannel = null;
      long checkoutConnectionTimeInMs = -1;
      long exchangeMetadataTimeInMs = -1;
      long fixMissingStoreKeysTimeInMs = -1;
      long replicationStartTimeInMs = SystemTime.getInstance().milliseconds();
      long startTimeInMs = replicationStartTimeInMs;

      List<RemoteReplicaInfo> activeReplicasPerNode = new ArrayList<RemoteReplicaInfo>();
      for (RemoteReplicaInfo remoteReplicaInfo : replicasToReplicatePerNode) {
        ReplicaId replicaId = remoteReplicaInfo.getReplicaId();
        boolean inBackoff = time.milliseconds() < remoteReplicaInfo.getReEnableReplicationTime();
        if (!replicationDisabledPartitions.contains(replicaId.getPartitionId()) && !replicaId.isDown() && !inBackoff) {
          activeReplicasPerNode.add(remoteReplicaInfo);
        }
      }
      if (activeReplicasPerNode.size() > 0) {
        allCaughtUp = false;
>>>>>>> 4dd1c8c7
        try {
            logger.trace("Starting replica thread on Local node: " + dataNodeId + " Thread name: " + threadName);
            List<List<RemoteReplicaInfo>> replicasToReplicate = new ArrayList<>(
                    replicasToReplicateGroupedByNode.size());
            for (Map.Entry<DataNodeId, List<RemoteReplicaInfo>> replicasToReplicateEntry
                    : replicasToReplicateGroupedByNode.entrySet()) {
                logger.info("Remote node: " + replicasToReplicateEntry.getKey() + " Thread name: " + threadName
                        + " ReplicasToReplicate: " + replicasToReplicateEntry.getValue());
                //保存所有的副本信息
                replicasToReplicate.add(replicasToReplicateEntry.getValue());
            }
            logger.info("Begin iteration for thread " + threadName);
            while (running) {
                //重新分配
                replicate(replicasToReplicate);
                lock.lock();
                try {
                    if (running && allDisabled) {
                        pauseCondition.await();
                    }
                } catch (Exception e) {
                    logger.error("Received interrupted exception during pause", e);
                } finally {
                    lock.unlock();
                }
            }
        } finally {
            running = false;
            shutdownLatch.countDown();
        }
    }
<<<<<<< HEAD

    /**
     * Replicas from the given replicas
     * @param replicasToReplicate list of {@link RemoteReplicaInfo} by data node
     */
    // TODO: 2018/3/29 by zmyer
    void replicate(List<List<RemoteReplicaInfo>> replicasToReplicate) {
        // shuffle the nodes
        //洗牌
        Collections.shuffle(replicasToReplicate);
        for (List<RemoteReplicaInfo> replicasToReplicatePerNode : replicasToReplicate) {
            if (!running) {
                break;
            }
            //读取第一个数据节点
            DataNodeId remoteNode = replicasToReplicatePerNode.get(0).getReplicaId().getDataNodeId();
            logger.trace("Remote node: {} Thread name: {} Remote replicas: {}", remoteNode, threadName,
                    replicasToReplicatePerNode);
            Timer.Context context = null;
            Timer.Context portTypeBasedContext = null;
            if (replicatingFromRemoteColo) {
                context = replicationMetrics.interColoReplicationLatency.get(remoteNode.getDatacenterName()).time();
                if (replicatingOverSsl) {
                    portTypeBasedContext =
                            replicationMetrics.sslInterColoReplicationLatency.get(remoteNode.getDatacenterName())
                                    .time();
                } else {
                    portTypeBasedContext =
                            replicationMetrics.plainTextInterColoReplicationLatency.get(remoteNode.getDatacenterName())
                                    .time();
                }
            } else {
                context = replicationMetrics.intraColoReplicationLatency.time();
                if (replicatingOverSsl) {
                    portTypeBasedContext = replicationMetrics.sslIntraColoReplicationLatency.time();
                } else {
                    portTypeBasedContext = replicationMetrics.plainTextIntraColoReplicationLatency.time();
                }
            }
            ConnectedChannel connectedChannel = null;
            long checkoutConnectionTimeInMs = -1;
            long exchangeMetadataTimeInMs = -1;
            long fixMissingStoreKeysTimeInMs = -1;
            long replicationStartTimeInMs = SystemTime.getInstance().milliseconds();
            long startTimeInMs = replicationStartTimeInMs;

            List<RemoteReplicaInfo> activeReplicasPerNode = new ArrayList<RemoteReplicaInfo>();
            for (RemoteReplicaInfo remoteReplicaInfo : replicasToReplicatePerNode) {
                //获取副本id
                ReplicaId replicaId = remoteReplicaInfo.getReplicaId();
                if (!replicationDisabledPartitions.contains(replicaId.getPartitionId()) && !replicaId.isDown()) {
                    //如果当前的副本既没有下线又没有在不可用状态，则将其插入到活跃列表中
                    activeReplicasPerNode.add(remoteReplicaInfo);
                }
            }
            if (activeReplicasPerNode.size() > 0) {
                try {
                    //根据副本提供的地址信息，查找具体的连接对象
                    connectedChannel =
                            connectionPool.checkOutConnection(remoteNode.getHostname(),
                                    activeReplicasPerNode.get(0).getPort(),
                                    replicationConfig.replicationConnectionPoolCheckoutTimeoutMs);
                    //检查连接耗时
                    checkoutConnectionTimeInMs = SystemTime.getInstance().milliseconds() - startTimeInMs;
                    startTimeInMs = SystemTime.getInstance().milliseconds();
                    //获取交换元数据应答数据
                    List<ExchangeMetadataResponse> exchangeMetadataResponseList =
                            exchangeMetadata(connectedChannel, activeReplicasPerNode);
                    //计算耗时
                    exchangeMetadataTimeInMs = SystemTime.getInstance().milliseconds() - startTimeInMs;

                    startTimeInMs = SystemTime.getInstance().milliseconds();
                    //修复待删除的键
                    fixMissingStoreKeys(connectedChannel, activeReplicasPerNode, exchangeMetadataResponseList);
                    fixMissingStoreKeysTimeInMs = SystemTime.getInstance().milliseconds() - startTimeInMs;
                } catch (Throwable e) {
                    if (checkoutConnectionTimeInMs == -1) {
                        // throwable happened in checkout connection phase
                        checkoutConnectionTimeInMs = SystemTime.getInstance().milliseconds() - startTimeInMs;
                        responseHandler.onEvent(activeReplicasPerNode.get(0).getReplicaId(), e);
                    } else if (exchangeMetadataTimeInMs == -1) {
                        // throwable happened in exchange metadata phase
                        exchangeMetadataTimeInMs = SystemTime.getInstance().milliseconds() - startTimeInMs;
                    } else if (fixMissingStoreKeysTimeInMs == -1) {
                        // throwable happened in fix missing store phase
                        fixMissingStoreKeysTimeInMs = SystemTime.getInstance().milliseconds() - startTimeInMs;
                    }
                    logger.error(
                            "Error while talking to peer: Remote node: {}, Thread name: {}, Remote replicas: {}, Active "
                                    +
                                    "remote replicas: {}, Checkout connection time: {}, Exchange metadata time: {}, Fix missing store key "
                                    + "time {}", remoteNode, threadName, replicasToReplicatePerNode,
                            activeReplicasPerNode,
                            checkoutConnectionTimeInMs, exchangeMetadataTimeInMs, fixMissingStoreKeysTimeInMs, e);
                    replicationMetrics.incrementReplicationErrors(replicatingOverSsl);
                    if (connectedChannel != null) {
                        connectionPool.destroyConnection(connectedChannel);
                        connectedChannel = null;
                    }
                } finally {
                    long totalReplicationTime = SystemTime.getInstance().milliseconds() - replicationStartTimeInMs;
                    replicationMetrics.updateTotalReplicationTime(totalReplicationTime, replicatingFromRemoteColo,
                            replicatingOverSsl, datacenterName);
                    if (connectedChannel != null) {
                        connectionPool.checkInConnection(connectedChannel);
                    }
                    context.stop();
                    portTypeBasedContext.stop();
                }
=======
    long sleepDurationMs = 0;
    if (allCaughtUp && replicationConfig.replicationReplicaThreadIdleSleepDurationMs > 0) {
      sleepDurationMs = replicationConfig.replicationReplicaThreadIdleSleepDurationMs;
      idleCount.inc();
    } else if (threadThrottleDurationMs > 0) {
      sleepDurationMs = threadThrottleDurationMs;
      throttleCount.inc();
    }

    if (sleepDurationMs > 0) {
      try {
        long currentTime = time.milliseconds();
        time.sleep(sleepDurationMs);
        logger.trace("Replica thread: {} slept for {} ms", threadName, time.milliseconds() - currentTime);
      } catch (InterruptedException e) {
        logger.error("Received interrupted exception during throttling", e);
      }
    }
  }

  /**
   * Gets all the metadata about messages from the remote replicas since last token. Checks the messages with the local
   * store and finds all the messages that are missing. For the messages that are not missing, updates the delete
   * and ttl state.
   * @param connectedChannel The connected channel that represents a connection to the remote replica
   * @param replicasToReplicatePerNode The information about the replicas that is being replicated
   * @return - List of ExchangeMetadataResponse that contains the set of store keys that are missing from the local
   *           store and are present in the remote replicas and also the new token from the remote replicas
   * @throws IOException
   * @throws ReplicationException
   */
  List<ExchangeMetadataResponse> exchangeMetadata(ConnectedChannel connectedChannel,
      List<RemoteReplicaInfo> replicasToReplicatePerNode) throws IOException, ReplicationException {
    long exchangeMetadataStartTimeInMs = SystemTime.getInstance().milliseconds();
    List<ExchangeMetadataResponse> exchangeMetadataResponseList = new ArrayList<>();
    if (replicasToReplicatePerNode.size() > 0) {
      try {
        DataNodeId remoteNode = replicasToReplicatePerNode.get(0).getReplicaId().getDataNodeId();
        ReplicaMetadataResponse response =
            getReplicaMetadataResponse(replicasToReplicatePerNode, connectedChannel, remoteNode);
        long startTimeInMs = SystemTime.getInstance().milliseconds();

        Map<StoreKey, StoreKey> remoteKeyToLocalKeyMap = batchConvertReplicaMetadataResponseKeys(response);

        for (int i = 0; i < response.getReplicaMetadataResponseInfoList().size(); i++) {
          RemoteReplicaInfo remoteReplicaInfo = replicasToReplicatePerNode.get(i);
          ReplicaMetadataResponseInfo replicaMetadataResponseInfo =
              response.getReplicaMetadataResponseInfoList().get(i);
          responseHandler.onEvent(remoteReplicaInfo.getReplicaId(), replicaMetadataResponseInfo.getError());
          if (replicaMetadataResponseInfo.getError() == ServerErrorCode.No_Error) {
            try {
              logger.trace("Remote node: {} Thread name: {} Remote replica: {} Token from remote: {} Replica lag: {} ",
                  remoteNode, threadName, remoteReplicaInfo.getReplicaId(), replicaMetadataResponseInfo.getFindToken(),
                  replicaMetadataResponseInfo.getRemoteReplicaLagInBytes());
              Set<StoreKey> missingStoreKeys =
                  getMissingStoreKeys(replicaMetadataResponseInfo, remoteNode, remoteReplicaInfo);
              processReplicaMetadataResponse(missingStoreKeys, replicaMetadataResponseInfo, remoteReplicaInfo,
                  remoteNode, remoteKeyToLocalKeyMap);
              ExchangeMetadataResponse exchangeMetadataResponse =
                  new ExchangeMetadataResponse(missingStoreKeys, replicaMetadataResponseInfo.getFindToken(),
                      replicaMetadataResponseInfo.getRemoteReplicaLagInBytes());
              exchangeMetadataResponseList.add(exchangeMetadataResponse);
            } catch (Exception e) {
              replicationMetrics.updateLocalStoreError(remoteReplicaInfo.getReplicaId());
              logger.error(
                  "Remote node: " + remoteNode + " Thread name: " + threadName + " Remote replica: " + remoteReplicaInfo
                      .getReplicaId(), e);
              responseHandler.onEvent(remoteReplicaInfo.getReplicaId(), e);
              ExchangeMetadataResponse exchangeMetadataResponse =
                  new ExchangeMetadataResponse(ServerErrorCode.Unknown_Error);
              exchangeMetadataResponseList.add(exchangeMetadataResponse);
>>>>>>> 4dd1c8c7
            }
        }
    }
<<<<<<< HEAD

    /**
     * Gets all the metadata about messages from the remote replicas since last token. Checks the messages with the local
     * store and finds all the messages that are missing. For the messages that are not missing, updates the delete
     * and ttl state.
     * @param connectedChannel The connected channel that represents a connection to the remote replica
     * @param replicasToReplicatePerNode The information about the replicas that is being replicated
     * @return - List of ExchangeMetadataResponse that contains the set of store keys that are missing from the local
     *           store and are present in the remote replicas and also the new token from the remote replicas
     * @throws IOException
     * @throws StoreException
     * @throws MessageFormatException
     * @throws ReplicationException
     * @throws InterruptedException
     */
    // TODO: 2018/4/27 by zmyer
    List<ExchangeMetadataResponse> exchangeMetadata(ConnectedChannel connectedChannel,
            List<RemoteReplicaInfo> replicasToReplicatePerNode)
            throws IOException, ReplicationException, InterruptedException {

        long exchangeMetadataStartTimeInMs = SystemTime.getInstance().milliseconds();
        //交换元数据应答列表
        List<ExchangeMetadataResponse> exchangeMetadataResponseList = new ArrayList<ExchangeMetadataResponse>();
        if (replicasToReplicatePerNode.size() > 0) {
            try {
                //获取数据节点id
                DataNodeId remoteNode = replicasToReplicatePerNode.get(0).getReplicaId().getDataNodeId();
                //获取副本元数据应答消息
                ReplicaMetadataResponse response =
                        getReplicaMetadataResponse(replicasToReplicatePerNode, connectedChannel, remoteNode);
                long startTimeInMs = SystemTime.getInstance().milliseconds();
                waitEnabled = !replicatingFromRemoteColo;
                for (int i = 0; i < response.getReplicaMetadataResponseInfoList().size(); i++) {
                    //获取指定远端副本信息
                    RemoteReplicaInfo remoteReplicaInfo = replicasToReplicatePerNode.get(i);
                    //获取具体的副本元数据应答信息
                    ReplicaMetadataResponseInfo replicaMetadataResponseInfo =
                            response.getReplicaMetadataResponseInfoList().get(i);
                    //开始针对具体的远程副本以及相关应答信息进行处理
                    responseHandler.onEvent(remoteReplicaInfo.getReplicaId(), replicaMetadataResponseInfo.getError());
                    if (replicaMetadataResponseInfo.getError() == ServerErrorCode.No_Error) {
                        try {
                            logger.trace(
                                    "Remote node: {} Thread name: {} Remote replica: {} Token from remote: {} Replica lag: {} ",
                                    remoteNode, threadName, remoteReplicaInfo.getReplicaId(),
                                    replicaMetadataResponseInfo.getFindToken(),
                                    replicaMetadataResponseInfo.getRemoteReplicaLagInBytes());
                            if (waitEnabled) {
                                waitIfRequired(replicaMetadataResponseInfo, remoteNode, remoteReplicaInfo);
                            }
                            //从反馈的应答消息中读取目前本地已经丢失的键集合
                            Set<StoreKey> missingStoreKeys =
                                    getMissingStoreKeys(replicaMetadataResponseInfo, remoteNode, remoteReplicaInfo);
                            //开始处理那些本地不存在的键集合
                            processReplicaMetadataResponse(missingStoreKeys, replicaMetadataResponseInfo,
                                    remoteReplicaInfo,
                                    remoteNode);
                            //创建交换元数据应答消息
                            ExchangeMetadataResponse exchangeMetadataResponse =
                                    new ExchangeMetadataResponse(missingStoreKeys,
                                            replicaMetadataResponseInfo.getFindToken(),
                                            replicaMetadataResponseInfo.getRemoteReplicaLagInBytes());
                            //将应答消息插入到集合中
                            exchangeMetadataResponseList.add(exchangeMetadataResponse);
                        } catch (Exception e) {
                            replicationMetrics.updateLocalStoreError(remoteReplicaInfo.getReplicaId());
                            logger.error(
                                    "Remote node: " + remoteNode + " Thread name: " + threadName + " Remote replica: " +
                                            remoteReplicaInfo
                                                    .getReplicaId(), e);
                            responseHandler.onEvent(remoteReplicaInfo.getReplicaId(), e);
                            ExchangeMetadataResponse exchangeMetadataResponse =
                                    new ExchangeMetadataResponse(ServerErrorCode.Unknown_Error);
                            exchangeMetadataResponseList.add(exchangeMetadataResponse);
                        }
                    } else {
                        replicationMetrics.updateMetadataRequestError(remoteReplicaInfo.getReplicaId());
                        logger.error("Remote node: {} Thread name: {} Remote replica: {} Server error: {}", remoteNode,
                                threadName,
                                remoteReplicaInfo.getReplicaId(), replicaMetadataResponseInfo.getError());
                        ExchangeMetadataResponse exchangeMetadataResponse =
                                new ExchangeMetadataResponse(replicaMetadataResponseInfo.getError());
                        exchangeMetadataResponseList.add(exchangeMetadataResponse);
                    }
                }
                //统计处理元数据耗时情况
                long processMetadataResponseTimeInMs = SystemTime.getInstance().milliseconds() - startTimeInMs;
                logger.trace("Remote node: {} Thread name: {} processMetadataResponseTime: {}", remoteNode, threadName,
                        processMetadataResponseTimeInMs);
            } finally {
                long exchangeMetadataTime = SystemTime.getInstance().milliseconds() - exchangeMetadataStartTimeInMs;
                replicationMetrics.updateExchangeMetadataTime(exchangeMetadataTime, replicatingFromRemoteColo,
                        replicatingOverSsl, datacenterName);
            }
        }
        //返回交换元数据应答集合
        return exchangeMetadataResponseList;
    }

    /**
     * Gets all the messages from the remote node for the missing keys and writes them to the local store
     * @param connectedChannel The connected channel that represents a connection to the remote replica
     * @param replicasToReplicatePerNode The information about the replicas that is being replicated
     * @param exchangeMetadataResponseList The missing keys in the local stores whose message needs to be retrieved
     *                                     from the remote stores
     * @throws IOException
     * @throws StoreException
     * @throws MessageFormatException
     * @throws ReplicationException
     */
    // TODO: 2018/4/27 by zmyer
    void fixMissingStoreKeys(ConnectedChannel connectedChannel, List<RemoteReplicaInfo> replicasToReplicatePerNode,
            List<ExchangeMetadataResponse> exchangeMetadataResponseList)
            throws IOException, StoreException, MessageFormatException, ReplicationException {
        long fixMissingStoreKeysStartTimeInMs = SystemTime.getInstance().milliseconds();
        try {
            if (exchangeMetadataResponseList.size() != replicasToReplicatePerNode.size()
                    || replicasToReplicatePerNode.size() == 0) {
                throw new IllegalArgumentException(
                        "ExchangeMetadataResponseList size " + exchangeMetadataResponseList.size()
                                + " and replicasToReplicatePerNode size " + replicasToReplicatePerNode.size()
                                + " should be the same and greater than zero");
            }
            //读取数据节点
            DataNodeId remoteNode = replicasToReplicatePerNode.get(0).getReplicaId().getDataNodeId();
            //获取GET应答消息
            GetResponse getResponse =
                    getMessagesForMissingKeys(connectedChannel, exchangeMetadataResponseList,
                            replicasToReplicatePerNode,
                            remoteNode);
            //根据返回的应答消息，写入本地存储
            writeMessagesToLocalStoreAndAdvanceTokens(exchangeMetadataResponseList, getResponse,
                    replicasToReplicatePerNode,
                    remoteNode);
        } finally {
            long fixMissingStoreKeysTime = SystemTime.getInstance().milliseconds() - fixMissingStoreKeysStartTimeInMs;
            replicationMetrics.updateFixMissingStoreKeysTime(fixMissingStoreKeysTime, replicatingFromRemoteColo,
                    replicatingOverSsl, datacenterName);
        }
    }

    /**
     * Gets the replica metadata response for a list of remote replicas on a given remote data node
     * @param replicasToReplicatePerNode The list of remote replicas for a node
     * @param connectedChannel The connection channel to the node
     * @param remoteNode The remote node from which replication needs to happen
     * @return ReplicaMetadataResponse, the response from replica metadata request to remote node
     * @throws ReplicationException
     * @throws IOException
     */
    private ReplicaMetadataResponse getReplicaMetadataResponse(List<RemoteReplicaInfo> replicasToReplicatePerNode,
            ConnectedChannel connectedChannel, DataNodeId remoteNode) throws ReplicationException, IOException {
        long replicaMetadataRequestStartTime = SystemTime.getInstance().milliseconds();
        List<ReplicaMetadataRequestInfo> replicaMetadataRequestInfoList = new ArrayList<ReplicaMetadataRequestInfo>();
        for (RemoteReplicaInfo remoteReplicaInfo : replicasToReplicatePerNode) {
            ReplicaMetadataRequestInfo replicaMetadataRequestInfo =
                    new ReplicaMetadataRequestInfo(remoteReplicaInfo.getReplicaId().getPartitionId(),
                            remoteReplicaInfo.getToken(), dataNodeId.getHostname(),
                            remoteReplicaInfo.getLocalReplicaId().getReplicaPath());
            replicaMetadataRequestInfoList.add(replicaMetadataRequestInfo);
            logger.trace("Remote node: {} Thread name: {} Remote replica: {} Token going to be sent to remote: {} ",
                    remoteNode, threadName, remoteReplicaInfo.getReplicaId(), remoteReplicaInfo.getToken());
        }

        try {
            ReplicaMetadataRequest request = new ReplicaMetadataRequest(correlationIdGenerator.incrementAndGet(),
                    "replication-metadata-" + dataNodeId.getHostname(), replicaMetadataRequestInfoList,
                    replicationConfig.replicationFetchSizeInBytes);
            connectedChannel.send(request);
            ChannelOutput channelOutput = connectedChannel.receive();
            ByteBufferInputStream byteBufferInputStream =
                    new ByteBufferInputStream(channelOutput.getInputStream(), (int) channelOutput.getStreamSize());
            logger.trace(
                    "Remote node: {} Thread name: {} Remote replicas: {} ByteBuffer size after deserialization: {} ",
                    remoteNode, threadName, replicasToReplicatePerNode, byteBufferInputStream.available());
            ReplicaMetadataResponse response =
                    ReplicaMetadataResponse.readFrom(new DataInputStream(byteBufferInputStream), findTokenFactory,
                            clusterMap);

            long metadataRequestTime = SystemTime.getInstance().milliseconds() - replicaMetadataRequestStartTime;
            replicationMetrics.updateMetadataRequestTime(metadataRequestTime, replicatingFromRemoteColo,
                    replicatingOverSsl,
                    datacenterName);

            if (response.getError() != ServerErrorCode.No_Error
                    || response.getReplicaMetadataResponseInfoList().size() != replicasToReplicatePerNode.size()) {
                logger.error("Remote node: " + remoteNode + " Thread name: " + threadName + " Remote replicas: "
                        + replicasToReplicatePerNode + " Replica metadata response error: " + response.getError()
                        + " ReplicaMetadataResponseInfoListSize: " +
                        response.getReplicaMetadataResponseInfoList().size()
                        + " ReplicasToReplicatePerNodeSize: " + replicasToReplicatePerNode.size());
                throw new ReplicationException("Replica Metadata Response Error " + response.getError());
            }
            return response;
        } catch (IOException e) {
            responseHandler.onEvent(replicasToReplicatePerNode.get(0).getReplicaId(), e);
            throw e;
        }
    }

    /**
     * Gets the missing store keys by comparing the messages from the remote node
     * @param replicaMetadataResponseInfo The response that contains the messages from the remote node
     * @param remoteNode The remote node from which replication needs to happen
     * @param remoteReplicaInfo The remote replica that contains information about the remote replica id
     * @return List of store keys that are missing from the local store
     * @throws StoreException
     */
    // TODO: 2018/4/27 by zmyer
    private Set<StoreKey> getMissingStoreKeys(ReplicaMetadataResponseInfo replicaMetadataResponseInfo,
            DataNodeId remoteNode, RemoteReplicaInfo remoteReplicaInfo) throws StoreException {
        long startTime = SystemTime.getInstance().milliseconds();
        //获取消息集合
        List<MessageInfo> messageInfoList = replicaMetadataResponseInfo.getMessageInfoList();
        List<StoreKey> storeKeysToCheck = new ArrayList<StoreKey>(messageInfoList.size());
        for (MessageInfo messageInfo : messageInfoList) {
            //将消息中存储键插入到待检测集合
            storeKeysToCheck.add(messageInfo.getStoreKey());
            logger.trace("Remote node: {} Thread name: {} Remote replica: {} Key from remote: {}", remoteNode,
                    threadName,
                    remoteReplicaInfo.getReplicaId(), messageInfo.getStoreKey());
        }

        //开始在本地存储中查找所有丢失的键集合
        Set<StoreKey> missingStoreKeys = remoteReplicaInfo.getLocalStore().findMissingKeys(storeKeysToCheck);
        for (StoreKey storeKey : missingStoreKeys) {
            logger.trace("Remote node: {} Thread name: {} Remote replica: {} Key missing id: {}", remoteNode,
                    threadName,
                    remoteReplicaInfo.getReplicaId(), storeKey);
        }
        //更新统计
        replicationMetrics.updateCheckMissingKeysTime(SystemTime.getInstance().milliseconds() - startTime,
                replicatingFromRemoteColo, datacenterName);
        return missingStoreKeys;
    }

    /**
     * Takes the missing keys and the message list from the remote store and identifies messages that are deleted
     * on the remote store and updates them locally. Also, if the message that is missing is deleted in the remote
     * store, we remove the message from the list of missing keys
     * @param missingStoreKeys The list of keys missing from the local store
     * @param replicaMetadataResponseInfo The replica metadata response from the remote store
     * @param remoteReplicaInfo The remote replica that is being replicated from
     * @param remoteNode The remote node from which replication needs to happen
     * @throws IOException
     * @throws StoreException
     * @throws MessageFormatException
     */
    // TODO: 2018/4/27 by zmyer
    private void processReplicaMetadataResponse(Set<StoreKey> missingStoreKeys,
            ReplicaMetadataResponseInfo replicaMetadataResponseInfo, RemoteReplicaInfo remoteReplicaInfo,
            DataNodeId remoteNode) throws IOException, StoreException, MessageFormatException {
        long startTime = SystemTime.getInstance().milliseconds();
        //读取所有的消息
        List<MessageInfo> messageInfoList = replicaMetadataResponseInfo.getMessageInfoList();
        for (MessageInfo messageInfo : messageInfoList) {
            //读取消息的存储键
            BlobId blobId = (BlobId) messageInfo.getStoreKey();
            if (remoteReplicaInfo.getLocalReplicaId().getPartitionId().compareTo(blobId.getPartition()) != 0) {
                throw new IllegalStateException(
                        "Blob id is not in the expected partition Actual partition " + blobId.getPartition()
                                + " Expected partition " + remoteReplicaInfo.getLocalReplicaId().getPartitionId());
            }
            if (!missingStoreKeys.contains(messageInfo.getStoreKey())) {
                // the key is present in the local store. Mark it for deletion if it is deleted in the remote store and not
                // deleted yet locally
                if (messageInfo.isDeleted() && !remoteReplicaInfo.getLocalStore().isKeyDeleted(
                        messageInfo.getStoreKey())) {
                    //创建删除消息输入流格式对象
                    MessageFormatInputStream deleteStream =
                            new DeleteMessageFormatInputStream(messageInfo.getStoreKey(), messageInfo.getAccountId(),
                                    messageInfo.getContainerId(), messageInfo.getOperationTimeMs());
                    //创建删除消息
                    MessageInfo info =
                            new MessageInfo(messageInfo.getStoreKey(), deleteStream.getSize(), true,
                                    messageInfo.getAccountId(),
                                    messageInfo.getContainerId(), messageInfo.getOperationTimeMs());
                    ArrayList<MessageInfo> infoList = new ArrayList<MessageInfo>();
                    //将消息插入到集合中
                    infoList.add(info);
                    //创建消息写入对象
                    MessageFormatWriteSet writeset = new MessageFormatWriteSet(deleteStream, infoList, false);
                    try {
                        //开始删除指定的键
                        remoteReplicaInfo.getLocalStore().delete(writeset);
                        logger.trace(
                                "Remote node: {} Thread name: {} Remote replica: {} Key deleted. mark for deletion id: {}",
                                remoteNode, threadName, remoteReplicaInfo.getReplicaId(), messageInfo.getStoreKey());
                    } catch (StoreException e) {
                        // The blob may get deleted between the time the above check is done and the delete is
                        // attempted. For example, this can happen if the key gets deleted in the context of another replica
                        // thread. This is more likely when replication is already caught up - when similar set of
                        // messages are received from different replicas around the same time.
                        if (e.getErrorCode() == StoreErrorCodes.ID_Deleted) {
                            logger.trace("Remote node: {} Thread name: {} Remote replica: {} Key already deleted: {}",
                                    remoteNode,
                                    threadName, remoteReplicaInfo.getReplicaId(), messageInfo.getStoreKey());
                        } else {
                            throw e;
                        }
                    }
                    // A Repair event for Delete signifies that a Delete message was received from the remote and it is fired
                    // as long as the Delete is guaranteed to have taken effect locally.
                    if (notification != null) {
                        //删除键后续公告
                        notification.onBlobReplicaDeleted(dataNodeId.getHostname(), dataNodeId.getPort(),
                                messageInfo.getStoreKey().getID(), BlobReplicaSourceType.REPAIRED);
                    }
                }
=======
    return exchangeMetadataResponseList;
  }

  /**
   * Gets all the messages from the remote node for the missing keys and writes them to the local store
   * @param connectedChannel The connected channel that represents a connection to the remote replica
   * @param replicasToReplicatePerNode The information about the replicas that is being replicated
   * @param exchangeMetadataResponseList The missing keys in the local stores whose message needs to be retrieved
   *                                     from the remote stores
   * @throws IOException
   * @throws MessageFormatException
   * @throws ReplicationException
   */
  void fixMissingStoreKeys(ConnectedChannel connectedChannel, List<RemoteReplicaInfo> replicasToReplicatePerNode,
      List<ExchangeMetadataResponse> exchangeMetadataResponseList)
      throws IOException, MessageFormatException, ReplicationException {
    long fixMissingStoreKeysStartTimeInMs = SystemTime.getInstance().milliseconds();
    try {
      if (exchangeMetadataResponseList.size() != replicasToReplicatePerNode.size()
          || replicasToReplicatePerNode.size() == 0) {
        throw new IllegalArgumentException("ExchangeMetadataResponseList size " + exchangeMetadataResponseList.size()
            + " and replicasToReplicatePerNode size " + replicasToReplicatePerNode.size()
            + " should be the same and greater than zero");
      }
      DataNodeId remoteNode = replicasToReplicatePerNode.get(0).getReplicaId().getDataNodeId();
      GetResponse getResponse =
          getMessagesForMissingKeys(connectedChannel, exchangeMetadataResponseList, replicasToReplicatePerNode,
              remoteNode);
      writeMessagesToLocalStoreAndAdvanceTokens(exchangeMetadataResponseList, getResponse, replicasToReplicatePerNode,
          remoteNode);
    } finally {
      long fixMissingStoreKeysTime = SystemTime.getInstance().milliseconds() - fixMissingStoreKeysStartTimeInMs;
      replicationMetrics.updateFixMissingStoreKeysTime(fixMissingStoreKeysTime, replicatingFromRemoteColo,
          replicatingOverSsl, datacenterName);
    }
  }

  /**
   * Gets the replica metadata response for a list of remote replicas on a given remote data node
   * @param replicasToReplicatePerNode The list of remote replicas for a node
   * @param connectedChannel The connection channel to the node
   * @param remoteNode The remote node from which replication needs to happen
   * @return ReplicaMetadataResponse, the response from replica metadata request to remote node
   * @throws ReplicationException
   * @throws IOException
   */
  private ReplicaMetadataResponse getReplicaMetadataResponse(List<RemoteReplicaInfo> replicasToReplicatePerNode,
      ConnectedChannel connectedChannel, DataNodeId remoteNode) throws ReplicationException, IOException {
    long replicaMetadataRequestStartTime = SystemTime.getInstance().milliseconds();
    List<ReplicaMetadataRequestInfo> replicaMetadataRequestInfoList = new ArrayList<ReplicaMetadataRequestInfo>();
    for (RemoteReplicaInfo remoteReplicaInfo : replicasToReplicatePerNode) {
      ReplicaMetadataRequestInfo replicaMetadataRequestInfo =
          new ReplicaMetadataRequestInfo(remoteReplicaInfo.getReplicaId().getPartitionId(),
              remoteReplicaInfo.getToken(), dataNodeId.getHostname(),
              remoteReplicaInfo.getLocalReplicaId().getReplicaPath());
      replicaMetadataRequestInfoList.add(replicaMetadataRequestInfo);
      logger.trace("Remote node: {} Thread name: {} Remote replica: {} Token going to be sent to remote: {} ",
          remoteNode, threadName, remoteReplicaInfo.getReplicaId(), remoteReplicaInfo.getToken());
    }

    try {
      ReplicaMetadataRequest request = new ReplicaMetadataRequest(correlationIdGenerator.incrementAndGet(),
          "replication-metadata-" + dataNodeId.getHostname(), replicaMetadataRequestInfoList,
          replicationConfig.replicationFetchSizeInBytes);
      connectedChannel.send(request);
      ChannelOutput channelOutput = connectedChannel.receive();
      ByteBufferInputStream byteBufferInputStream =
          new ByteBufferInputStream(channelOutput.getInputStream(), (int) channelOutput.getStreamSize());
      logger.trace("Remote node: {} Thread name: {} Remote replicas: {} ByteBuffer size after deserialization: {} ",
          remoteNode, threadName, replicasToReplicatePerNode, byteBufferInputStream.available());
      ReplicaMetadataResponse response =
          ReplicaMetadataResponse.readFrom(new DataInputStream(byteBufferInputStream), findTokenFactory, clusterMap);

      long metadataRequestTime = SystemTime.getInstance().milliseconds() - replicaMetadataRequestStartTime;
      replicationMetrics.updateMetadataRequestTime(metadataRequestTime, replicatingFromRemoteColo, replicatingOverSsl,
          datacenterName);

      if (response.getError() != ServerErrorCode.No_Error
          || response.getReplicaMetadataResponseInfoList().size() != replicasToReplicatePerNode.size()) {
        int replicaMetadataResponseInfoListSize = response.getReplicaMetadataResponseInfoList() == null ? 0
            : response.getReplicaMetadataResponseInfoList().size();
        logger.error("Remote node: " + remoteNode + " Thread name: " + threadName + " Remote replicas: "
            + replicasToReplicatePerNode + " Replica metadata response error: " + response.getError()
            + " ReplicaMetadataResponseInfoListSize: " + replicaMetadataResponseInfoListSize
            + " ReplicasToReplicatePerNodeSize: " + replicasToReplicatePerNode.size());
        throw new ReplicationException("Replica Metadata Response Error " + response.getError());
      }
      return response;
    } catch (IOException e) {
      responseHandler.onEvent(replicasToReplicatePerNode.get(0).getReplicaId(), e);
      throw e;
    }
  }

  /**
   * Gets the missing store keys by comparing the messages from the remote node
   * @param replicaMetadataResponseInfo The response that contains the messages from the remote node
   * @param remoteNode The remote node from which replication needs to happen
   * @param remoteReplicaInfo The remote replica that contains information about the remote replica id
   * @return List of store keys that are missing from the local store
   * @throws Exception
   */
  private Set<StoreKey> getMissingStoreKeys(ReplicaMetadataResponseInfo replicaMetadataResponseInfo,
      DataNodeId remoteNode, RemoteReplicaInfo remoteReplicaInfo) throws Exception {
    long startTime = SystemTime.getInstance().milliseconds();
    List<MessageInfo> messageInfoList = replicaMetadataResponseInfo.getMessageInfoList();
    Map<StoreKey, StoreKey> remoteToConvertedNonNull = new HashMap<>();

    for (MessageInfo messageInfo : messageInfoList) {
      StoreKey storeKey = messageInfo.getStoreKey();
      logger.trace("Remote node: {} Thread name: {} Remote replica: {} Key from remote: {}", remoteNode, threadName,
          remoteReplicaInfo.getReplicaId(), storeKey);
      StoreKey convertedKey = storeKeyConverter.getConverted(storeKey);
      if (convertedKey != null) {
        remoteToConvertedNonNull.put(storeKey, convertedKey);
      }
    }

    Set<StoreKey> convertedMissingStoreKeys =
        remoteReplicaInfo.getLocalStore().findMissingKeys(new ArrayList<>(remoteToConvertedNonNull.values()));
    Set<StoreKey> missingRemoteStoreKeys = new HashSet<>();
    remoteToConvertedNonNull.forEach((remoteKey, convertedKey) -> {
      if (convertedMissingStoreKeys.contains(convertedKey)) {
        logger.trace(
            "Remote node: {} Thread name: {} Remote replica: {} Key missing id (converted): {} Key missing id (remote): {}",
            remoteNode, threadName, remoteReplicaInfo.getReplicaId(), convertedKey, remoteKey);
        missingRemoteStoreKeys.add(remoteKey);
      }
    });

    replicationMetrics.updateCheckMissingKeysTime(SystemTime.getInstance().milliseconds() - startTime,
        replicatingFromRemoteColo, datacenterName);
    return missingRemoteStoreKeys;
  }

  /**
   * Takes the missing keys and the message list from the remote store and identifies messages that are deleted
   * on the remote store and updates them locally. Also, if the message that is missing is deleted in the remote
   * store, we remove the message from the list of missing keys
   * @param missingRemoteStoreKeys The list of keys missing from the local store
   * @param replicaMetadataResponseInfo The replica metadata response from the remote store
   * @param remoteReplicaInfo The remote replica that is being replicated from
   * @param remoteNode The remote node from which replication needs to happen
   * @param remoteKeyToLocalKeyMap map mapping remote keys to local key equivalents
   * @throws IOException
   * @throws StoreException
   * @throws MessageFormatException
   */
  private void processReplicaMetadataResponse(Set<StoreKey> missingRemoteStoreKeys,
      ReplicaMetadataResponseInfo replicaMetadataResponseInfo, RemoteReplicaInfo remoteReplicaInfo,
      DataNodeId remoteNode, Map<StoreKey, StoreKey> remoteKeyToLocalKeyMap)
      throws IOException, StoreException, MessageFormatException {
    long startTime = SystemTime.getInstance().milliseconds();
    List<MessageInfo> messageInfoList = replicaMetadataResponseInfo.getMessageInfoList();
    for (MessageInfo messageInfo : messageInfoList) {
      BlobId blobId = (BlobId) messageInfo.getStoreKey();
      if (remoteReplicaInfo.getLocalReplicaId().getPartitionId().compareTo(blobId.getPartition()) != 0) {
        throw new IllegalStateException(
            "Blob id is not in the expected partition Actual partition " + blobId.getPartition()
                + " Expected partition " + remoteReplicaInfo.getLocalReplicaId().getPartitionId());
      }
      BlobId localKey = (BlobId) remoteKeyToLocalKeyMap.get(messageInfo.getStoreKey());
      if (localKey == null) {
        missingRemoteStoreKeys.remove(messageInfo.getStoreKey());
        logger.trace("Remote node: {} Thread name: {} Remote replica: {} Remote key deprecated locally: {}", remoteNode,
            threadName, remoteReplicaInfo.getReplicaId(), messageInfo.getStoreKey());
      } else if (!missingRemoteStoreKeys.contains(messageInfo.getStoreKey())) {
        // the key is present in the local store. Mark it for deletion if it is deleted in the remote store and not
        // deleted yet locally
        boolean deletedLocally = remoteReplicaInfo.getLocalStore().isKeyDeleted(localKey);
        if (messageInfo.isDeleted() && !deletedLocally) {
          MessageFormatInputStream deleteStream =
              new DeleteMessageFormatInputStream(localKey, localKey.getAccountId(), localKey.getContainerId(),
                  messageInfo.getOperationTimeMs());
          MessageInfo info = new MessageInfo(localKey, deleteStream.getSize(), true, messageInfo.isTtlUpdated(),
              localKey.getAccountId(), localKey.getContainerId(), messageInfo.getOperationTimeMs());
          ArrayList<MessageInfo> infoList = new ArrayList<MessageInfo>();
          infoList.add(info);
          MessageFormatWriteSet writeset = new MessageFormatWriteSet(deleteStream, infoList, false);
          try {
            remoteReplicaInfo.getLocalStore().delete(writeset);
            logger.trace(
                "Remote node: {} Thread name: {} Remote replica: {} Key deleted. mark for deletion id: {} Local Key: {}",
                remoteNode, threadName, remoteReplicaInfo.getReplicaId(), messageInfo.getStoreKey(), localKey);
          } catch (StoreException e) {
            // The blob may get deleted between the time the above check is done and the delete is
            // attempted. For example, this can happen if the key gets deleted in the context of another replica
            // thread. This is more likely when replication is already caught up - when similar set of
            // messages are received from different replicas around the same time.
            if (e.getErrorCode() == StoreErrorCodes.ID_Deleted) {
              logger.trace(
                  "Remote node: {} Thread name: {} Remote replica: {} Remote Key already deleted: {} Local Key: {}",
                  remoteNode, threadName, remoteReplicaInfo.getReplicaId(), messageInfo.getStoreKey(), localKey);
>>>>>>> 4dd1c8c7
            } else {
                if (messageInfo.isDeleted()) {
                    // if the key is not present locally and if the remote replica has the message in deleted state,
                    // it is not considered missing locally.
                    //从待删除的集合中删除指定的键
                    missingStoreKeys.remove(messageInfo.getStoreKey());
                    logger.trace("Remote node: {} Thread name: {} Remote replica: {} Key in deleted state remotely: {}",
                            remoteNode, threadName, remoteReplicaInfo.getReplicaId(), messageInfo.getStoreKey());
                    // A Repair event for Delete signifies that a Delete message was received from the remote and it is fired
                    // as long as the Delete is guaranteed to have taken effect locally.
                    if (notification != null) {
                        //删除键后续处理
                        notification.onBlobReplicaDeleted(dataNodeId.getHostname(), dataNodeId.getPort(),
                                messageInfo.getStoreKey().getID(), BlobReplicaSourceType.REPAIRED);
                    }
                } else if (messageInfo.isExpired()) {
                    // if the key is not present locally and if the remote replica has the key as expired,
                    // it is not considered missing locally.
                    //删除过期键
                    missingStoreKeys.remove(messageInfo.getStoreKey());
                    logger.trace("Remote node: {} Thread name: {} Remote replica: {} Key in expired state remotely {}",
                            remoteNode, threadName, remoteReplicaInfo.getReplicaId(), messageInfo.getStoreKey());
                }
            }
<<<<<<< HEAD
        }
        //更新统计
        if (replicatingFromRemoteColo) {
            replicationMetrics.interColoProcessMetadataResponseTime.get(datacenterName)
                    .update(SystemTime.getInstance().milliseconds() - startTime);
        } else {
            replicationMetrics.intraColoProcessMetadataResponseTime.update(
                    SystemTime.getInstance().milliseconds() - startTime);
        }
    }

    /**
     * Checks to see if we need to wait between replication iterations
     * @param replicaMetadataResponseInfo The replica metadata response from the remote node
     * @param remoteNode The remote node from which replication needs to happen
     * @param remoteReplicaInfo The remote replica that is being replicated from
     * @throws InterruptedException
     */
    // TODO: 2018/4/27 by zmyer
    private void waitIfRequired(ReplicaMetadataResponseInfo replicaMetadataResponseInfo, DataNodeId remoteNode,
            RemoteReplicaInfo remoteReplicaInfo) throws InterruptedException {
        long remoteReplicaLag = replicaMetadataResponseInfo.getRemoteReplicaLagInBytes();
        long startTime = SystemTime.getInstance().milliseconds();
        if (remoteReplicaLag < replicationConfig.replicationMaxLagForWaitTimeInBytes) {
            logger.trace("Remote node: {} Thread name: {} Remote replica: {} Remote replica lag: {} "
                            + "ReplicationMaxLagForWaitTimeInBytes: {} Waiting for {} ms", remoteNode, threadName,
                    remoteReplicaInfo.getReplicaId(), replicaMetadataResponseInfo.getRemoteReplicaLagInBytes(),
                    replicationConfig.replicationMaxLagForWaitTimeInBytes,
                    replicationConfig.replicaWaitTimeBetweenReplicasMs);
            // We apply the wait time between replication from remote replicas here. Any new objects that get written
            // in the remote replica are given time to be written to the local replica and avoids failing the request
            // from the client. This is done only when the replication lag with that node is less than
            // replicationMaxLagForWaitTimeInBytes
            Thread.sleep(replicationConfig.replicaWaitTimeBetweenReplicasMs);
            waitEnabled = false;
        }
        //TODO do we need interColo metrics here?
//    if (remoteColo) {
//      replicationMetrics.interColoReplicationWaitTime.update(SystemTime.getInstance().milliseconds() - startTime);
//    } else {
//      replicationMetrics.intraColoReplicationWaitTime.update(SystemTime.getInstance().milliseconds() - startTime);
//    }
        replicationMetrics.intraColoReplicationWaitTime.update(SystemTime.getInstance().milliseconds() - startTime);
    }

    /**
     * Gets the messages for the keys that are missing from the local store by issuing a {@link GetRequest} to the remote
     * node, if there are any missing keys. If there are no missing keys to be fetched, then no request is issued and a
     * null response is returned.
     * @param connectedChannel The connection channel to the remote node
     * @param exchangeMetadataResponseList The list of metadata response from the remote node
     * @param replicasToReplicatePerNode The list of remote replicas for the remote node
     * @param remoteNode The remote node from which replication needs to happen
     * @return The response that contains the missing messages; or null if no request was issued because there were no
     * keys missing.
     * @throws ReplicationException
     * @throws IOException
     */
    // TODO: 2018/4/27 by zmyer
    private GetResponse getMessagesForMissingKeys(ConnectedChannel connectedChannel,
            List<ExchangeMetadataResponse> exchangeMetadataResponseList,
            List<RemoteReplicaInfo> replicasToReplicatePerNode,
            DataNodeId remoteNode) throws ReplicationException, IOException {
        List<PartitionRequestInfo> partitionRequestInfoList = new ArrayList<PartitionRequestInfo>();
        for (int i = 0; i < exchangeMetadataResponseList.size(); i++) {
            //获取交换元数据应答消息
            ExchangeMetadataResponse exchangeMetadataResponse = exchangeMetadataResponseList.get(i);
            //远端副本信息
            RemoteReplicaInfo remoteReplicaInfo = replicasToReplicatePerNode.get(i);
            if (exchangeMetadataResponse.serverErrorCode == ServerErrorCode.No_Error) {
                Set<StoreKey> missingStoreKeys = exchangeMetadataResponse.missingStoreKeys;
                if (missingStoreKeys.size() > 0) {
                    ArrayList<BlobId> keysToFetch = new ArrayList<BlobId>();
                    for (StoreKey storeKey : missingStoreKeys) {
                        //将丢失的键插入到集合中
                        keysToFetch.add((BlobId) storeKey);
                    }
                    //创建分区请求消息
                    PartitionRequestInfo partitionRequestInfo =
                            new PartitionRequestInfo(remoteReplicaInfo.getReplicaId().getPartitionId(), keysToFetch);
                    //将分区请求消息插入到集合中
                    partitionRequestInfoList.add(partitionRequestInfo);
                }
            }
        }
        GetResponse getResponse = null;
        if (!partitionRequestInfoList.isEmpty()) {
            //创建GET请求对象
            GetRequest getRequest =
                    new GetRequest(correlationIdGenerator.incrementAndGet(),
                            "replication-fetch-" + dataNodeId.getHostname(),
                            MessageFormatFlags.All, partitionRequestInfoList, GetOption.None);
            long startTime = SystemTime.getInstance().milliseconds();
            try {
                //开始向远端发送请求
                connectedChannel.send(getRequest);
                //获取应答
                ChannelOutput channelOutput = connectedChannel.receive();
                //读取应答
                getResponse = GetResponse.readFrom(new DataInputStream(channelOutput.getInputStream()), clusterMap);
                //统计耗时
                long getRequestTime = SystemTime.getInstance().milliseconds() - startTime;
                replicationMetrics.updateGetRequestTime(getRequestTime, replicatingFromRemoteColo, replicatingOverSsl,
                        datacenterName);
                if (getResponse.getError() != ServerErrorCode.No_Error) {
                    logger.error("Remote node: " + remoteNode + " Thread name: " + threadName + " Remote replicas: "
                            + replicasToReplicatePerNode + " GetResponse from replication: " + getResponse.getError());
                    throw new ReplicationException(
                            " Get Request returned error when trying to get missing keys " + getResponse.getError());
                }
            } catch (IOException e) {
                responseHandler.onEvent(replicasToReplicatePerNode.get(0).getReplicaId(), e);
                throw e;
            }
        }
        //返回应答
        return getResponse;
    }

    /**
     * Writes the messages (if any) to the local stores from the remote stores for the missing keys, and advances tokens.
     * @param exchangeMetadataResponseList The list of metadata response from the remote node
     * @param getResponse The {@link GetResponse} that contains the missing messages. This may be null if there are no
     *                    missing messages to write as per the exchange metadata response. In that case this method will
     *                    simply advance the tokens for every store.
     * @param replicasToReplicatePerNode The list of remote replicas for the remote node
     * @param remoteNode The remote node from which replication needs to happen
     */
    // TODO: 2018/4/27 by zmyer
    private void writeMessagesToLocalStoreAndAdvanceTokens(List<ExchangeMetadataResponse> exchangeMetadataResponseList,
            GetResponse getResponse, List<RemoteReplicaInfo> replicasToReplicatePerNode, DataNodeId remoteNode)
            throws IOException {
        int partitionResponseInfoIndex = 0;
        long totalBytesFixed = 0;
        long totalBlobsFixed = 0;
        long startTime = SystemTime.getInstance().milliseconds();
        for (int i = 0; i < exchangeMetadataResponseList.size(); i++) {
            //获取元数据应答消息
            ExchangeMetadataResponse exchangeMetadataResponse = exchangeMetadataResponseList.get(i);
            //获取远程副本信息
            RemoteReplicaInfo remoteReplicaInfo = replicasToReplicatePerNode.get(i);
            if (exchangeMetadataResponse.serverErrorCode == ServerErrorCode.No_Error) {
                if (exchangeMetadataResponse.missingStoreKeys.size() > 0) {
                    //获取分区应答消息
                    PartitionResponseInfo partitionResponseInfo =
                            getResponse.getPartitionResponseInfoList().get(partitionResponseInfoIndex);
                    //处理远程
                    responseHandler.onEvent(remoteReplicaInfo.getReplicaId(), partitionResponseInfo.getErrorCode());
                    partitionResponseInfoIndex++;
                    if (partitionResponseInfo.getPartition().compareTo(
                            remoteReplicaInfo.getReplicaId().getPartitionId()) != 0) {
                        throw new IllegalStateException(
                                "The partition id from partitionResponseInfo " + partitionResponseInfo.getPartition()
                                        + " and from remoteReplicaInfo " +
                                        remoteReplicaInfo.getReplicaId().getPartitionId()
                                        + " are not the same");
                    }
                    if (partitionResponseInfo.getErrorCode() == ServerErrorCode.No_Error) {
                        try {
                            List<MessageInfo> messageInfoList = partitionResponseInfo.getMessageInfoList();
                            logger.trace("Remote node: {} Thread name: {} Remote replica: {} Messages to fix: {} "
                                            + "Partition: {} Local mount path: {}", remoteNode, threadName,
                                    remoteReplicaInfo.getReplicaId(),
                                    exchangeMetadataResponse.missingStoreKeys,
                                    remoteReplicaInfo.getReplicaId().getPartitionId(),
                                    remoteReplicaInfo.getLocalReplicaId().getMountPath());

                            MessageFormatWriteSet writeset = null;
                            if (validateMessageStream) {
                                MessageSievingInputStream validMessageDetectionInputStream =
                                        new MessageSievingInputStream(getResponse.getInputStream(), messageInfoList,
                                                storeKeyFactory,
                                                metricRegistry);
                                if (validMessageDetectionInputStream.hasInvalidMessages()) {
                                    replicationMetrics.incrementInvalidMessageError(
                                            partitionResponseInfo.getPartition());
                                    logger.error("Out of " + (messageInfoList.size()) + " messages, " +
                                            (messageInfoList.size()
                                                    - validMessageDetectionInputStream.getValidMessageInfoList().size())
                                            + " invalid messages were found in message stream from " +
                                            remoteReplicaInfo.getReplicaId());
                                }
                                messageInfoList = validMessageDetectionInputStream.getValidMessageInfoList();
                                if (messageInfoList.size() == 0) {
                                    logger.error("MessageInfoList is of size 0 as all messages are invalidated ");
                                } else {
                                    writeset = new MessageFormatWriteSet(validMessageDetectionInputStream,
                                            messageInfoList, false);
                                    remoteReplicaInfo.getLocalStore().put(writeset);
                                }
                            } else {
                                writeset = new MessageFormatWriteSet(getResponse.getInputStream(), messageInfoList,
                                        true);
                                remoteReplicaInfo.getLocalStore().put(writeset);
                            }

                            for (MessageInfo messageInfo : messageInfoList) {
                                totalBytesFixed += messageInfo.getSize();
                                logger.trace(
                                        "Remote node: {} Thread name: {} Remote replica: {} Message replicated: {} Partition: {} "
                                                + "Local mount path: {} Message size: {}", remoteNode, threadName,
                                        remoteReplicaInfo.getReplicaId(),
                                        messageInfo.getStoreKey(), remoteReplicaInfo.getReplicaId().getPartitionId(),
                                        remoteReplicaInfo.getLocalReplicaId().getMountPath(), messageInfo.getSize());
                                if (notification != null) {
                                    notification.onBlobReplicaCreated(dataNodeId.getHostname(), dataNodeId.getPort(),
                                            messageInfo.getStoreKey().getID(), BlobReplicaSourceType.REPAIRED);
                                }
                            }
                            totalBlobsFixed += messageInfoList.size();
                            remoteReplicaInfo.setToken(exchangeMetadataResponse.remoteToken);
                            remoteReplicaInfo.setLocalLagFromRemoteInBytes(
                                    exchangeMetadataResponse.localLagFromRemoteInBytes);
                            logger.trace(
                                    "Remote node: {} Thread name: {} Remote replica: {} Token after speaking to remote node: {}",
                                    remoteNode, threadName, remoteReplicaInfo.getReplicaId(),
                                    exchangeMetadataResponse.remoteToken);
                        } catch (StoreException e) {
                            if (e.getErrorCode() != StoreErrorCodes.Already_Exist) {
                                replicationMetrics.updateLocalStoreError(remoteReplicaInfo.getReplicaId());
                                logger.error("Remote node: " + remoteNode + " Thread name: " + threadName +
                                        " Remote replica: "
                                        + remoteReplicaInfo.getReplicaId(), e);
                            }
                        }
                    } else if (partitionResponseInfo.getErrorCode() == ServerErrorCode.Blob_Deleted) {
                        replicationMetrics.blobDeletedOnGetCount.inc();
                        logger.trace(
                                "One of the blobs to GET is deleted: Remote node: {} Thread name: {} Remote replica: {}",
                                remoteNode, threadName, remoteReplicaInfo.getReplicaId());
                    } else {
                        replicationMetrics.updateGetRequestError(remoteReplicaInfo.getReplicaId());
                        logger.error("Remote node: {} Thread name: {} Remote replica: {} Server error: {}", remoteNode,
                                threadName,
                                remoteReplicaInfo.getReplicaId(), partitionResponseInfo.getErrorCode());
                    }
                } else {
                    // There are no missing keys. We just advance the token
                    remoteReplicaInfo.setToken(exchangeMetadataResponse.remoteToken);
                    remoteReplicaInfo.setLocalLagFromRemoteInBytes(exchangeMetadataResponse.localLagFromRemoteInBytes);
                    logger.trace(
                            "Remote node: {} Thread name: {} Remote replica: {} Token after speaking to remote node: {}",
                            remoteNode, threadName, remoteReplicaInfo.getReplicaId(),
                            exchangeMetadataResponse.remoteToken);
                }
            }
=======
          }
          // A Repair event for Delete signifies that a Delete message was received from the remote and it is fired
          // as long as the Delete is guaranteed to have taken effect locally.
          if (notification != null) {
            notification.onBlobReplicaDeleted(dataNodeId.getHostname(), dataNodeId.getPort(), localKey.getID(),
                BlobReplicaSourceType.REPAIRED);
          }
        } else if (!deletedLocally && !messageInfo.isDeleted() && messageInfo.isTtlUpdated()) {
          MessageInfo infoWithLocalKey =
              new MessageInfo(localKey, messageInfo.getSize(), false, true, messageInfo.getExpirationTimeInMs(),
                  messageInfo.getCrc(), localKey.getAccountId(), localKey.getContainerId(),
                  messageInfo.getOperationTimeMs());
          applyTtlUpdate(infoWithLocalKey, remoteReplicaInfo);
        }
      } else {
        if (messageInfo.isDeleted()) {
          // if the key is not present locally and if the remote replica has the message in deleted state,
          // it is not considered missing locally.
          missingRemoteStoreKeys.remove(messageInfo.getStoreKey());
          logger.trace(
              "Remote node: {} Thread name: {} Remote replica: {} Key in deleted state remotely: {} Local key: {}",
              remoteNode, threadName, remoteReplicaInfo.getReplicaId(), messageInfo.getStoreKey(), localKey);
          // A Repair event for Delete signifies that a Delete message was received from the remote and it is fired
          // as long as the Delete is guaranteed to have taken effect locally.
          if (notification != null) {
            notification.onBlobReplicaDeleted(dataNodeId.getHostname(), dataNodeId.getPort(), localKey.getID(),
                BlobReplicaSourceType.REPAIRED);
          }
        } else if (messageInfo.isExpired()) {
          // if the key is not present locally and if the remote replica has the key as expired,
          // it is not considered missing locally.
          missingRemoteStoreKeys.remove(messageInfo.getStoreKey());
          logger.trace("Remote node: {} Thread name: {} Remote replica: {} Key in expired state remotely {}",
              remoteNode, threadName, remoteReplicaInfo.getReplicaId(), localKey);
        }
      }
    }
    if (replicatingFromRemoteColo) {
      replicationMetrics.interColoProcessMetadataResponseTime.get(datacenterName)
          .update(SystemTime.getInstance().milliseconds() - startTime);
    } else {
      replicationMetrics.intraColoProcessMetadataResponseTime.update(
          SystemTime.getInstance().milliseconds() - startTime);
    }
  }

  /**
   * Batch converts all keys in the {@link ReplicaMetadataResponse} response.
   * Intention is that conversion is done all at once so that followup calls to
   * {@link StoreKeyConverter#getConverted(StoreKey)} will work
   * @param response the {@link ReplicaMetadataResponse} whose keys will be converted
   * @return the map from the {@link StoreKeyConverter#convert(Collection)} call
   * @throws IOException thrown if {@link StoreKeyConverter#convert(Collection)} fails
   */
  private Map<StoreKey, StoreKey> batchConvertReplicaMetadataResponseKeys(ReplicaMetadataResponse response)
      throws IOException {
    try {
      List<StoreKey> storeKeysToConvert = new ArrayList<>();
      for (ReplicaMetadataResponseInfo replicaMetadataResponseInfo : response.getReplicaMetadataResponseInfoList()) {
        if ((replicaMetadataResponseInfo.getError() == ServerErrorCode.No_Error) && (
            replicaMetadataResponseInfo.getMessageInfoList() != null)) {
          for (MessageInfo messageInfo : replicaMetadataResponseInfo.getMessageInfoList()) {
            storeKeysToConvert.add(messageInfo.getStoreKey());
          }
        }
      }
      storeKeyConverter.dropCache();
      return storeKeyConverter.convert(storeKeysToConvert);
    } catch (Exception e) {
      throw new IOException("Problem with store key conversion", e);
    }
  }

  /**
   * Gets the messages for the keys that are missing from the local store by issuing a {@link GetRequest} to the remote
   * node, if there are any missing keys. If there are no missing keys to be fetched, then no request is issued and a
   * null response is returned.
   * @param connectedChannel The connection channel to the remote node
   * @param exchangeMetadataResponseList The list of metadata response from the remote node
   * @param replicasToReplicatePerNode The list of remote replicas for the remote node
   * @param remoteNode The remote node from which replication needs to happen
   * @return The response that contains the missing messages; or null if no request was issued because there were no
   * keys missing.
   * @throws ReplicationException
   * @throws IOException
   */
  private GetResponse getMessagesForMissingKeys(ConnectedChannel connectedChannel,
      List<ExchangeMetadataResponse> exchangeMetadataResponseList, List<RemoteReplicaInfo> replicasToReplicatePerNode,
      DataNodeId remoteNode) throws ReplicationException, IOException {
    List<PartitionRequestInfo> partitionRequestInfoList = new ArrayList<PartitionRequestInfo>();
    for (int i = 0; i < exchangeMetadataResponseList.size(); i++) {
      ExchangeMetadataResponse exchangeMetadataResponse = exchangeMetadataResponseList.get(i);
      RemoteReplicaInfo remoteReplicaInfo = replicasToReplicatePerNode.get(i);
      if (exchangeMetadataResponse.serverErrorCode == ServerErrorCode.No_Error) {
        Set<StoreKey> missingStoreKeys = exchangeMetadataResponse.missingStoreKeys;
        if (missingStoreKeys.size() > 0) {
          ArrayList<BlobId> keysToFetch = new ArrayList<BlobId>();
          for (StoreKey storeKey : missingStoreKeys) {
            keysToFetch.add((BlobId) storeKey);
          }
          PartitionRequestInfo partitionRequestInfo =
              new PartitionRequestInfo(remoteReplicaInfo.getReplicaId().getPartitionId(), keysToFetch);
          partitionRequestInfoList.add(partitionRequestInfo);
        }
      }
    }
    GetResponse getResponse = null;
    if (!partitionRequestInfoList.isEmpty()) {
      GetRequest getRequest = new GetRequest(correlationIdGenerator.incrementAndGet(),
          GetRequest.Replication_Client_Id_Prefix + dataNodeId.getHostname(), MessageFormatFlags.All,
          partitionRequestInfoList, replicationConfig.replicationIncludeAll ? GetOption.Include_All : GetOption.None);
      long startTime = SystemTime.getInstance().milliseconds();
      try {
        connectedChannel.send(getRequest);
        ChannelOutput channelOutput = connectedChannel.receive();
        getResponse = GetResponse.readFrom(new DataInputStream(channelOutput.getInputStream()), clusterMap);
        long getRequestTime = SystemTime.getInstance().milliseconds() - startTime;
        replicationMetrics.updateGetRequestTime(getRequestTime, replicatingFromRemoteColo, replicatingOverSsl,
            datacenterName);
        if (getResponse.getError() != ServerErrorCode.No_Error) {
          logger.error("Remote node: " + remoteNode + " Thread name: " + threadName + " Remote replicas: "
              + replicasToReplicatePerNode + " GetResponse from replication: " + getResponse.getError());
          throw new ReplicationException(
              " Get Request returned error when trying to get missing keys " + getResponse.getError());
        }
      } catch (IOException e) {
        responseHandler.onEvent(replicasToReplicatePerNode.get(0).getReplicaId(), e);
        throw e;
      }
    }
    return getResponse;
  }

  /**
   * Writes the messages (if any) to the local stores from the remote stores for the missing keys, and advances tokens.
   * @param exchangeMetadataResponseList The list of metadata response from the remote node
   * @param getResponse The {@link GetResponse} that contains the missing messages. This may be null if there are no
   *                    missing messages to write as per the exchange metadata response. In that case this method will
   *                    simply advance the tokens for every store.
   * @param replicasToReplicatePerNode The list of remote replicas for the remote node
   * @param remoteNode The remote node from which replication needs to happen
   * @throws IOException
   * @throws MessageFormatException
   */
  private void writeMessagesToLocalStoreAndAdvanceTokens(List<ExchangeMetadataResponse> exchangeMetadataResponseList,
      GetResponse getResponse, List<RemoteReplicaInfo> replicasToReplicatePerNode, DataNodeId remoteNode)
      throws IOException, MessageFormatException {
    int partitionResponseInfoIndex = 0;
    long totalBytesFixed = 0;
    long totalBlobsFixed = 0;
    long startTime = SystemTime.getInstance().milliseconds();
    for (int i = 0; i < exchangeMetadataResponseList.size(); i++) {
      ExchangeMetadataResponse exchangeMetadataResponse = exchangeMetadataResponseList.get(i);
      RemoteReplicaInfo remoteReplicaInfo = replicasToReplicatePerNode.get(i);
      if (exchangeMetadataResponse.serverErrorCode == ServerErrorCode.No_Error) {
        if (remoteReplicaInfo.getToken().equals(exchangeMetadataResponse.remoteToken)) {
          remoteReplicaInfo.setReEnableReplicationTime(
              time.milliseconds() + replicationConfig.replicationSyncedReplicaBackoffDurationMs);
          syncedBackOffCount.inc();
        }
        if (exchangeMetadataResponse.missingStoreKeys.size() > 0) {
          PartitionResponseInfo partitionResponseInfo =
              getResponse.getPartitionResponseInfoList().get(partitionResponseInfoIndex);
          responseHandler.onEvent(remoteReplicaInfo.getReplicaId(), partitionResponseInfo.getErrorCode());
          partitionResponseInfoIndex++;
          if (partitionResponseInfo.getPartition().compareTo(remoteReplicaInfo.getReplicaId().getPartitionId()) != 0) {
            throw new IllegalStateException(
                "The partition id from partitionResponseInfo " + partitionResponseInfo.getPartition()
                    + " and from remoteReplicaInfo " + remoteReplicaInfo.getReplicaId().getPartitionId()
                    + " are not the same");
          }
          if (partitionResponseInfo.getErrorCode() == ServerErrorCode.No_Error) {
            try {
              List<MessageInfo> messageInfoList = partitionResponseInfo.getMessageInfoList();
              logger.trace("Remote node: {} Thread name: {} Remote replica: {} Messages to fix: {} "
                      + "Partition: {} Local mount path: {}", remoteNode, threadName, remoteReplicaInfo.getReplicaId(),
                  exchangeMetadataResponse.missingStoreKeys, remoteReplicaInfo.getReplicaId().getPartitionId(),
                  remoteReplicaInfo.getLocalReplicaId().getMountPath());

              MessageFormatWriteSet writeset;
              MessageSievingInputStream validMessageDetectionInputStream =
                  new MessageSievingInputStream(getResponse.getInputStream(), messageInfoList,
                      Collections.singletonList(transformer), metricRegistry);
              if (validMessageDetectionInputStream.hasInvalidMessages()) {
                replicationMetrics.incrementInvalidMessageError(partitionResponseInfo.getPartition());
                logger.error("Out of " + (messageInfoList.size()) + " messages, " + (messageInfoList.size()
                    - validMessageDetectionInputStream.getValidMessageInfoList().size())
                    + " invalid messages were found in message stream from " + remoteReplicaInfo.getReplicaId());
              }
              messageInfoList = validMessageDetectionInputStream.getValidMessageInfoList();
              if (messageInfoList.size() == 0) {
                logger.debug(
                    "MessageInfoList is of size 0 as all messages are invalidated, deprecated, deleted or expired.");
              } else {
                writeset = new MessageFormatWriteSet(validMessageDetectionInputStream, messageInfoList, false);
                remoteReplicaInfo.getLocalStore().put(writeset);
              }

              for (MessageInfo messageInfo : messageInfoList) {
                totalBytesFixed += messageInfo.getSize();
                logger.trace("Remote node: {} Thread name: {} Remote replica: {} Message replicated: {} Partition: {} "
                        + "Local mount path: {} Message size: {}", remoteNode, threadName, remoteReplicaInfo.getReplicaId(),
                    messageInfo.getStoreKey(), remoteReplicaInfo.getReplicaId().getPartitionId(),
                    remoteReplicaInfo.getLocalReplicaId().getMountPath(), messageInfo.getSize());
                if (notification != null) {
                  notification.onBlobReplicaCreated(dataNodeId.getHostname(), dataNodeId.getPort(),
                      messageInfo.getStoreKey().getID(), BlobReplicaSourceType.REPAIRED);
                }
                if (messageInfo.isTtlUpdated()) {
                  applyTtlUpdate(messageInfo, remoteReplicaInfo);
                }
              }
              totalBlobsFixed += messageInfoList.size();
              remoteReplicaInfo.setToken(exchangeMetadataResponse.remoteToken);
              remoteReplicaInfo.setLocalLagFromRemoteInBytes(exchangeMetadataResponse.localLagFromRemoteInBytes);
              logger.trace("Remote node: {} Thread name: {} Remote replica: {} Token after speaking to remote node: {}",
                  remoteNode, threadName, remoteReplicaInfo.getReplicaId(), exchangeMetadataResponse.remoteToken);
            } catch (StoreException e) {
              if (e.getErrorCode() != StoreErrorCodes.Already_Exist) {
                replicationMetrics.updateLocalStoreError(remoteReplicaInfo.getReplicaId());
                logger.error("Remote node: " + remoteNode + " Thread name: " + threadName + " Remote replica: "
                    + remoteReplicaInfo.getReplicaId(), e);
              }
            }
          } else if (partitionResponseInfo.getErrorCode() == ServerErrorCode.Blob_Deleted) {
            replicationMetrics.blobDeletedOnGetCount.inc();
            logger.trace("One of the blobs to GET is deleted: Remote node: {} Thread name: {} Remote replica: {}",
                remoteNode, threadName, remoteReplicaInfo.getReplicaId());
          } else if (partitionResponseInfo.getErrorCode() == ServerErrorCode.Blob_Authorization_Failure) {
            replicationMetrics.blobAuthorizationFailureCount.inc();
            logger.error(
                "One of the blobs authorization failed: Remote node: {} Thread name: {} Remote replica: {} Keys are: {}",
                remoteNode, threadName, remoteReplicaInfo.getReplicaId(), exchangeMetadataResponse.missingStoreKeys);
          } else {
            replicationMetrics.updateGetRequestError(remoteReplicaInfo.getReplicaId());
            logger.error("Remote node: {} Thread name: {} Remote replica: {} Server error: {}", remoteNode, threadName,
                remoteReplicaInfo.getReplicaId(), partitionResponseInfo.getErrorCode());
          }
        } else {
          // There are no missing keys. We just advance the token
          remoteReplicaInfo.setToken(exchangeMetadataResponse.remoteToken);
          remoteReplicaInfo.setLocalLagFromRemoteInBytes(exchangeMetadataResponse.localLagFromRemoteInBytes);
          logger.trace("Remote node: {} Thread name: {} Remote replica: {} Token after speaking to remote node: {}",
              remoteNode, threadName, remoteReplicaInfo.getReplicaId(), exchangeMetadataResponse.remoteToken);
>>>>>>> 4dd1c8c7
        }
        long batchStoreWriteTime = SystemTime.getInstance().milliseconds() - startTime;
        replicationMetrics.updateBatchStoreWriteTime(batchStoreWriteTime, totalBytesFixed, totalBlobsFixed,
                replicatingFromRemoteColo, replicatingOverSsl, datacenterName);
    }
<<<<<<< HEAD

    // TODO: 2018/4/27 by zmyer
    static class ExchangeMetadataResponse {
        final Set<StoreKey> missingStoreKeys;
        final FindToken remoteToken;
        final long localLagFromRemoteInBytes;
        final ServerErrorCode serverErrorCode;

        ExchangeMetadataResponse(Set<StoreKey> missingStoreKeys, FindToken remoteToken,
                long localLagFromRemoteInBytes) {
            this.missingStoreKeys = missingStoreKeys;
            this.remoteToken = remoteToken;
            this.localLagFromRemoteInBytes = localLagFromRemoteInBytes;
            this.serverErrorCode = ServerErrorCode.No_Error;
        }

        ExchangeMetadataResponse(ServerErrorCode errorCode) {
            missingStoreKeys = null;
            remoteToken = null;
            localLagFromRemoteInBytes = -1;
            this.serverErrorCode = errorCode;
        }
=======
    long batchStoreWriteTime = SystemTime.getInstance().milliseconds() - startTime;
    replicationMetrics.updateBatchStoreWriteTime(batchStoreWriteTime, totalBytesFixed, totalBlobsFixed,
        replicatingFromRemoteColo, replicatingOverSsl, datacenterName);
  }

  /**
   * Applies a TTL update to the blob described by {@code messageInfo}.
   * @param messageInfo the {@link MessageInfo} that will be transformed into a TTL update
   * @param remoteReplicaInfo The remote replica that is being replicated from
   * @throws IOException
   * @throws MessageFormatException
   * @throws StoreException
   */
  private void applyTtlUpdate(MessageInfo messageInfo, RemoteReplicaInfo remoteReplicaInfo)
      throws IOException, MessageFormatException, StoreException {
    MessageFormatInputStream ttlUpdateStream =
        new TtlUpdateMessageFormatInputStream(messageInfo.getStoreKey(), messageInfo.getAccountId(),
            messageInfo.getContainerId(), messageInfo.getExpirationTimeInMs(), messageInfo.getOperationTimeMs());
    MessageInfo info = new MessageInfo(messageInfo.getStoreKey(), ttlUpdateStream.getSize(), false, true,
        messageInfo.getExpirationTimeInMs(), messageInfo.getAccountId(), messageInfo.getContainerId(),
        messageInfo.getOperationTimeMs());
    MessageFormatWriteSet writeSet = new MessageFormatWriteSet(ttlUpdateStream, Collections.singletonList(info), false);
    DataNodeId remoteNode = remoteReplicaInfo.getReplicaId().getDataNodeId();
    try {
      // NOTE: It is possible that the key in question may have expired and this TTL update is being applied after it
      // is deemed expired. The store will accept the op (BlobStore looks at whether the op was valid to do at the time
      // of the op, not current time) but if compaction is running at the same time and has decided to clean up the
      // record before this ttl update was applied (and this didn't find the key missing because compaction has not yet
      // committed), then we have a bad situation where only a TTL update exists in the store. This problem has to be
      // addressed. This can only happen if replication is far behind (for e.g due to a server being down for a long
      // time). Won't happen if a server is being recreated.
      remoteReplicaInfo.getLocalStore().updateTtl(writeSet);
      logger.trace("Remote node: {} Thread name: {} Remote replica: {} Key ttl updated id: {}", remoteNode, threadName,
          remoteReplicaInfo.getReplicaId(), messageInfo.getStoreKey());
    } catch (StoreException e) {
      // The blob may be deleted or updated which is alright
      if (e.getErrorCode() == StoreErrorCodes.ID_Deleted || e.getErrorCode() == StoreErrorCodes.Already_Updated) {
        logger.trace("Remote node: {} Thread name: {} Remote replica: {} Key already updated: {}", remoteNode,
            threadName, remoteReplicaInfo.getReplicaId(), messageInfo.getStoreKey());
      } else {
        throw e;
      }
    }
    // A Repair event for an update signifies that an update message was received from the remote and it is fired
    // as long as the update is guaranteed to have taken effect locally.
    if (notification != null) {
      notification.onBlobReplicaUpdated(dataNodeId.getHostname(), dataNodeId.getPort(),
          messageInfo.getStoreKey().getID(), BlobReplicaSourceType.REPAIRED, UpdateType.TTL_UPDATE, messageInfo);
    }
  }

  static class ExchangeMetadataResponse {
    final Set<StoreKey> missingStoreKeys;
    final FindToken remoteToken;
    final long localLagFromRemoteInBytes;
    final ServerErrorCode serverErrorCode;

    ExchangeMetadataResponse(Set<StoreKey> missingStoreKeys, FindToken remoteToken, long localLagFromRemoteInBytes) {
      this.missingStoreKeys = missingStoreKeys;
      this.remoteToken = remoteToken;
      this.localLagFromRemoteInBytes = localLagFromRemoteInBytes;
      this.serverErrorCode = ServerErrorCode.No_Error;
>>>>>>> 4dd1c8c7
    }

    boolean isThreadUp() {
        return running;
    }

    void shutdown() throws InterruptedException {
        running = false;
        lock.lock();
        try {
            pauseCondition.signal();
        } finally {
            lock.unlock();
        }
        shutdownLatch.await();
    }
}<|MERGE_RESOLUTION|>--- conflicted
+++ resolved
@@ -56,13 +56,10 @@
 import com.github.ambry.store.Transformer;
 import com.github.ambry.utils.ByteBufferInputStream;
 import com.github.ambry.utils.SystemTime;
-<<<<<<< HEAD
+import com.github.ambry.utils.Time;
 import org.slf4j.Logger;
 import org.slf4j.LoggerFactory;
 
-=======
-import com.github.ambry.utils.Time;
->>>>>>> 4dd1c8c7
 import java.io.DataInputStream;
 import java.io.IOException;
 import java.util.ArrayList;
@@ -84,93 +81,6 @@
  */
 // TODO: 2018/3/19 by zmyer
 class ReplicaThread implements Runnable {
-<<<<<<< HEAD
-    //数据节点与副本关系表
-    private final Map<DataNodeId, List<RemoteReplicaInfo>> replicasToReplicateGroupedByNode;
-    //不可用分区集合
-    private final Set<PartitionId> replicationDisabledPartitions = new HashSet<>();
-    //不可修复不可用分区集合
-    private final Set<PartitionId> unmodifiableReplicationDisabledPartitions =
-            Collections.unmodifiableSet(replicationDisabledPartitions);
-    //分区集合
-    private final Set<PartitionId> allReplicatedPartitions;
-    //关闭屏障
-    private final CountDownLatch shutdownLatch = new CountDownLatch(1);
-    //是否运行
-    private volatile boolean running;
-    //是否等待
-    private boolean waitEnabled;
-    //查找Token工厂
-    private final FindTokenFactory findTokenFactory;
-    //集群管理对象
-    private final ClusterMap clusterMap;
-    //id生成器
-    private final AtomicInteger correlationIdGenerator;
-    //数据节点id
-    private final DataNodeId dataNodeId;
-    //连接池对象
-    private final ConnectionPool connectionPool;
-    //副本配置对象
-    private final ReplicationConfig replicationConfig;
-    private final ReplicationMetrics replicationMetrics;
-    //线程名称
-    private final String threadName;
-    //通知系统
-    private final NotificationSystem notification;
-    //日志对象
-    private final Logger logger = LoggerFactory.getLogger(getClass());
-    //存储key工厂
-    private final StoreKeyFactory storeKeyFactory;
-    //是否验证消息流
-    private final boolean validateMessageStream;
-    //metric注册对象
-    private final MetricRegistry metricRegistry;
-    //应答句柄
-    private final ResponseHandler responseHandler;
-    //
-    private final boolean replicatingFromRemoteColo;
-    private final boolean replicatingOverSsl;
-    //DC名称
-    private final String datacenterName;
-    //重入锁
-    private final ReentrantLock lock = new ReentrantLock();
-    //暂停条件变量
-    private final Condition pauseCondition = lock.newCondition();
-
-    private volatile boolean allDisabled = false;
-
-    // TODO: 2018/3/29 by zmyer
-    ReplicaThread(String threadName, Map<DataNodeId, List<RemoteReplicaInfo>> replicasToReplicateGroupedByNode,
-            FindTokenFactory findTokenFactory, ClusterMap clusterMap, AtomicInteger correlationIdGenerator,
-            DataNodeId dataNodeId, ConnectionPool connectionPool, ReplicationConfig replicationConfig,
-            ReplicationMetrics replicationMetrics, NotificationSystem notification, StoreKeyFactory storeKeyFactory,
-            boolean validateMessageStream, MetricRegistry metricRegistry, boolean replicatingOverSsl,
-            String datacenterName,
-            ResponseHandler responseHandler) {
-        this.threadName = threadName;
-        this.replicasToReplicateGroupedByNode = replicasToReplicateGroupedByNode;
-        this.running = true;
-        this.findTokenFactory = findTokenFactory;
-        this.clusterMap = clusterMap;
-        this.correlationIdGenerator = correlationIdGenerator;
-        this.dataNodeId = dataNodeId;
-        this.connectionPool = connectionPool;
-        this.replicationConfig = replicationConfig;
-        this.replicationMetrics = replicationMetrics;
-        this.notification = notification;
-        this.storeKeyFactory = storeKeyFactory;
-        this.validateMessageStream = validateMessageStream;
-        this.metricRegistry = metricRegistry;
-        this.responseHandler = responseHandler;
-        this.replicatingFromRemoteColo = !(dataNodeId.getDatacenterName().equals(datacenterName));
-        this.waitEnabled = !replicatingFromRemoteColo;
-        this.replicatingOverSsl = replicatingOverSsl;
-        this.datacenterName = datacenterName;
-        Set<PartitionId> partitions = new HashSet<>();
-        for (Map.Entry<DataNodeId, List<RemoteReplicaInfo>> entry : replicasToReplicateGroupedByNode.entrySet()) {
-            for (RemoteReplicaInfo info : entry.getValue()) {
-                partitions.add(info.getReplicaId().getPartitionId());
-=======
 
   private final Map<DataNodeId, List<RemoteReplicaInfo>> replicasToReplicateGroupedByNode;
   private final Set<PartitionId> replicationDisabledPartitions = new HashSet<>();
@@ -204,7 +114,7 @@
   private final ReentrantLock lock = new ReentrantLock();
   private final Condition pauseCondition = lock.newCondition();
 
-  private volatile boolean allDisabled = false;
+    private volatile boolean allDisabled = false;
 
   ReplicaThread(String threadName, Map<DataNodeId, List<RemoteReplicaInfo>> replicasToReplicateGroupedByNode,
       FindTokenFactory findTokenFactory, ClusterMap clusterMap, AtomicInteger correlationIdGenerator,
@@ -250,26 +160,6 @@
       throttleCount = replicationMetrics.intraColoReplicaThreadThrottleCount;
     }
   }
-
-  /**
-   * Enables/disables replication on the given {@code ids}.
-   * @param ids the {@link PartitionId}s to enable/disable it on.
-   * @param enable whether to enable ({@code true}) or disable.
-   */
-  void controlReplicationForPartitions(Collection<PartitionId> ids, boolean enable) {
-    lock.lock();
-    try {
-      for (PartitionId id : ids) {
-        if (allReplicatedPartitions.contains(id)) {
-          if (enable) {
-            if (replicationDisabledPartitions.remove(id)) {
-              allDisabled = false;
-              pauseCondition.signal();
->>>>>>> 4dd1c8c7
-            }
-        }
-        allReplicatedPartitions = Collections.unmodifiableSet(partitions);
-    }
 
     /**
      * Enables/disables replication on the given {@code ids}.
@@ -305,7 +195,6 @@
             lock.unlock();
         }
     }
-<<<<<<< HEAD
 
     /**
      * @return {@link Set} of {@link PartitionId}s for which replication is disabled.
@@ -321,61 +210,6 @@
     // TODO: 2018/3/29 by zmyer
     @Override
     public void run() {
-=======
-  }
-
-  /**
-   * Replicas from the given replicas
-   * @param replicasToReplicate list of {@link RemoteReplicaInfo} by data node
-   */
-  void replicate(List<List<RemoteReplicaInfo>> replicasToReplicate) {
-    // shuffle the nodes
-    Collections.shuffle(replicasToReplicate);
-    boolean allCaughtUp = true;
-    for (List<RemoteReplicaInfo> replicasToReplicatePerNode : replicasToReplicate) {
-      if (!running) {
-        break;
-      }
-      DataNodeId remoteNode = replicasToReplicatePerNode.get(0).getReplicaId().getDataNodeId();
-      logger.trace("Remote node: {} Thread name: {} Remote replicas: {}", remoteNode, threadName,
-          replicasToReplicatePerNode);
-      Timer.Context context = null;
-      Timer.Context portTypeBasedContext = null;
-      if (replicatingFromRemoteColo) {
-        context = replicationMetrics.interColoReplicationLatency.get(remoteNode.getDatacenterName()).time();
-        if (replicatingOverSsl) {
-          portTypeBasedContext =
-              replicationMetrics.sslInterColoReplicationLatency.get(remoteNode.getDatacenterName()).time();
-        } else {
-          portTypeBasedContext =
-              replicationMetrics.plainTextInterColoReplicationLatency.get(remoteNode.getDatacenterName()).time();
-        }
-      } else {
-        context = replicationMetrics.intraColoReplicationLatency.time();
-        if (replicatingOverSsl) {
-          portTypeBasedContext = replicationMetrics.sslIntraColoReplicationLatency.time();
-        } else {
-          portTypeBasedContext = replicationMetrics.plainTextIntraColoReplicationLatency.time();
-        }
-      }
-      ConnectedChannel connectedChannel = null;
-      long checkoutConnectionTimeInMs = -1;
-      long exchangeMetadataTimeInMs = -1;
-      long fixMissingStoreKeysTimeInMs = -1;
-      long replicationStartTimeInMs = SystemTime.getInstance().milliseconds();
-      long startTimeInMs = replicationStartTimeInMs;
-
-      List<RemoteReplicaInfo> activeReplicasPerNode = new ArrayList<RemoteReplicaInfo>();
-      for (RemoteReplicaInfo remoteReplicaInfo : replicasToReplicatePerNode) {
-        ReplicaId replicaId = remoteReplicaInfo.getReplicaId();
-        boolean inBackoff = time.milliseconds() < remoteReplicaInfo.getReEnableReplicationTime();
-        if (!replicationDisabledPartitions.contains(replicaId.getPartitionId()) && !replicaId.isDown() && !inBackoff) {
-          activeReplicasPerNode.add(remoteReplicaInfo);
-        }
-      }
-      if (activeReplicasPerNode.size() > 0) {
-        allCaughtUp = false;
->>>>>>> 4dd1c8c7
         try {
             logger.trace("Starting replica thread on Local node: " + dataNodeId + " Thread name: " + threadName);
             List<List<RemoteReplicaInfo>> replicasToReplicate = new ArrayList<>(
@@ -407,117 +241,104 @@
             shutdownLatch.countDown();
         }
     }
-<<<<<<< HEAD
-
-    /**
-     * Replicas from the given replicas
-     * @param replicasToReplicate list of {@link RemoteReplicaInfo} by data node
-     */
-    // TODO: 2018/3/29 by zmyer
-    void replicate(List<List<RemoteReplicaInfo>> replicasToReplicate) {
-        // shuffle the nodes
-        //洗牌
-        Collections.shuffle(replicasToReplicate);
-        for (List<RemoteReplicaInfo> replicasToReplicatePerNode : replicasToReplicate) {
-            if (!running) {
-                break;
-            }
-            //读取第一个数据节点
-            DataNodeId remoteNode = replicasToReplicatePerNode.get(0).getReplicaId().getDataNodeId();
-            logger.trace("Remote node: {} Thread name: {} Remote replicas: {}", remoteNode, threadName,
-                    replicasToReplicatePerNode);
-            Timer.Context context = null;
-            Timer.Context portTypeBasedContext = null;
-            if (replicatingFromRemoteColo) {
-                context = replicationMetrics.interColoReplicationLatency.get(remoteNode.getDatacenterName()).time();
-                if (replicatingOverSsl) {
-                    portTypeBasedContext =
-                            replicationMetrics.sslInterColoReplicationLatency.get(remoteNode.getDatacenterName())
-                                    .time();
-                } else {
-                    portTypeBasedContext =
-                            replicationMetrics.plainTextInterColoReplicationLatency.get(remoteNode.getDatacenterName())
-                                    .time();
-                }
-            } else {
-                context = replicationMetrics.intraColoReplicationLatency.time();
-                if (replicatingOverSsl) {
-                    portTypeBasedContext = replicationMetrics.sslIntraColoReplicationLatency.time();
-                } else {
-                    portTypeBasedContext = replicationMetrics.plainTextIntraColoReplicationLatency.time();
-                }
-            }
-            ConnectedChannel connectedChannel = null;
-            long checkoutConnectionTimeInMs = -1;
-            long exchangeMetadataTimeInMs = -1;
-            long fixMissingStoreKeysTimeInMs = -1;
-            long replicationStartTimeInMs = SystemTime.getInstance().milliseconds();
-            long startTimeInMs = replicationStartTimeInMs;
-
-            List<RemoteReplicaInfo> activeReplicasPerNode = new ArrayList<RemoteReplicaInfo>();
-            for (RemoteReplicaInfo remoteReplicaInfo : replicasToReplicatePerNode) {
-                //获取副本id
-                ReplicaId replicaId = remoteReplicaInfo.getReplicaId();
-                if (!replicationDisabledPartitions.contains(replicaId.getPartitionId()) && !replicaId.isDown()) {
-                    //如果当前的副本既没有下线又没有在不可用状态，则将其插入到活跃列表中
-                    activeReplicasPerNode.add(remoteReplicaInfo);
-                }
-            }
-            if (activeReplicasPerNode.size() > 0) {
-                try {
-                    //根据副本提供的地址信息，查找具体的连接对象
-                    connectedChannel =
-                            connectionPool.checkOutConnection(remoteNode.getHostname(),
-                                    activeReplicasPerNode.get(0).getPort(),
-                                    replicationConfig.replicationConnectionPoolCheckoutTimeoutMs);
-                    //检查连接耗时
-                    checkoutConnectionTimeInMs = SystemTime.getInstance().milliseconds() - startTimeInMs;
-                    startTimeInMs = SystemTime.getInstance().milliseconds();
-                    //获取交换元数据应答数据
-                    List<ExchangeMetadataResponse> exchangeMetadataResponseList =
-                            exchangeMetadata(connectedChannel, activeReplicasPerNode);
-                    //计算耗时
-                    exchangeMetadataTimeInMs = SystemTime.getInstance().milliseconds() - startTimeInMs;
-
-                    startTimeInMs = SystemTime.getInstance().milliseconds();
-                    //修复待删除的键
-                    fixMissingStoreKeys(connectedChannel, activeReplicasPerNode, exchangeMetadataResponseList);
-                    fixMissingStoreKeysTimeInMs = SystemTime.getInstance().milliseconds() - startTimeInMs;
-                } catch (Throwable e) {
-                    if (checkoutConnectionTimeInMs == -1) {
-                        // throwable happened in checkout connection phase
-                        checkoutConnectionTimeInMs = SystemTime.getInstance().milliseconds() - startTimeInMs;
-                        responseHandler.onEvent(activeReplicasPerNode.get(0).getReplicaId(), e);
-                    } else if (exchangeMetadataTimeInMs == -1) {
-                        // throwable happened in exchange metadata phase
-                        exchangeMetadataTimeInMs = SystemTime.getInstance().milliseconds() - startTimeInMs;
-                    } else if (fixMissingStoreKeysTimeInMs == -1) {
-                        // throwable happened in fix missing store phase
-                        fixMissingStoreKeysTimeInMs = SystemTime.getInstance().milliseconds() - startTimeInMs;
-                    }
-                    logger.error(
-                            "Error while talking to peer: Remote node: {}, Thread name: {}, Remote replicas: {}, Active "
-                                    +
-                                    "remote replicas: {}, Checkout connection time: {}, Exchange metadata time: {}, Fix missing store key "
-                                    + "time {}", remoteNode, threadName, replicasToReplicatePerNode,
-                            activeReplicasPerNode,
-                            checkoutConnectionTimeInMs, exchangeMetadataTimeInMs, fixMissingStoreKeysTimeInMs, e);
-                    replicationMetrics.incrementReplicationErrors(replicatingOverSsl);
-                    if (connectedChannel != null) {
-                        connectionPool.destroyConnection(connectedChannel);
-                        connectedChannel = null;
-                    }
-                } finally {
-                    long totalReplicationTime = SystemTime.getInstance().milliseconds() - replicationStartTimeInMs;
-                    replicationMetrics.updateTotalReplicationTime(totalReplicationTime, replicatingFromRemoteColo,
-                            replicatingOverSsl, datacenterName);
-                    if (connectedChannel != null) {
-                        connectionPool.checkInConnection(connectedChannel);
-                    }
-                    context.stop();
-                    portTypeBasedContext.stop();
-                }
-=======
+
+  /**
+   * Replicas from the given replicas
+   * @param replicasToReplicate list of {@link RemoteReplicaInfo} by data node
+   */
+  void replicate(List<List<RemoteReplicaInfo>> replicasToReplicate) {
+    // shuffle the nodes
+    Collections.shuffle(replicasToReplicate);
+    boolean allCaughtUp = true;
+    for (List<RemoteReplicaInfo> replicasToReplicatePerNode : replicasToReplicate) {
+      if (!running) {
+        break;
+      }
+      DataNodeId remoteNode = replicasToReplicatePerNode.get(0).getReplicaId().getDataNodeId();
+      logger.trace("Remote node: {} Thread name: {} Remote replicas: {}", remoteNode, threadName,
+          replicasToReplicatePerNode);
+      Timer.Context context = null;
+      Timer.Context portTypeBasedContext = null;
+      if (replicatingFromRemoteColo) {
+        context = replicationMetrics.interColoReplicationLatency.get(remoteNode.getDatacenterName()).time();
+        if (replicatingOverSsl) {
+          portTypeBasedContext =
+              replicationMetrics.sslInterColoReplicationLatency.get(remoteNode.getDatacenterName()).time();
+        } else {
+          portTypeBasedContext =
+              replicationMetrics.plainTextInterColoReplicationLatency.get(remoteNode.getDatacenterName()).time();
+        }
+      } else {
+        context = replicationMetrics.intraColoReplicationLatency.time();
+        if (replicatingOverSsl) {
+          portTypeBasedContext = replicationMetrics.sslIntraColoReplicationLatency.time();
+        } else {
+          portTypeBasedContext = replicationMetrics.plainTextIntraColoReplicationLatency.time();
+        }
+      }
+      ConnectedChannel connectedChannel = null;
+      long checkoutConnectionTimeInMs = -1;
+      long exchangeMetadataTimeInMs = -1;
+      long fixMissingStoreKeysTimeInMs = -1;
+      long replicationStartTimeInMs = SystemTime.getInstance().milliseconds();
+      long startTimeInMs = replicationStartTimeInMs;
+
+      List<RemoteReplicaInfo> activeReplicasPerNode = new ArrayList<RemoteReplicaInfo>();
+      for (RemoteReplicaInfo remoteReplicaInfo : replicasToReplicatePerNode) {
+        ReplicaId replicaId = remoteReplicaInfo.getReplicaId();
+        boolean inBackoff = time.milliseconds() < remoteReplicaInfo.getReEnableReplicationTime();
+        if (!replicationDisabledPartitions.contains(replicaId.getPartitionId()) && !replicaId.isDown() && !inBackoff) {
+          activeReplicasPerNode.add(remoteReplicaInfo);
+        }
+      }
+      if (activeReplicasPerNode.size() > 0) {
+        allCaughtUp = false;
+        try {
+          connectedChannel =
+              connectionPool.checkOutConnection(remoteNode.getHostname(), activeReplicasPerNode.get(0).getPort(),
+                  replicationConfig.replicationConnectionPoolCheckoutTimeoutMs);
+          checkoutConnectionTimeInMs = SystemTime.getInstance().milliseconds() - startTimeInMs;
+          startTimeInMs = SystemTime.getInstance().milliseconds();
+          List<ExchangeMetadataResponse> exchangeMetadataResponseList =
+              exchangeMetadata(connectedChannel, activeReplicasPerNode);
+          exchangeMetadataTimeInMs = SystemTime.getInstance().milliseconds() - startTimeInMs;
+
+          startTimeInMs = SystemTime.getInstance().milliseconds();
+          fixMissingStoreKeys(connectedChannel, activeReplicasPerNode, exchangeMetadataResponseList);
+          fixMissingStoreKeysTimeInMs = SystemTime.getInstance().milliseconds() - startTimeInMs;
+        } catch (Throwable e) {
+          if (checkoutConnectionTimeInMs == -1) {
+            // throwable happened in checkout connection phase
+            checkoutConnectionTimeInMs = SystemTime.getInstance().milliseconds() - startTimeInMs;
+            responseHandler.onEvent(activeReplicasPerNode.get(0).getReplicaId(), e);
+          } else if (exchangeMetadataTimeInMs == -1) {
+            // throwable happened in exchange metadata phase
+            exchangeMetadataTimeInMs = SystemTime.getInstance().milliseconds() - startTimeInMs;
+          } else if (fixMissingStoreKeysTimeInMs == -1) {
+            // throwable happened in fix missing store phase
+            fixMissingStoreKeysTimeInMs = SystemTime.getInstance().milliseconds() - startTimeInMs;
+          }
+          logger.error("Error while talking to peer: Remote node: {}, Thread name: {}, Remote replicas: {}, Active "
+                  + "remote replicas: {}, Checkout connection time: {}, Exchange metadata time: {}, Fix missing store key "
+                  + "time {}", remoteNode, threadName, replicasToReplicatePerNode, activeReplicasPerNode,
+              checkoutConnectionTimeInMs, exchangeMetadataTimeInMs, fixMissingStoreKeysTimeInMs, e);
+          replicationMetrics.incrementReplicationErrors(replicatingOverSsl);
+          if (connectedChannel != null) {
+            connectionPool.destroyConnection(connectedChannel);
+            connectedChannel = null;
+          }
+        } finally {
+          long totalReplicationTime = SystemTime.getInstance().milliseconds() - replicationStartTimeInMs;
+          replicationMetrics.updateTotalReplicationTime(totalReplicationTime, replicatingFromRemoteColo,
+              replicatingOverSsl, datacenterName);
+          if (connectedChannel != null) {
+            connectionPool.checkInConnection(connectedChannel);
+          }
+          context.stop();
+          portTypeBasedContext.stop();
+        }
+      }
+    }
     long sleepDurationMs = 0;
     if (allCaughtUp && replicationConfig.replicationReplicaThreadIdleSleepDurationMs > 0) {
       sleepDurationMs = replicationConfig.replicationReplicaThreadIdleSleepDurationMs;
@@ -589,151 +410,61 @@
               ExchangeMetadataResponse exchangeMetadataResponse =
                   new ExchangeMetadataResponse(ServerErrorCode.Unknown_Error);
               exchangeMetadataResponseList.add(exchangeMetadataResponse);
->>>>>>> 4dd1c8c7
             }
-        }
-    }
-<<<<<<< HEAD
-
-    /**
-     * Gets all the metadata about messages from the remote replicas since last token. Checks the messages with the local
-     * store and finds all the messages that are missing. For the messages that are not missing, updates the delete
-     * and ttl state.
-     * @param connectedChannel The connected channel that represents a connection to the remote replica
-     * @param replicasToReplicatePerNode The information about the replicas that is being replicated
-     * @return - List of ExchangeMetadataResponse that contains the set of store keys that are missing from the local
-     *           store and are present in the remote replicas and also the new token from the remote replicas
-     * @throws IOException
-     * @throws StoreException
-     * @throws MessageFormatException
-     * @throws ReplicationException
-     * @throws InterruptedException
-     */
-    // TODO: 2018/4/27 by zmyer
-    List<ExchangeMetadataResponse> exchangeMetadata(ConnectedChannel connectedChannel,
-            List<RemoteReplicaInfo> replicasToReplicatePerNode)
-            throws IOException, ReplicationException, InterruptedException {
-
-        long exchangeMetadataStartTimeInMs = SystemTime.getInstance().milliseconds();
-        //交换元数据应答列表
-        List<ExchangeMetadataResponse> exchangeMetadataResponseList = new ArrayList<ExchangeMetadataResponse>();
-        if (replicasToReplicatePerNode.size() > 0) {
-            try {
-                //获取数据节点id
-                DataNodeId remoteNode = replicasToReplicatePerNode.get(0).getReplicaId().getDataNodeId();
-                //获取副本元数据应答消息
-                ReplicaMetadataResponse response =
-                        getReplicaMetadataResponse(replicasToReplicatePerNode, connectedChannel, remoteNode);
-                long startTimeInMs = SystemTime.getInstance().milliseconds();
-                waitEnabled = !replicatingFromRemoteColo;
-                for (int i = 0; i < response.getReplicaMetadataResponseInfoList().size(); i++) {
-                    //获取指定远端副本信息
-                    RemoteReplicaInfo remoteReplicaInfo = replicasToReplicatePerNode.get(i);
-                    //获取具体的副本元数据应答信息
-                    ReplicaMetadataResponseInfo replicaMetadataResponseInfo =
-                            response.getReplicaMetadataResponseInfoList().get(i);
-                    //开始针对具体的远程副本以及相关应答信息进行处理
-                    responseHandler.onEvent(remoteReplicaInfo.getReplicaId(), replicaMetadataResponseInfo.getError());
-                    if (replicaMetadataResponseInfo.getError() == ServerErrorCode.No_Error) {
-                        try {
-                            logger.trace(
-                                    "Remote node: {} Thread name: {} Remote replica: {} Token from remote: {} Replica lag: {} ",
-                                    remoteNode, threadName, remoteReplicaInfo.getReplicaId(),
-                                    replicaMetadataResponseInfo.getFindToken(),
-                                    replicaMetadataResponseInfo.getRemoteReplicaLagInBytes());
-                            if (waitEnabled) {
-                                waitIfRequired(replicaMetadataResponseInfo, remoteNode, remoteReplicaInfo);
-                            }
-                            //从反馈的应答消息中读取目前本地已经丢失的键集合
-                            Set<StoreKey> missingStoreKeys =
-                                    getMissingStoreKeys(replicaMetadataResponseInfo, remoteNode, remoteReplicaInfo);
-                            //开始处理那些本地不存在的键集合
-                            processReplicaMetadataResponse(missingStoreKeys, replicaMetadataResponseInfo,
-                                    remoteReplicaInfo,
-                                    remoteNode);
-                            //创建交换元数据应答消息
-                            ExchangeMetadataResponse exchangeMetadataResponse =
-                                    new ExchangeMetadataResponse(missingStoreKeys,
-                                            replicaMetadataResponseInfo.getFindToken(),
-                                            replicaMetadataResponseInfo.getRemoteReplicaLagInBytes());
-                            //将应答消息插入到集合中
-                            exchangeMetadataResponseList.add(exchangeMetadataResponse);
-                        } catch (Exception e) {
-                            replicationMetrics.updateLocalStoreError(remoteReplicaInfo.getReplicaId());
-                            logger.error(
-                                    "Remote node: " + remoteNode + " Thread name: " + threadName + " Remote replica: " +
-                                            remoteReplicaInfo
-                                                    .getReplicaId(), e);
-                            responseHandler.onEvent(remoteReplicaInfo.getReplicaId(), e);
-                            ExchangeMetadataResponse exchangeMetadataResponse =
-                                    new ExchangeMetadataResponse(ServerErrorCode.Unknown_Error);
-                            exchangeMetadataResponseList.add(exchangeMetadataResponse);
-                        }
-                    } else {
-                        replicationMetrics.updateMetadataRequestError(remoteReplicaInfo.getReplicaId());
-                        logger.error("Remote node: {} Thread name: {} Remote replica: {} Server error: {}", remoteNode,
-                                threadName,
-                                remoteReplicaInfo.getReplicaId(), replicaMetadataResponseInfo.getError());
-                        ExchangeMetadataResponse exchangeMetadataResponse =
-                                new ExchangeMetadataResponse(replicaMetadataResponseInfo.getError());
-                        exchangeMetadataResponseList.add(exchangeMetadataResponse);
-                    }
-                }
-                //统计处理元数据耗时情况
-                long processMetadataResponseTimeInMs = SystemTime.getInstance().milliseconds() - startTimeInMs;
-                logger.trace("Remote node: {} Thread name: {} processMetadataResponseTime: {}", remoteNode, threadName,
-                        processMetadataResponseTimeInMs);
-            } finally {
-                long exchangeMetadataTime = SystemTime.getInstance().milliseconds() - exchangeMetadataStartTimeInMs;
-                replicationMetrics.updateExchangeMetadataTime(exchangeMetadataTime, replicatingFromRemoteColo,
-                        replicatingOverSsl, datacenterName);
-            }
-        }
-        //返回交换元数据应答集合
-        return exchangeMetadataResponseList;
-    }
-
-    /**
-     * Gets all the messages from the remote node for the missing keys and writes them to the local store
-     * @param connectedChannel The connected channel that represents a connection to the remote replica
-     * @param replicasToReplicatePerNode The information about the replicas that is being replicated
-     * @param exchangeMetadataResponseList The missing keys in the local stores whose message needs to be retrieved
-     *                                     from the remote stores
-     * @throws IOException
-     * @throws StoreException
-     * @throws MessageFormatException
-     * @throws ReplicationException
-     */
-    // TODO: 2018/4/27 by zmyer
-    void fixMissingStoreKeys(ConnectedChannel connectedChannel, List<RemoteReplicaInfo> replicasToReplicatePerNode,
-            List<ExchangeMetadataResponse> exchangeMetadataResponseList)
-            throws IOException, StoreException, MessageFormatException, ReplicationException {
-        long fixMissingStoreKeysStartTimeInMs = SystemTime.getInstance().milliseconds();
-        try {
-            if (exchangeMetadataResponseList.size() != replicasToReplicatePerNode.size()
-                    || replicasToReplicatePerNode.size() == 0) {
-                throw new IllegalArgumentException(
-                        "ExchangeMetadataResponseList size " + exchangeMetadataResponseList.size()
-                                + " and replicasToReplicatePerNode size " + replicasToReplicatePerNode.size()
-                                + " should be the same and greater than zero");
-            }
-            //读取数据节点
-            DataNodeId remoteNode = replicasToReplicatePerNode.get(0).getReplicaId().getDataNodeId();
-            //获取GET应答消息
-            GetResponse getResponse =
-                    getMessagesForMissingKeys(connectedChannel, exchangeMetadataResponseList,
-                            replicasToReplicatePerNode,
-                            remoteNode);
-            //根据返回的应答消息，写入本地存储
-            writeMessagesToLocalStoreAndAdvanceTokens(exchangeMetadataResponseList, getResponse,
-                    replicasToReplicatePerNode,
-                    remoteNode);
-        } finally {
-            long fixMissingStoreKeysTime = SystemTime.getInstance().milliseconds() - fixMissingStoreKeysStartTimeInMs;
-            replicationMetrics.updateFixMissingStoreKeysTime(fixMissingStoreKeysTime, replicatingFromRemoteColo,
-                    replicatingOverSsl, datacenterName);
-        }
-    }
+          } else {
+            replicationMetrics.updateMetadataRequestError(remoteReplicaInfo.getReplicaId());
+            logger.error("Remote node: {} Thread name: {} Remote replica: {} Server error: {}", remoteNode, threadName,
+                remoteReplicaInfo.getReplicaId(), replicaMetadataResponseInfo.getError());
+            ExchangeMetadataResponse exchangeMetadataResponse =
+                new ExchangeMetadataResponse(replicaMetadataResponseInfo.getError());
+            exchangeMetadataResponseList.add(exchangeMetadataResponse);
+          }
+        }
+        long processMetadataResponseTimeInMs = SystemTime.getInstance().milliseconds() - startTimeInMs;
+        logger.trace("Remote node: {} Thread name: {} processMetadataResponseTime: {}", remoteNode, threadName,
+            processMetadataResponseTimeInMs);
+      } finally {
+        long exchangeMetadataTime = SystemTime.getInstance().milliseconds() - exchangeMetadataStartTimeInMs;
+        replicationMetrics.updateExchangeMetadataTime(exchangeMetadataTime, replicatingFromRemoteColo,
+            replicatingOverSsl, datacenterName);
+      }
+    }
+    return exchangeMetadataResponseList;
+  }
+
+  /**
+   * Gets all the messages from the remote node for the missing keys and writes them to the local store
+   * @param connectedChannel The connected channel that represents a connection to the remote replica
+   * @param replicasToReplicatePerNode The information about the replicas that is being replicated
+   * @param exchangeMetadataResponseList The missing keys in the local stores whose message needs to be retrieved
+   *                                     from the remote stores
+   * @throws IOException
+   * @throws MessageFormatException
+   * @throws ReplicationException
+   */
+  void fixMissingStoreKeys(ConnectedChannel connectedChannel, List<RemoteReplicaInfo> replicasToReplicatePerNode,
+      List<ExchangeMetadataResponse> exchangeMetadataResponseList)
+      throws IOException, MessageFormatException, ReplicationException {
+    long fixMissingStoreKeysStartTimeInMs = SystemTime.getInstance().milliseconds();
+    try {
+      if (exchangeMetadataResponseList.size() != replicasToReplicatePerNode.size()
+          || replicasToReplicatePerNode.size() == 0) {
+        throw new IllegalArgumentException("ExchangeMetadataResponseList size " + exchangeMetadataResponseList.size()
+            + " and replicasToReplicatePerNode size " + replicasToReplicatePerNode.size()
+            + " should be the same and greater than zero");
+      }
+      DataNodeId remoteNode = replicasToReplicatePerNode.get(0).getReplicaId().getDataNodeId();
+      GetResponse getResponse =
+          getMessagesForMissingKeys(connectedChannel, exchangeMetadataResponseList, replicasToReplicatePerNode,
+              remoteNode);
+      writeMessagesToLocalStoreAndAdvanceTokens(exchangeMetadataResponseList, getResponse, replicasToReplicatePerNode,
+          remoteNode);
+    } finally {
+      long fixMissingStoreKeysTime = SystemTime.getInstance().milliseconds() - fixMissingStoreKeysStartTimeInMs;
+      replicationMetrics.updateFixMissingStoreKeysTime(fixMissingStoreKeysTime, replicatingFromRemoteColo,
+          replicatingOverSsl, datacenterName);
+    }
+  }
 
     /**
      * Gets the replica metadata response for a list of remote replicas on a given remote data node
@@ -777,209 +508,6 @@
             replicationMetrics.updateMetadataRequestTime(metadataRequestTime, replicatingFromRemoteColo,
                     replicatingOverSsl,
                     datacenterName);
-
-            if (response.getError() != ServerErrorCode.No_Error
-                    || response.getReplicaMetadataResponseInfoList().size() != replicasToReplicatePerNode.size()) {
-                logger.error("Remote node: " + remoteNode + " Thread name: " + threadName + " Remote replicas: "
-                        + replicasToReplicatePerNode + " Replica metadata response error: " + response.getError()
-                        + " ReplicaMetadataResponseInfoListSize: " +
-                        response.getReplicaMetadataResponseInfoList().size()
-                        + " ReplicasToReplicatePerNodeSize: " + replicasToReplicatePerNode.size());
-                throw new ReplicationException("Replica Metadata Response Error " + response.getError());
-            }
-            return response;
-        } catch (IOException e) {
-            responseHandler.onEvent(replicasToReplicatePerNode.get(0).getReplicaId(), e);
-            throw e;
-        }
-    }
-
-    /**
-     * Gets the missing store keys by comparing the messages from the remote node
-     * @param replicaMetadataResponseInfo The response that contains the messages from the remote node
-     * @param remoteNode The remote node from which replication needs to happen
-     * @param remoteReplicaInfo The remote replica that contains information about the remote replica id
-     * @return List of store keys that are missing from the local store
-     * @throws StoreException
-     */
-    // TODO: 2018/4/27 by zmyer
-    private Set<StoreKey> getMissingStoreKeys(ReplicaMetadataResponseInfo replicaMetadataResponseInfo,
-            DataNodeId remoteNode, RemoteReplicaInfo remoteReplicaInfo) throws StoreException {
-        long startTime = SystemTime.getInstance().milliseconds();
-        //获取消息集合
-        List<MessageInfo> messageInfoList = replicaMetadataResponseInfo.getMessageInfoList();
-        List<StoreKey> storeKeysToCheck = new ArrayList<StoreKey>(messageInfoList.size());
-        for (MessageInfo messageInfo : messageInfoList) {
-            //将消息中存储键插入到待检测集合
-            storeKeysToCheck.add(messageInfo.getStoreKey());
-            logger.trace("Remote node: {} Thread name: {} Remote replica: {} Key from remote: {}", remoteNode,
-                    threadName,
-                    remoteReplicaInfo.getReplicaId(), messageInfo.getStoreKey());
-        }
-
-        //开始在本地存储中查找所有丢失的键集合
-        Set<StoreKey> missingStoreKeys = remoteReplicaInfo.getLocalStore().findMissingKeys(storeKeysToCheck);
-        for (StoreKey storeKey : missingStoreKeys) {
-            logger.trace("Remote node: {} Thread name: {} Remote replica: {} Key missing id: {}", remoteNode,
-                    threadName,
-                    remoteReplicaInfo.getReplicaId(), storeKey);
-        }
-        //更新统计
-        replicationMetrics.updateCheckMissingKeysTime(SystemTime.getInstance().milliseconds() - startTime,
-                replicatingFromRemoteColo, datacenterName);
-        return missingStoreKeys;
-    }
-
-    /**
-     * Takes the missing keys and the message list from the remote store and identifies messages that are deleted
-     * on the remote store and updates them locally. Also, if the message that is missing is deleted in the remote
-     * store, we remove the message from the list of missing keys
-     * @param missingStoreKeys The list of keys missing from the local store
-     * @param replicaMetadataResponseInfo The replica metadata response from the remote store
-     * @param remoteReplicaInfo The remote replica that is being replicated from
-     * @param remoteNode The remote node from which replication needs to happen
-     * @throws IOException
-     * @throws StoreException
-     * @throws MessageFormatException
-     */
-    // TODO: 2018/4/27 by zmyer
-    private void processReplicaMetadataResponse(Set<StoreKey> missingStoreKeys,
-            ReplicaMetadataResponseInfo replicaMetadataResponseInfo, RemoteReplicaInfo remoteReplicaInfo,
-            DataNodeId remoteNode) throws IOException, StoreException, MessageFormatException {
-        long startTime = SystemTime.getInstance().milliseconds();
-        //读取所有的消息
-        List<MessageInfo> messageInfoList = replicaMetadataResponseInfo.getMessageInfoList();
-        for (MessageInfo messageInfo : messageInfoList) {
-            //读取消息的存储键
-            BlobId blobId = (BlobId) messageInfo.getStoreKey();
-            if (remoteReplicaInfo.getLocalReplicaId().getPartitionId().compareTo(blobId.getPartition()) != 0) {
-                throw new IllegalStateException(
-                        "Blob id is not in the expected partition Actual partition " + blobId.getPartition()
-                                + " Expected partition " + remoteReplicaInfo.getLocalReplicaId().getPartitionId());
-            }
-            if (!missingStoreKeys.contains(messageInfo.getStoreKey())) {
-                // the key is present in the local store. Mark it for deletion if it is deleted in the remote store and not
-                // deleted yet locally
-                if (messageInfo.isDeleted() && !remoteReplicaInfo.getLocalStore().isKeyDeleted(
-                        messageInfo.getStoreKey())) {
-                    //创建删除消息输入流格式对象
-                    MessageFormatInputStream deleteStream =
-                            new DeleteMessageFormatInputStream(messageInfo.getStoreKey(), messageInfo.getAccountId(),
-                                    messageInfo.getContainerId(), messageInfo.getOperationTimeMs());
-                    //创建删除消息
-                    MessageInfo info =
-                            new MessageInfo(messageInfo.getStoreKey(), deleteStream.getSize(), true,
-                                    messageInfo.getAccountId(),
-                                    messageInfo.getContainerId(), messageInfo.getOperationTimeMs());
-                    ArrayList<MessageInfo> infoList = new ArrayList<MessageInfo>();
-                    //将消息插入到集合中
-                    infoList.add(info);
-                    //创建消息写入对象
-                    MessageFormatWriteSet writeset = new MessageFormatWriteSet(deleteStream, infoList, false);
-                    try {
-                        //开始删除指定的键
-                        remoteReplicaInfo.getLocalStore().delete(writeset);
-                        logger.trace(
-                                "Remote node: {} Thread name: {} Remote replica: {} Key deleted. mark for deletion id: {}",
-                                remoteNode, threadName, remoteReplicaInfo.getReplicaId(), messageInfo.getStoreKey());
-                    } catch (StoreException e) {
-                        // The blob may get deleted between the time the above check is done and the delete is
-                        // attempted. For example, this can happen if the key gets deleted in the context of another replica
-                        // thread. This is more likely when replication is already caught up - when similar set of
-                        // messages are received from different replicas around the same time.
-                        if (e.getErrorCode() == StoreErrorCodes.ID_Deleted) {
-                            logger.trace("Remote node: {} Thread name: {} Remote replica: {} Key already deleted: {}",
-                                    remoteNode,
-                                    threadName, remoteReplicaInfo.getReplicaId(), messageInfo.getStoreKey());
-                        } else {
-                            throw e;
-                        }
-                    }
-                    // A Repair event for Delete signifies that a Delete message was received from the remote and it is fired
-                    // as long as the Delete is guaranteed to have taken effect locally.
-                    if (notification != null) {
-                        //删除键后续公告
-                        notification.onBlobReplicaDeleted(dataNodeId.getHostname(), dataNodeId.getPort(),
-                                messageInfo.getStoreKey().getID(), BlobReplicaSourceType.REPAIRED);
-                    }
-                }
-=======
-    return exchangeMetadataResponseList;
-  }
-
-  /**
-   * Gets all the messages from the remote node for the missing keys and writes them to the local store
-   * @param connectedChannel The connected channel that represents a connection to the remote replica
-   * @param replicasToReplicatePerNode The information about the replicas that is being replicated
-   * @param exchangeMetadataResponseList The missing keys in the local stores whose message needs to be retrieved
-   *                                     from the remote stores
-   * @throws IOException
-   * @throws MessageFormatException
-   * @throws ReplicationException
-   */
-  void fixMissingStoreKeys(ConnectedChannel connectedChannel, List<RemoteReplicaInfo> replicasToReplicatePerNode,
-      List<ExchangeMetadataResponse> exchangeMetadataResponseList)
-      throws IOException, MessageFormatException, ReplicationException {
-    long fixMissingStoreKeysStartTimeInMs = SystemTime.getInstance().milliseconds();
-    try {
-      if (exchangeMetadataResponseList.size() != replicasToReplicatePerNode.size()
-          || replicasToReplicatePerNode.size() == 0) {
-        throw new IllegalArgumentException("ExchangeMetadataResponseList size " + exchangeMetadataResponseList.size()
-            + " and replicasToReplicatePerNode size " + replicasToReplicatePerNode.size()
-            + " should be the same and greater than zero");
-      }
-      DataNodeId remoteNode = replicasToReplicatePerNode.get(0).getReplicaId().getDataNodeId();
-      GetResponse getResponse =
-          getMessagesForMissingKeys(connectedChannel, exchangeMetadataResponseList, replicasToReplicatePerNode,
-              remoteNode);
-      writeMessagesToLocalStoreAndAdvanceTokens(exchangeMetadataResponseList, getResponse, replicasToReplicatePerNode,
-          remoteNode);
-    } finally {
-      long fixMissingStoreKeysTime = SystemTime.getInstance().milliseconds() - fixMissingStoreKeysStartTimeInMs;
-      replicationMetrics.updateFixMissingStoreKeysTime(fixMissingStoreKeysTime, replicatingFromRemoteColo,
-          replicatingOverSsl, datacenterName);
-    }
-  }
-
-  /**
-   * Gets the replica metadata response for a list of remote replicas on a given remote data node
-   * @param replicasToReplicatePerNode The list of remote replicas for a node
-   * @param connectedChannel The connection channel to the node
-   * @param remoteNode The remote node from which replication needs to happen
-   * @return ReplicaMetadataResponse, the response from replica metadata request to remote node
-   * @throws ReplicationException
-   * @throws IOException
-   */
-  private ReplicaMetadataResponse getReplicaMetadataResponse(List<RemoteReplicaInfo> replicasToReplicatePerNode,
-      ConnectedChannel connectedChannel, DataNodeId remoteNode) throws ReplicationException, IOException {
-    long replicaMetadataRequestStartTime = SystemTime.getInstance().milliseconds();
-    List<ReplicaMetadataRequestInfo> replicaMetadataRequestInfoList = new ArrayList<ReplicaMetadataRequestInfo>();
-    for (RemoteReplicaInfo remoteReplicaInfo : replicasToReplicatePerNode) {
-      ReplicaMetadataRequestInfo replicaMetadataRequestInfo =
-          new ReplicaMetadataRequestInfo(remoteReplicaInfo.getReplicaId().getPartitionId(),
-              remoteReplicaInfo.getToken(), dataNodeId.getHostname(),
-              remoteReplicaInfo.getLocalReplicaId().getReplicaPath());
-      replicaMetadataRequestInfoList.add(replicaMetadataRequestInfo);
-      logger.trace("Remote node: {} Thread name: {} Remote replica: {} Token going to be sent to remote: {} ",
-          remoteNode, threadName, remoteReplicaInfo.getReplicaId(), remoteReplicaInfo.getToken());
-    }
-
-    try {
-      ReplicaMetadataRequest request = new ReplicaMetadataRequest(correlationIdGenerator.incrementAndGet(),
-          "replication-metadata-" + dataNodeId.getHostname(), replicaMetadataRequestInfoList,
-          replicationConfig.replicationFetchSizeInBytes);
-      connectedChannel.send(request);
-      ChannelOutput channelOutput = connectedChannel.receive();
-      ByteBufferInputStream byteBufferInputStream =
-          new ByteBufferInputStream(channelOutput.getInputStream(), (int) channelOutput.getStreamSize());
-      logger.trace("Remote node: {} Thread name: {} Remote replicas: {} ByteBuffer size after deserialization: {} ",
-          remoteNode, threadName, replicasToReplicatePerNode, byteBufferInputStream.available());
-      ReplicaMetadataResponse response =
-          ReplicaMetadataResponse.readFrom(new DataInputStream(byteBufferInputStream), findTokenFactory, clusterMap);
-
-      long metadataRequestTime = SystemTime.getInstance().milliseconds() - replicaMetadataRequestStartTime;
-      replicationMetrics.updateMetadataRequestTime(metadataRequestTime, replicatingFromRemoteColo, replicatingOverSsl,
-          datacenterName);
 
       if (response.getError() != ServerErrorCode.No_Error
           || response.getReplicaMetadataResponseInfoList().size() != replicasToReplicatePerNode.size()) {
@@ -1097,279 +625,9 @@
               logger.trace(
                   "Remote node: {} Thread name: {} Remote replica: {} Remote Key already deleted: {} Local Key: {}",
                   remoteNode, threadName, remoteReplicaInfo.getReplicaId(), messageInfo.getStoreKey(), localKey);
->>>>>>> 4dd1c8c7
             } else {
-                if (messageInfo.isDeleted()) {
-                    // if the key is not present locally and if the remote replica has the message in deleted state,
-                    // it is not considered missing locally.
-                    //从待删除的集合中删除指定的键
-                    missingStoreKeys.remove(messageInfo.getStoreKey());
-                    logger.trace("Remote node: {} Thread name: {} Remote replica: {} Key in deleted state remotely: {}",
-                            remoteNode, threadName, remoteReplicaInfo.getReplicaId(), messageInfo.getStoreKey());
-                    // A Repair event for Delete signifies that a Delete message was received from the remote and it is fired
-                    // as long as the Delete is guaranteed to have taken effect locally.
-                    if (notification != null) {
-                        //删除键后续处理
-                        notification.onBlobReplicaDeleted(dataNodeId.getHostname(), dataNodeId.getPort(),
-                                messageInfo.getStoreKey().getID(), BlobReplicaSourceType.REPAIRED);
-                    }
-                } else if (messageInfo.isExpired()) {
-                    // if the key is not present locally and if the remote replica has the key as expired,
-                    // it is not considered missing locally.
-                    //删除过期键
-                    missingStoreKeys.remove(messageInfo.getStoreKey());
-                    logger.trace("Remote node: {} Thread name: {} Remote replica: {} Key in expired state remotely {}",
-                            remoteNode, threadName, remoteReplicaInfo.getReplicaId(), messageInfo.getStoreKey());
-                }
+              throw e;
             }
-<<<<<<< HEAD
-        }
-        //更新统计
-        if (replicatingFromRemoteColo) {
-            replicationMetrics.interColoProcessMetadataResponseTime.get(datacenterName)
-                    .update(SystemTime.getInstance().milliseconds() - startTime);
-        } else {
-            replicationMetrics.intraColoProcessMetadataResponseTime.update(
-                    SystemTime.getInstance().milliseconds() - startTime);
-        }
-    }
-
-    /**
-     * Checks to see if we need to wait between replication iterations
-     * @param replicaMetadataResponseInfo The replica metadata response from the remote node
-     * @param remoteNode The remote node from which replication needs to happen
-     * @param remoteReplicaInfo The remote replica that is being replicated from
-     * @throws InterruptedException
-     */
-    // TODO: 2018/4/27 by zmyer
-    private void waitIfRequired(ReplicaMetadataResponseInfo replicaMetadataResponseInfo, DataNodeId remoteNode,
-            RemoteReplicaInfo remoteReplicaInfo) throws InterruptedException {
-        long remoteReplicaLag = replicaMetadataResponseInfo.getRemoteReplicaLagInBytes();
-        long startTime = SystemTime.getInstance().milliseconds();
-        if (remoteReplicaLag < replicationConfig.replicationMaxLagForWaitTimeInBytes) {
-            logger.trace("Remote node: {} Thread name: {} Remote replica: {} Remote replica lag: {} "
-                            + "ReplicationMaxLagForWaitTimeInBytes: {} Waiting for {} ms", remoteNode, threadName,
-                    remoteReplicaInfo.getReplicaId(), replicaMetadataResponseInfo.getRemoteReplicaLagInBytes(),
-                    replicationConfig.replicationMaxLagForWaitTimeInBytes,
-                    replicationConfig.replicaWaitTimeBetweenReplicasMs);
-            // We apply the wait time between replication from remote replicas here. Any new objects that get written
-            // in the remote replica are given time to be written to the local replica and avoids failing the request
-            // from the client. This is done only when the replication lag with that node is less than
-            // replicationMaxLagForWaitTimeInBytes
-            Thread.sleep(replicationConfig.replicaWaitTimeBetweenReplicasMs);
-            waitEnabled = false;
-        }
-        //TODO do we need interColo metrics here?
-//    if (remoteColo) {
-//      replicationMetrics.interColoReplicationWaitTime.update(SystemTime.getInstance().milliseconds() - startTime);
-//    } else {
-//      replicationMetrics.intraColoReplicationWaitTime.update(SystemTime.getInstance().milliseconds() - startTime);
-//    }
-        replicationMetrics.intraColoReplicationWaitTime.update(SystemTime.getInstance().milliseconds() - startTime);
-    }
-
-    /**
-     * Gets the messages for the keys that are missing from the local store by issuing a {@link GetRequest} to the remote
-     * node, if there are any missing keys. If there are no missing keys to be fetched, then no request is issued and a
-     * null response is returned.
-     * @param connectedChannel The connection channel to the remote node
-     * @param exchangeMetadataResponseList The list of metadata response from the remote node
-     * @param replicasToReplicatePerNode The list of remote replicas for the remote node
-     * @param remoteNode The remote node from which replication needs to happen
-     * @return The response that contains the missing messages; or null if no request was issued because there were no
-     * keys missing.
-     * @throws ReplicationException
-     * @throws IOException
-     */
-    // TODO: 2018/4/27 by zmyer
-    private GetResponse getMessagesForMissingKeys(ConnectedChannel connectedChannel,
-            List<ExchangeMetadataResponse> exchangeMetadataResponseList,
-            List<RemoteReplicaInfo> replicasToReplicatePerNode,
-            DataNodeId remoteNode) throws ReplicationException, IOException {
-        List<PartitionRequestInfo> partitionRequestInfoList = new ArrayList<PartitionRequestInfo>();
-        for (int i = 0; i < exchangeMetadataResponseList.size(); i++) {
-            //获取交换元数据应答消息
-            ExchangeMetadataResponse exchangeMetadataResponse = exchangeMetadataResponseList.get(i);
-            //远端副本信息
-            RemoteReplicaInfo remoteReplicaInfo = replicasToReplicatePerNode.get(i);
-            if (exchangeMetadataResponse.serverErrorCode == ServerErrorCode.No_Error) {
-                Set<StoreKey> missingStoreKeys = exchangeMetadataResponse.missingStoreKeys;
-                if (missingStoreKeys.size() > 0) {
-                    ArrayList<BlobId> keysToFetch = new ArrayList<BlobId>();
-                    for (StoreKey storeKey : missingStoreKeys) {
-                        //将丢失的键插入到集合中
-                        keysToFetch.add((BlobId) storeKey);
-                    }
-                    //创建分区请求消息
-                    PartitionRequestInfo partitionRequestInfo =
-                            new PartitionRequestInfo(remoteReplicaInfo.getReplicaId().getPartitionId(), keysToFetch);
-                    //将分区请求消息插入到集合中
-                    partitionRequestInfoList.add(partitionRequestInfo);
-                }
-            }
-        }
-        GetResponse getResponse = null;
-        if (!partitionRequestInfoList.isEmpty()) {
-            //创建GET请求对象
-            GetRequest getRequest =
-                    new GetRequest(correlationIdGenerator.incrementAndGet(),
-                            "replication-fetch-" + dataNodeId.getHostname(),
-                            MessageFormatFlags.All, partitionRequestInfoList, GetOption.None);
-            long startTime = SystemTime.getInstance().milliseconds();
-            try {
-                //开始向远端发送请求
-                connectedChannel.send(getRequest);
-                //获取应答
-                ChannelOutput channelOutput = connectedChannel.receive();
-                //读取应答
-                getResponse = GetResponse.readFrom(new DataInputStream(channelOutput.getInputStream()), clusterMap);
-                //统计耗时
-                long getRequestTime = SystemTime.getInstance().milliseconds() - startTime;
-                replicationMetrics.updateGetRequestTime(getRequestTime, replicatingFromRemoteColo, replicatingOverSsl,
-                        datacenterName);
-                if (getResponse.getError() != ServerErrorCode.No_Error) {
-                    logger.error("Remote node: " + remoteNode + " Thread name: " + threadName + " Remote replicas: "
-                            + replicasToReplicatePerNode + " GetResponse from replication: " + getResponse.getError());
-                    throw new ReplicationException(
-                            " Get Request returned error when trying to get missing keys " + getResponse.getError());
-                }
-            } catch (IOException e) {
-                responseHandler.onEvent(replicasToReplicatePerNode.get(0).getReplicaId(), e);
-                throw e;
-            }
-        }
-        //返回应答
-        return getResponse;
-    }
-
-    /**
-     * Writes the messages (if any) to the local stores from the remote stores for the missing keys, and advances tokens.
-     * @param exchangeMetadataResponseList The list of metadata response from the remote node
-     * @param getResponse The {@link GetResponse} that contains the missing messages. This may be null if there are no
-     *                    missing messages to write as per the exchange metadata response. In that case this method will
-     *                    simply advance the tokens for every store.
-     * @param replicasToReplicatePerNode The list of remote replicas for the remote node
-     * @param remoteNode The remote node from which replication needs to happen
-     */
-    // TODO: 2018/4/27 by zmyer
-    private void writeMessagesToLocalStoreAndAdvanceTokens(List<ExchangeMetadataResponse> exchangeMetadataResponseList,
-            GetResponse getResponse, List<RemoteReplicaInfo> replicasToReplicatePerNode, DataNodeId remoteNode)
-            throws IOException {
-        int partitionResponseInfoIndex = 0;
-        long totalBytesFixed = 0;
-        long totalBlobsFixed = 0;
-        long startTime = SystemTime.getInstance().milliseconds();
-        for (int i = 0; i < exchangeMetadataResponseList.size(); i++) {
-            //获取元数据应答消息
-            ExchangeMetadataResponse exchangeMetadataResponse = exchangeMetadataResponseList.get(i);
-            //获取远程副本信息
-            RemoteReplicaInfo remoteReplicaInfo = replicasToReplicatePerNode.get(i);
-            if (exchangeMetadataResponse.serverErrorCode == ServerErrorCode.No_Error) {
-                if (exchangeMetadataResponse.missingStoreKeys.size() > 0) {
-                    //获取分区应答消息
-                    PartitionResponseInfo partitionResponseInfo =
-                            getResponse.getPartitionResponseInfoList().get(partitionResponseInfoIndex);
-                    //处理远程
-                    responseHandler.onEvent(remoteReplicaInfo.getReplicaId(), partitionResponseInfo.getErrorCode());
-                    partitionResponseInfoIndex++;
-                    if (partitionResponseInfo.getPartition().compareTo(
-                            remoteReplicaInfo.getReplicaId().getPartitionId()) != 0) {
-                        throw new IllegalStateException(
-                                "The partition id from partitionResponseInfo " + partitionResponseInfo.getPartition()
-                                        + " and from remoteReplicaInfo " +
-                                        remoteReplicaInfo.getReplicaId().getPartitionId()
-                                        + " are not the same");
-                    }
-                    if (partitionResponseInfo.getErrorCode() == ServerErrorCode.No_Error) {
-                        try {
-                            List<MessageInfo> messageInfoList = partitionResponseInfo.getMessageInfoList();
-                            logger.trace("Remote node: {} Thread name: {} Remote replica: {} Messages to fix: {} "
-                                            + "Partition: {} Local mount path: {}", remoteNode, threadName,
-                                    remoteReplicaInfo.getReplicaId(),
-                                    exchangeMetadataResponse.missingStoreKeys,
-                                    remoteReplicaInfo.getReplicaId().getPartitionId(),
-                                    remoteReplicaInfo.getLocalReplicaId().getMountPath());
-
-                            MessageFormatWriteSet writeset = null;
-                            if (validateMessageStream) {
-                                MessageSievingInputStream validMessageDetectionInputStream =
-                                        new MessageSievingInputStream(getResponse.getInputStream(), messageInfoList,
-                                                storeKeyFactory,
-                                                metricRegistry);
-                                if (validMessageDetectionInputStream.hasInvalidMessages()) {
-                                    replicationMetrics.incrementInvalidMessageError(
-                                            partitionResponseInfo.getPartition());
-                                    logger.error("Out of " + (messageInfoList.size()) + " messages, " +
-                                            (messageInfoList.size()
-                                                    - validMessageDetectionInputStream.getValidMessageInfoList().size())
-                                            + " invalid messages were found in message stream from " +
-                                            remoteReplicaInfo.getReplicaId());
-                                }
-                                messageInfoList = validMessageDetectionInputStream.getValidMessageInfoList();
-                                if (messageInfoList.size() == 0) {
-                                    logger.error("MessageInfoList is of size 0 as all messages are invalidated ");
-                                } else {
-                                    writeset = new MessageFormatWriteSet(validMessageDetectionInputStream,
-                                            messageInfoList, false);
-                                    remoteReplicaInfo.getLocalStore().put(writeset);
-                                }
-                            } else {
-                                writeset = new MessageFormatWriteSet(getResponse.getInputStream(), messageInfoList,
-                                        true);
-                                remoteReplicaInfo.getLocalStore().put(writeset);
-                            }
-
-                            for (MessageInfo messageInfo : messageInfoList) {
-                                totalBytesFixed += messageInfo.getSize();
-                                logger.trace(
-                                        "Remote node: {} Thread name: {} Remote replica: {} Message replicated: {} Partition: {} "
-                                                + "Local mount path: {} Message size: {}", remoteNode, threadName,
-                                        remoteReplicaInfo.getReplicaId(),
-                                        messageInfo.getStoreKey(), remoteReplicaInfo.getReplicaId().getPartitionId(),
-                                        remoteReplicaInfo.getLocalReplicaId().getMountPath(), messageInfo.getSize());
-                                if (notification != null) {
-                                    notification.onBlobReplicaCreated(dataNodeId.getHostname(), dataNodeId.getPort(),
-                                            messageInfo.getStoreKey().getID(), BlobReplicaSourceType.REPAIRED);
-                                }
-                            }
-                            totalBlobsFixed += messageInfoList.size();
-                            remoteReplicaInfo.setToken(exchangeMetadataResponse.remoteToken);
-                            remoteReplicaInfo.setLocalLagFromRemoteInBytes(
-                                    exchangeMetadataResponse.localLagFromRemoteInBytes);
-                            logger.trace(
-                                    "Remote node: {} Thread name: {} Remote replica: {} Token after speaking to remote node: {}",
-                                    remoteNode, threadName, remoteReplicaInfo.getReplicaId(),
-                                    exchangeMetadataResponse.remoteToken);
-                        } catch (StoreException e) {
-                            if (e.getErrorCode() != StoreErrorCodes.Already_Exist) {
-                                replicationMetrics.updateLocalStoreError(remoteReplicaInfo.getReplicaId());
-                                logger.error("Remote node: " + remoteNode + " Thread name: " + threadName +
-                                        " Remote replica: "
-                                        + remoteReplicaInfo.getReplicaId(), e);
-                            }
-                        }
-                    } else if (partitionResponseInfo.getErrorCode() == ServerErrorCode.Blob_Deleted) {
-                        replicationMetrics.blobDeletedOnGetCount.inc();
-                        logger.trace(
-                                "One of the blobs to GET is deleted: Remote node: {} Thread name: {} Remote replica: {}",
-                                remoteNode, threadName, remoteReplicaInfo.getReplicaId());
-                    } else {
-                        replicationMetrics.updateGetRequestError(remoteReplicaInfo.getReplicaId());
-                        logger.error("Remote node: {} Thread name: {} Remote replica: {} Server error: {}", remoteNode,
-                                threadName,
-                                remoteReplicaInfo.getReplicaId(), partitionResponseInfo.getErrorCode());
-                    }
-                } else {
-                    // There are no missing keys. We just advance the token
-                    remoteReplicaInfo.setToken(exchangeMetadataResponse.remoteToken);
-                    remoteReplicaInfo.setLocalLagFromRemoteInBytes(exchangeMetadataResponse.localLagFromRemoteInBytes);
-                    logger.trace(
-                            "Remote node: {} Thread name: {} Remote replica: {} Token after speaking to remote node: {}",
-                            remoteNode, threadName, remoteReplicaInfo.getReplicaId(),
-                            exchangeMetadataResponse.remoteToken);
-                }
-            }
-=======
           }
           // A Repair event for Delete signifies that a Delete message was received from the remote and it is fired
           // as long as the Delete is guaranteed to have taken effect locally.
@@ -1614,36 +872,9 @@
           remoteReplicaInfo.setLocalLagFromRemoteInBytes(exchangeMetadataResponse.localLagFromRemoteInBytes);
           logger.trace("Remote node: {} Thread name: {} Remote replica: {} Token after speaking to remote node: {}",
               remoteNode, threadName, remoteReplicaInfo.getReplicaId(), exchangeMetadataResponse.remoteToken);
->>>>>>> 4dd1c8c7
-        }
-        long batchStoreWriteTime = SystemTime.getInstance().milliseconds() - startTime;
-        replicationMetrics.updateBatchStoreWriteTime(batchStoreWriteTime, totalBytesFixed, totalBlobsFixed,
-                replicatingFromRemoteColo, replicatingOverSsl, datacenterName);
-    }
-<<<<<<< HEAD
-
-    // TODO: 2018/4/27 by zmyer
-    static class ExchangeMetadataResponse {
-        final Set<StoreKey> missingStoreKeys;
-        final FindToken remoteToken;
-        final long localLagFromRemoteInBytes;
-        final ServerErrorCode serverErrorCode;
-
-        ExchangeMetadataResponse(Set<StoreKey> missingStoreKeys, FindToken remoteToken,
-                long localLagFromRemoteInBytes) {
-            this.missingStoreKeys = missingStoreKeys;
-            this.remoteToken = remoteToken;
-            this.localLagFromRemoteInBytes = localLagFromRemoteInBytes;
-            this.serverErrorCode = ServerErrorCode.No_Error;
-        }
-
-        ExchangeMetadataResponse(ServerErrorCode errorCode) {
-            missingStoreKeys = null;
-            remoteToken = null;
-            localLagFromRemoteInBytes = -1;
-            this.serverErrorCode = errorCode;
-        }
-=======
+        }
+      }
+    }
     long batchStoreWriteTime = SystemTime.getInstance().milliseconds() - startTime;
     replicationMetrics.updateBatchStoreWriteTime(batchStoreWriteTime, totalBytesFixed, totalBlobsFixed,
         replicatingFromRemoteColo, replicatingOverSsl, datacenterName);
@@ -1701,12 +932,20 @@
     final long localLagFromRemoteInBytes;
     final ServerErrorCode serverErrorCode;
 
-    ExchangeMetadataResponse(Set<StoreKey> missingStoreKeys, FindToken remoteToken, long localLagFromRemoteInBytes) {
-      this.missingStoreKeys = missingStoreKeys;
-      this.remoteToken = remoteToken;
-      this.localLagFromRemoteInBytes = localLagFromRemoteInBytes;
-      this.serverErrorCode = ServerErrorCode.No_Error;
->>>>>>> 4dd1c8c7
+        ExchangeMetadataResponse(Set<StoreKey> missingStoreKeys, FindToken remoteToken,
+                long localLagFromRemoteInBytes) {
+            this.missingStoreKeys = missingStoreKeys;
+            this.remoteToken = remoteToken;
+            this.localLagFromRemoteInBytes = localLagFromRemoteInBytes;
+            this.serverErrorCode = ServerErrorCode.No_Error;
+        }
+
+        ExchangeMetadataResponse(ServerErrorCode errorCode) {
+            missingStoreKeys = null;
+            remoteToken = null;
+            localLagFromRemoteInBytes = -1;
+            this.serverErrorCode = errorCode;
+        }
     }
 
     boolean isThreadUp() {
