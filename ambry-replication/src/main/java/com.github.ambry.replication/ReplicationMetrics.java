--- conflicted
+++ resolved
@@ -38,27 +38,19 @@
     interColoBlobsReplicatedCount =
         registry.counter(MetricRegistry.name(ReplicaThread.class, name + "-interColoReplicationBlobsCount"));
     intraColoBlobsReplicatedCount =
-<<<<<<< HEAD
-        registry.counter(MetricRegistry.name(ReplicaThread.class, name + "intraColoReplicationBlobsCount"));
+        registry.counter(MetricRegistry.name(ReplicaThread.class, name + "-intraColoBlobsReplicatedCount"));
     unknownRemoteReplicaRequestCount =
         registry.counter(MetricRegistry.name(ReplicaThread.class, name + "unknownRemoteReplicaRequestCount"));
-    replicationErrors = registry.counter(MetricRegistry.name(ReplicaThread.class, name + "replicationErrors"));
-=======
         registry.counter(MetricRegistry.name(ReplicaThread.class, name + "-intraColoReplicationBlobsCount"));
     replicationErrors = registry.counter(MetricRegistry.name(ReplicaThread.class, name + "-replicationErrors"));
->>>>>>> 89115f60
     interColoReplicationLatency =
         registry.timer(MetricRegistry.name(ReplicaThread.class, name + "-interColoReplicationLatency"));
+    remoteReplicaPersistingTime =
+        registry.histogram(MetricRegistry.name(ReplicaThread.class, "-remoteReplicaPersistingTime"));
+    remoteReplicaRecreatingTime =
+        registry.histogram(MetricRegistry.name(ReplicaThread.class, "-remoteReplicaRecreatingTime"));
     intraColoReplicationLatency =
-<<<<<<< HEAD
-        registry.timer(MetricRegistry.name(ReplicaThread.class, name + "intraColoReplicationLatency"));
-    remoteReplicaPersistingTime =
-        registry.histogram(MetricRegistry.name(ReplicaThread.class, "remoteReplicaPersistingTime"));
-    remoteReplicaRecreatingTime =
-        registry.histogram(MetricRegistry.name(ReplicaThread.class, "remoteReplicaRecreatingTime"));
-=======
         registry.timer(MetricRegistry.name(ReplicaThread.class, name + "-intraColoReplicationLatency"));
->>>>>>> 89115f60
     this.replicaThreads = replicaThreads;
     this.registry = registry;
     numberOfReplicaThreads = new Gauge<Integer>() {
