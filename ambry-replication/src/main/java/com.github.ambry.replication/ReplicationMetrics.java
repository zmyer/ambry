--- conflicted
+++ resolved
@@ -37,85 +37,6 @@
 // TODO: 2018/4/27 by zmyer
 public class ReplicationMetrics {
 
-<<<<<<< HEAD
-    public final Map<String, Meter> interColoReplicationBytesRate = new HashMap<String, Meter>();
-    public final Meter intraColoReplicationBytesRate;
-    public final Map<String, Meter> plainTextInterColoReplicationBytesRate = new HashMap<String, Meter>();
-    public final Meter plainTextIntraColoReplicationBytesRate;
-    public final Map<String, Meter> sslInterColoReplicationBytesRate = new HashMap<String, Meter>();
-    public final Meter sslIntraColoReplicationBytesRate;
-    public final Map<String, Counter> interColoMetadataExchangeCount = new HashMap<>();
-    public final Map<String, Counter> interColoReplicationGetRequestCount = new HashMap<>();
-    public final Counter intraColoMetadataExchangeCount;
-    public final Counter intraColoReplicationGetRequestCount;
-    public final Map<String, Counter> interColoBlobsReplicatedCount = new HashMap<String, Counter>();
-    public final Counter intraColoBlobsReplicatedCount;
-    public final Counter unknownRemoteReplicaRequestCount;
-    public final Map<String, Counter> plainTextInterColoMetadataExchangeCount = new HashMap<String, Counter>();
-    public final Counter plainTextIntraColoMetadataExchangeCount;
-    public final Map<String, Counter> plainTextInterColoBlobsReplicatedCount = new HashMap<String, Counter>();
-    public final Counter plainTextIntraColoBlobsReplicatedCount;
-    public final Map<String, Counter> sslInterColoMetadataExchangeCount = new HashMap<String, Counter>();
-    public final Counter sslIntraColoMetadataExchangeCount;
-    public final Map<String, Counter> sslInterColoBlobsReplicatedCount = new HashMap<String, Counter>();
-    public final Counter sslIntraColoBlobsReplicatedCount;
-    public final Counter replicationErrors;
-    public final Counter plainTextReplicationErrors;
-    public final Counter sslReplicationErrors;
-    public final Counter replicationTokenResetCount;
-    public final Counter replicationInvalidMessageStreamErrorCount;
-    public final Map<String, Timer> interColoReplicationLatency = new HashMap<String, Timer>();
-    public final Timer intraColoReplicationLatency;
-    public final Map<String, Timer> plainTextInterColoReplicationLatency = new HashMap<String, Timer>();
-    public final Timer plainTextIntraColoReplicationLatency;
-    public final Map<String, Timer> sslInterColoReplicationLatency = new HashMap<String, Timer>();
-    public final Timer sslIntraColoReplicationLatency;
-    public final Histogram remoteReplicaTokensPersistTime;
-    public final Histogram remoteReplicaTokensRestoreTime;
-    public final Map<String, Histogram> interColoExchangeMetadataTime = new HashMap<String, Histogram>();
-    public final Histogram intraColoExchangeMetadataTime;
-    public final Map<String, Histogram> plainTextInterColoExchangeMetadataTime = new HashMap<String, Histogram>();
-    public final Histogram plainTextIntraColoExchangeMetadataTime;
-    public final Map<String, Histogram> sslInterColoExchangeMetadataTime = new HashMap<String, Histogram>();
-    public final Histogram sslIntraColoExchangeMetadataTime;
-    public final Map<String, Histogram> interColoFixMissingKeysTime = new HashMap<String, Histogram>();
-    public final Histogram intraColoFixMissingKeysTime;
-    public final Map<String, Histogram> plainTextInterColoFixMissingKeysTime = new HashMap<String, Histogram>();
-    public final Histogram plainTextIntraColoFixMissingKeysTime;
-    public final Map<String, Histogram> sslInterColoFixMissingKeysTime = new HashMap<String, Histogram>();
-    public final Histogram sslIntraColoFixMissingKeysTime;
-    public final Map<String, Histogram> interColoReplicationMetadataRequestTime = new HashMap<String, Histogram>();
-    public final Histogram intraColoReplicationMetadataRequestTime;
-    public final Map<String, Histogram> plainTextInterColoReplicationMetadataRequestTime =
-            new HashMap<String, Histogram>();
-    public final Histogram plainTextIntraColoReplicationMetadataRequestTime;
-    public final Map<String, Histogram> sslInterColoReplicationMetadataRequestTime = new HashMap<String, Histogram>();
-    public final Histogram sslIntraColoReplicationMetadataRequestTime;
-    public final Histogram intraColoReplicationWaitTime;
-    public final Map<String, Histogram> interColoCheckMissingKeysTime = new HashMap<String, Histogram>();
-    public final Histogram intraColoCheckMissingKeysTime;
-    public final Map<String, Histogram> interColoProcessMetadataResponseTime = new HashMap<String, Histogram>();
-    public final Histogram intraColoProcessMetadataResponseTime;
-    public final Map<String, Histogram> interColoGetRequestTime = new HashMap<String, Histogram>();
-    public final Histogram intraColoGetRequestTime;
-    public final Map<String, Histogram> plainTextInterColoGetRequestTime = new HashMap<String, Histogram>();
-    public final Histogram plainTextIntraColoGetRequestTime;
-    public final Map<String, Histogram> sslInterColoGetRequestTime = new HashMap<String, Histogram>();
-    public final Histogram sslIntraColoGetRequestTime;
-    public final Map<String, Histogram> interColoBatchStoreWriteTime = new HashMap<String, Histogram>();
-    public final Histogram intraColoBatchStoreWriteTime;
-    public final Map<String, Histogram> plainTextInterColoBatchStoreWriteTime = new HashMap<String, Histogram>();
-    public final Histogram plainTextIntraColoBatchStoreWriteTime;
-    public final Map<String, Histogram> sslInterColoBatchStoreWriteTime = new HashMap<String, Histogram>();
-    public final Histogram sslIntraColoBatchStoreWriteTime;
-    public final Map<String, Histogram> interColoTotalReplicationTime = new HashMap<String, Histogram>();
-    public final Histogram intraColoTotalReplicationTime;
-    public final Map<String, Histogram> plainTextInterColoTotalReplicationTime = new HashMap<String, Histogram>();
-    public final Histogram plainTextIntraColoTotalReplicationTime;
-    public final Map<String, Histogram> sslInterColoTotalReplicationTime = new HashMap<String, Histogram>();
-    public final Histogram sslIntraColoTotalReplicationTime;
-    public final Counter blobDeletedOnGetCount;
-=======
   public final Map<String, Meter> interColoReplicationBytesRate = new HashMap<String, Meter>();
   public final Meter intraColoReplicationBytesRate;
   public final Map<String, Meter> plainTextInterColoReplicationBytesRate = new HashMap<String, Meter>();
@@ -200,7 +121,6 @@
   public final Counter interColoReplicaThreadIdleCount;
   public final Counter intraColoReplicaThreadThrottleCount;
   public final Counter interColoReplicaThreadThrottleCount;
->>>>>>> 4dd1c8c7
 
     public List<Gauge<Long>> replicaLagInBytes;
     private MetricRegistry registry;
@@ -209,101 +129,6 @@
     private Map<String, Counter> localStoreErrorMap;
     private Map<PartitionId, Counter> partitionIdToInvalidMessageStreamErrorCounter;
 
-<<<<<<< HEAD
-    public ReplicationMetrics(MetricRegistry registry, List<? extends ReplicaId> replicaIds) {
-        metadataRequestErrorMap = new HashMap<String, Counter>();
-        getRequestErrorMap = new HashMap<String, Counter>();
-        localStoreErrorMap = new HashMap<String, Counter>();
-        partitionIdToInvalidMessageStreamErrorCounter = new HashMap<PartitionId, Counter>();
-        intraColoReplicationBytesRate =
-                registry.meter(MetricRegistry.name(ReplicaThread.class, "IntraColoReplicationBytesRate"));
-        plainTextIntraColoReplicationBytesRate =
-                registry.meter(MetricRegistry.name(ReplicaThread.class, "PlainTextIntraColoReplicationBytesRate"));
-        sslIntraColoReplicationBytesRate =
-                registry.meter(MetricRegistry.name(ReplicaThread.class, "SslIntraColoReplicationBytesRate"));
-        intraColoMetadataExchangeCount =
-                registry.counter(MetricRegistry.name(ReplicaThread.class, "IntraColoMetadataExchangeCount"));
-        intraColoReplicationGetRequestCount =
-                registry.counter(MetricRegistry.name(ReplicaThread.class, "IntraColoReplicationGetRequestCount"));
-        intraColoBlobsReplicatedCount =
-                registry.counter(MetricRegistry.name(ReplicaThread.class, "IntraColoBlobsReplicatedCount"));
-        unknownRemoteReplicaRequestCount =
-                registry.counter(MetricRegistry.name(ReplicaThread.class, "UnknownRemoteReplicaRequestCount"));
-        plainTextIntraColoMetadataExchangeCount =
-                registry.counter(MetricRegistry.name(ReplicaThread.class, "PlainTextIntraColoMetadataExchangeCount"));
-        plainTextIntraColoBlobsReplicatedCount =
-                registry.counter(MetricRegistry.name(ReplicaThread.class, "PlainTextIntraColoBlobsReplicatedCount"));
-        sslIntraColoMetadataExchangeCount =
-                registry.counter(MetricRegistry.name(ReplicaThread.class, "SslIntraColoMetadataExchangeCount"));
-        sslIntraColoBlobsReplicatedCount =
-                registry.counter(MetricRegistry.name(ReplicaThread.class, "SslIntraColoBlobsReplicatedCount"));
-        replicationErrors = registry.counter(MetricRegistry.name(ReplicaThread.class, "ReplicationErrors"));
-        plainTextReplicationErrors =
-                registry.counter(MetricRegistry.name(ReplicaThread.class, "PlainTextReplicationErrors"));
-        sslReplicationErrors = registry.counter(MetricRegistry.name(ReplicaThread.class, "SslReplicationErrors"));
-        replicationTokenResetCount =
-                registry.counter(MetricRegistry.name(ReplicaThread.class, "ReplicationTokenResetCount"));
-        replicationInvalidMessageStreamErrorCount =
-                registry.counter(MetricRegistry.name(ReplicaThread.class, "ReplicationInvalidMessageStreamErrorCount"));
-        intraColoReplicationLatency =
-                registry.timer(MetricRegistry.name(ReplicaThread.class, "IntraColoReplicationLatency"));
-        plainTextIntraColoReplicationLatency =
-                registry.timer(MetricRegistry.name(ReplicaThread.class, "PlainTextIntraColoReplicationLatency"));
-        sslIntraColoReplicationLatency =
-                registry.timer(MetricRegistry.name(ReplicaThread.class, "SslIntraColoReplicationLatency"));
-        remoteReplicaTokensPersistTime =
-                registry.histogram(MetricRegistry.name(ReplicaThread.class, "RemoteReplicaTokensPersistTime"));
-        remoteReplicaTokensRestoreTime =
-                registry.histogram(MetricRegistry.name(ReplicaThread.class, "RemoteReplicaTokensRestoreTime"));
-        intraColoExchangeMetadataTime =
-                registry.histogram(MetricRegistry.name(ReplicaThread.class, "IntraColoExchangeMetadataTime"));
-        plainTextIntraColoExchangeMetadataTime =
-                registry.histogram(MetricRegistry.name(ReplicaThread.class, "PlainTextIntraColoExchangeMetadataTime"));
-        sslIntraColoExchangeMetadataTime =
-                registry.histogram(MetricRegistry.name(ReplicaThread.class, "SslIntraColoExchangeMetadataTime"));
-        intraColoFixMissingKeysTime =
-                registry.histogram(MetricRegistry.name(ReplicaThread.class, "IntraColoFixMissingKeysTime"));
-        plainTextIntraColoFixMissingKeysTime =
-                registry.histogram(MetricRegistry.name(ReplicaThread.class, "PlainTextIntraColoFixMissingKeysTime"));
-        sslIntraColoFixMissingKeysTime =
-                registry.histogram(MetricRegistry.name(ReplicaThread.class, "SslIntraColoFixMissingKeysTime"));
-        intraColoReplicationWaitTime =
-                registry.histogram(MetricRegistry.name(ReplicaThread.class, "IntraColoReplicationWaitTime"));
-        intraColoReplicationMetadataRequestTime =
-                registry.histogram(MetricRegistry.name(ReplicaThread.class, "IntraColoReplicationMetadataRequestTime"));
-        plainTextIntraColoReplicationMetadataRequestTime = registry.histogram(
-                MetricRegistry.name(ReplicaThread.class, "PlainTextIntraColoReplicationMetadataRequestTime"));
-        sslIntraColoReplicationMetadataRequestTime =
-                registry.histogram(
-                        MetricRegistry.name(ReplicaThread.class, "SslIntraColoReplicationMetadataRequestTime"));
-        intraColoCheckMissingKeysTime =
-                registry.histogram(MetricRegistry.name(ReplicaThread.class, "IntraColoCheckMissingKeysTime"));
-        intraColoProcessMetadataResponseTime =
-                registry.histogram(MetricRegistry.name(ReplicaThread.class, "IntraColoProcessMetadataResponseTime"));
-        intraColoGetRequestTime = registry.histogram(
-                MetricRegistry.name(ReplicaThread.class, "IntraColoGetRequestTime"));
-        plainTextIntraColoGetRequestTime =
-                registry.histogram(MetricRegistry.name(ReplicaThread.class, "PlainTextIntraColoGetRequestTime"));
-        sslIntraColoGetRequestTime =
-                registry.histogram(MetricRegistry.name(ReplicaThread.class, "SslIntraColoGetRequestTime"));
-        intraColoBatchStoreWriteTime =
-                registry.histogram(MetricRegistry.name(ReplicaThread.class, "IntraColoBatchStoreWriteTime"));
-        plainTextIntraColoBatchStoreWriteTime =
-                registry.histogram(MetricRegistry.name(ReplicaThread.class, "PlainTextIntraColoBatchStoreWriteTime"));
-        sslIntraColoBatchStoreWriteTime =
-                registry.histogram(MetricRegistry.name(ReplicaThread.class, "SslIntraColoBatchStoreWriteTime"));
-        intraColoTotalReplicationTime =
-                registry.histogram(MetricRegistry.name(ReplicaThread.class, "IntraColoTotalReplicationTime"));
-        plainTextIntraColoTotalReplicationTime =
-                registry.histogram(MetricRegistry.name(ReplicaThread.class, "PlainTextIntraColoTotalReplicationTime"));
-        sslIntraColoTotalReplicationTime =
-                registry.histogram(MetricRegistry.name(ReplicaThread.class, "SslIntraColoTotalReplicationTime"));
-        blobDeletedOnGetCount = registry.counter(MetricRegistry.name(ReplicaThread.class, "BlobDeletedOnGetCount"));
-        this.registry = registry;
-        this.replicaLagInBytes = new ArrayList<Gauge<Long>>();
-        populateInvalidMessageMetricForReplicas(replicaIds);
-    }
-=======
   public ReplicationMetrics(MetricRegistry registry, List<? extends ReplicaId> replicaIds) {
     metadataRequestErrorMap = new HashMap<String, Counter>();
     getRequestErrorMap = new HashMap<String, Counter>();
@@ -409,7 +234,6 @@
     this.replicaLagInBytes = new ArrayList<Gauge<Long>>();
     populateInvalidMessageMetricForReplicas(replicaIds);
   }
->>>>>>> 4dd1c8c7
 
     /**
      * Updates per colo metrics for each thread pool
@@ -610,18 +434,6 @@
         }
     }
 
-<<<<<<< HEAD
-    public void populateInvalidMessageMetricForReplicas(List<? extends ReplicaId> replicaIds) {
-        for (ReplicaId replicaId : replicaIds) {
-            PartitionId partitionId = replicaId.getPartitionId();
-            if (!partitionIdToInvalidMessageStreamErrorCounter.containsKey(partitionId)) {
-                Counter partitionBasedCorruptionErrorCount =
-                        registry.counter(
-                                MetricRegistry.name(ReplicaThread.class, partitionId + "-CorruptionErrorCount"));
-                partitionIdToInvalidMessageStreamErrorCounter.put(partitionId, partitionBasedCorruptionErrorCount);
-            }
-        }
-=======
   private void populateInvalidMessageMetricForReplicas(List<? extends ReplicaId> replicaIds) {
     for (ReplicaId replicaId : replicaIds) {
       PartitionId partitionId = replicaId.getPartitionId();
@@ -630,8 +442,8 @@
             registry.counter(MetricRegistry.name(ReplicaThread.class, partitionId + "-CorruptionErrorCount"));
         partitionIdToInvalidMessageStreamErrorCounter.put(partitionId, partitionBasedCorruptionErrorCount);
       }
->>>>>>> 4dd1c8c7
-    }
+    }
+  }
 
     public void incrementInvalidMessageError(PartitionId partitionId) {
         replicationInvalidMessageStreamErrorCount.inc();
