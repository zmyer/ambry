/**
 * Copyright 2016 LinkedIn Corp. All rights reserved.
 *
 * Licensed under the Apache License, Version 2.0 (the "License");
 * you may not use this file except in compliance with the License.
 * You may obtain a copy of the License at
 *
 * http://www.apache.org/licenses/LICENSE-2.0
 *
 * Unless required by applicable law or agreed to in writing, software
 * distributed under the License is distributed on an "AS IS" BASIS,
 * WITHOUT WARRANTIES OR CONDITIONS OF ANY KIND, either express or implied.
 */
package com.github.ambry.network;

import com.codahale.metrics.Counter;
import com.codahale.metrics.Gauge;
import com.codahale.metrics.Histogram;
import com.codahale.metrics.Meter;
import com.codahale.metrics.MetricRegistry;

import java.util.ArrayList;
import java.util.List;
import java.util.concurrent.atomic.AtomicLong;


/**
 * Metrics for the network layer
 */
// TODO: 2018/3/27 by zmyer
public class NetworkMetrics {
<<<<<<< HEAD
    // Selector metrics
    public final Counter sendInFlight;
    public final Counter selectorConnectionClosed;
    public final Counter selectorConnectionCreated;
    public final Counter selectorSelectCount;
    public final Histogram selectorSelectTime;
    public final Counter selectorIOCount;
    public final Histogram selectorIOTime;
    public final Counter selectorNioCloseErrorCount;
    public final Counter selectorDisconnectedErrorCount;
    public final Counter selectorIOErrorCount;
    public final Counter selectorKeyOperationErrorCount;
    public final Counter selectorCloseKeyErrorCount;
    public final Counter selectorCloseSocketErrorCount;
    private final List<AtomicLong> selectorActiveConnectionsList;

    // Plaintext metrics
    // the bytes rate to receive the entire request
    public final Meter plaintextReceiveBytesRate;
    // the bytes rate to send the entire response
    public final Meter plaintextSendBytesRate;
    // the time to receive 1KB data in one read call
    public final Histogram plaintextReceiveTimePerKB;
    // the time to send data in one write call
    public final Histogram plaintextSendTimePerKB;

    // SSL metrics
    public final Counter sslFactoryInitializationCount;
    public final Counter sslTransmissionInitializationCount;
    public final Counter sslFactoryInitializationErrorCount;
    public final Counter sslTransmissionInitializationErrorCount;
    public final Histogram sslHandshakeTime;
    public final Counter sslHandshakeCount;
    public final Counter sslHandshakeErrorCount;
    // the bytes rate to receive the entire request
    public final Meter sslReceiveBytesRate;
    // the bytes rate to send the entire response
    public final Meter sslSendBytesRate;
    // the time to receive 1KB data in one read call
    public final Histogram sslReceiveTimePerKB;
    // the time to send data in one write call
    public final Histogram sslSendTimePerKB;
    public final Histogram sslEncryptionTimePerKB;
    public final Histogram sslDecryptionTimePerKB;
    // the count of renegotiation after initial handshake done
    public final Counter sslRenegotiationCount;

    // NetworkClient metrics
    public final Histogram networkClientSendAndPollTime;
    public final Histogram requestQueueTime;
    public final Histogram requestSendTime;
    public final Histogram requestSendTotalTime;
    public final Histogram requestResponseRoundTripTime;
    public final Histogram requestResponseTotalTime;

    public final Counter connectionTimeOutError;
    public final Counter networkClientIOError;
    public final Counter networkClientException;
    private List<AtomicLong> networkClientPendingRequestList;

    public NetworkMetrics(MetricRegistry registry) {
        sendInFlight = registry.counter(MetricRegistry.name(Selector.class, "SendInFlight"));
        selectorConnectionClosed = registry.counter(MetricRegistry.name(Selector.class, "SelectorConnectionClosed"));
        selectorConnectionCreated = registry.counter(MetricRegistry.name(Selector.class, "SelectorConnectionCreated"));
        selectorSelectCount = registry.counter(MetricRegistry.name(Selector.class, "SelectorSelectCount"));
        selectorIOCount = registry.counter(MetricRegistry.name(Selector.class, "SelectorIOCount"));
        selectorSelectTime = registry.histogram(MetricRegistry.name(Selector.class, "SelectorSelectTime"));
        selectorIOTime = registry.histogram(MetricRegistry.name(Selector.class, "SelectorIOTime"));
        selectorNioCloseErrorCount = registry.counter(
                MetricRegistry.name(Selector.class, "SelectorNioCloseErrorCount"));
        selectorDisconnectedErrorCount =
                registry.counter(MetricRegistry.name(Selector.class, "SelectorDisconnectedErrorCount"));
        selectorIOErrorCount = registry.counter(MetricRegistry.name(Selector.class, "SelectorIoErrorCount"));
        selectorKeyOperationErrorCount =
                registry.counter(MetricRegistry.name(Selector.class, "SelectorKeyOperationErrorCount"));
        selectorCloseKeyErrorCount = registry.counter(
                MetricRegistry.name(Selector.class, "SelectorCloseKeyErrorCount"));
        selectorCloseSocketErrorCount =
                registry.counter(MetricRegistry.name(Selector.class, "SelectorCloseSocketErrorCount"));
        plaintextReceiveBytesRate = registry.meter(MetricRegistry.name(Selector.class, "PlaintextReceiveBytesRate"));
        plaintextSendBytesRate = registry.meter(MetricRegistry.name(Selector.class, "PlaintextSendBytesRate"));
        plaintextReceiveTimePerKB = registry.histogram(
                MetricRegistry.name(Selector.class, "PlaintextReceiveTimePerKB"));
        plaintextSendTimePerKB = registry.histogram(MetricRegistry.name(Selector.class, "PlaintextSendTimePerKB"));
        sslReceiveBytesRate = registry.meter(MetricRegistry.name(Selector.class, "SslReceiveBytesRate"));
        sslSendBytesRate = registry.meter(MetricRegistry.name(Selector.class, "SslSendBytesRate"));
        sslEncryptionTimePerKB = registry.histogram(MetricRegistry.name(Selector.class, "SslEncryptionTimePerKB"));
        sslDecryptionTimePerKB = registry.histogram(MetricRegistry.name(Selector.class, "SslDecryptionTimePerKB"));
        sslReceiveTimePerKB = registry.histogram(MetricRegistry.name(Selector.class, "SslReceiveTimePerKB"));
        sslSendTimePerKB = registry.histogram(MetricRegistry.name(Selector.class, "SslSendTimePerKB"));
        sslFactoryInitializationCount =
                registry.counter(MetricRegistry.name(Selector.class, "SslFactoryInitializationCount"));
        sslFactoryInitializationErrorCount =
                registry.counter(MetricRegistry.name(Selector.class, "SslFactoryInitializationErrorCount"));
        sslTransmissionInitializationCount =
                registry.counter(MetricRegistry.name(Selector.class, "SslTransmissionInitializationCount"));
        sslTransmissionInitializationErrorCount =
                registry.counter(MetricRegistry.name(Selector.class, "SslTransmissionInitializationErrorCount"));
        sslHandshakeTime = registry.histogram(MetricRegistry.name(Selector.class, "SslHandshakeTime"));
        sslHandshakeCount = registry.counter(MetricRegistry.name(Selector.class, "SslHandshakeCount"));
        sslHandshakeErrorCount = registry.counter(MetricRegistry.name(Selector.class, "SslHandshakeErrorCount"));
        sslRenegotiationCount = registry.counter(MetricRegistry.name(Selector.class, "SslRenegotiationCount"));

        networkClientSendAndPollTime =
                registry.histogram(MetricRegistry.name(NetworkClient.class, "NetworkClientSendAndPollTime"));
        requestQueueTime = registry.histogram(MetricRegistry.name(NetworkClient.class, "RequestQueueTime"));
        requestSendTime = registry.histogram(MetricRegistry.name(NetworkClient.class, "RequestSendTime"));
        requestSendTotalTime = registry.histogram(MetricRegistry.name(NetworkClient.class, "RequestSendTotalTime"));
        requestResponseRoundTripTime =
                registry.histogram(MetricRegistry.name(NetworkClient.class, "RequestResponseRoundTripTime"));
        requestResponseTotalTime = registry.histogram(
                MetricRegistry.name(NetworkClient.class, "RequestResponseTotalTime"));
        connectionTimeOutError = registry.counter(MetricRegistry.name(NetworkClient.class, "ConnectionTimeOutError"));
        networkClientIOError = registry.counter(MetricRegistry.name(NetworkClient.class, "NetworkClientIOError"));
        networkClientException = registry.counter(MetricRegistry.name(NetworkClient.class, "NetworkClientException"));

        selectorActiveConnectionsList = new ArrayList<>();
        networkClientPendingRequestList = new ArrayList<>();

        final Gauge<Long> selectorActiveConnectionsCount = new Gauge<Long>() {
            @Override
            public Long getValue() {
                long activeConnectionsCount = 0;
                for (AtomicLong activeConnection : selectorActiveConnectionsList) {
                    activeConnectionsCount += activeConnection.get();
                }
                return activeConnectionsCount;
            }
        };
        registry.register(MetricRegistry.name(Selector.class, "SelectorActiveConnectionsCount"),
                selectorActiveConnectionsCount);

        final Gauge<Long> networkClientPendingRequestsCount = new Gauge<Long>() {
            @Override
            public Long getValue() {
                long pendingRequestsCount = 0;
                for (AtomicLong pendingRequest : networkClientPendingRequestList) {
                    pendingRequestsCount += pendingRequest.get();
                }
                return pendingRequestsCount;
            }
        };
        registry.register(MetricRegistry.name(NetworkClient.class, "NetworkClientPendingConnectionsCount"),
                networkClientPendingRequestsCount);
    }

    /**
     * Registers the number of active connections for a selector
     * @param numActiveConnections count of current active connections
     */
    void registerSelectorActiveConnections(final AtomicLong numActiveConnections) {
        selectorActiveConnectionsList.add(numActiveConnections);
    }

    /**
     * Registers the count of pending connections to be checked out by the Network client
     * @param numPendingConnections the count of pending connections to be checked out
     */
    void registerNetworkClientPendingConnections(final AtomicLong numPendingConnections) {
        networkClientPendingRequestList.add(numPendingConnections);
    }
=======
  // Selector metrics
  public final Counter sendInFlight;
  public final Counter selectorConnectionClosed;
  public final Counter selectorConnectionCreated;
  public final Counter selectorSelectCount;
  public final Histogram selectorSelectTime;
  public final Counter selectorIOCount;
  public final Histogram selectorIOTime;
  public final Counter selectorNioCloseErrorCount;
  public final Counter selectorDisconnectedErrorCount;
  public final Counter selectorIOErrorCount;
  public final Counter selectorKeyOperationErrorCount;
  public final Counter selectorCloseKeyErrorCount;
  public final Counter selectorCloseSocketErrorCount;
  private final List<AtomicLong> selectorActiveConnectionsList;

  // Plaintext metrics
  // the bytes rate to receive the entire request
  public final Meter plaintextReceiveBytesRate;
  // the bytes rate to send the entire response
  public final Meter plaintextSendBytesRate;
  // the time to receive 1KB data in one read call
  public final Histogram plaintextReceiveTimeInUsPerKB;
  // the time to send 1KB data in one write call
  public final Histogram plaintextSendTimeInUsPerKB;
  // the time to send data in one write call
  public final Histogram plaintextSendTime;

  // SSL metrics
  public final Counter sslFactoryInitializationCount;
  public final Counter sslTransmissionInitializationCount;
  public final Counter sslFactoryInitializationErrorCount;
  public final Counter sslTransmissionInitializationErrorCount;
  public final Histogram sslHandshakeTime;
  public final Counter sslHandshakeCount;
  public final Counter sslHandshakeErrorCount;
  // the bytes rate to receive the entire request
  public final Meter sslReceiveBytesRate;
  // the bytes rate to send the entire response
  public final Meter sslSendBytesRate;
  // the time to receive 1KB data in one read call
  public final Histogram sslReceiveTimeInUsPerKB;
  // the time to send 1KB data in one write call
  public final Histogram sslSendTimeInUsPerKB;
  public final Histogram sslEncryptionTimeInUsPerKB;
  public final Histogram sslDecryptionTimeInUsPerKB;
  // the time to send data in one write call
  public final Histogram sslSendTime;
  // the count of renegotiation after initial handshake done
  public final Counter sslRenegotiationCount;

  // NetworkClient metrics
  public final Histogram networkClientSendAndPollTime;
  public final Histogram requestQueueTime;
  public final Histogram requestSendTime;
  public final Histogram requestSendTotalTime;
  public final Histogram requestResponseRoundTripTime;
  public final Histogram requestResponseTotalTime;

  public final Counter connectionTimeOutError;
  public final Counter networkClientIOError;
  public final Counter networkClientException;
  private List<AtomicLong> networkClientPendingRequestList;

  public NetworkMetrics(MetricRegistry registry) {
    sendInFlight = registry.counter(MetricRegistry.name(Selector.class, "SendInFlight"));
    selectorConnectionClosed = registry.counter(MetricRegistry.name(Selector.class, "SelectorConnectionClosed"));
    selectorConnectionCreated = registry.counter(MetricRegistry.name(Selector.class, "SelectorConnectionCreated"));
    selectorSelectCount = registry.counter(MetricRegistry.name(Selector.class, "SelectorSelectCount"));
    selectorIOCount = registry.counter(MetricRegistry.name(Selector.class, "SelectorIOCount"));
    selectorSelectTime = registry.histogram(MetricRegistry.name(Selector.class, "SelectorSelectTime"));
    selectorIOTime = registry.histogram(MetricRegistry.name(Selector.class, "SelectorIOTime"));
    selectorNioCloseErrorCount = registry.counter(MetricRegistry.name(Selector.class, "SelectorNioCloseErrorCount"));
    selectorDisconnectedErrorCount =
        registry.counter(MetricRegistry.name(Selector.class, "SelectorDisconnectedErrorCount"));
    selectorIOErrorCount = registry.counter(MetricRegistry.name(Selector.class, "SelectorIoErrorCount"));
    selectorKeyOperationErrorCount =
        registry.counter(MetricRegistry.name(Selector.class, "SelectorKeyOperationErrorCount"));
    selectorCloseKeyErrorCount = registry.counter(MetricRegistry.name(Selector.class, "SelectorCloseKeyErrorCount"));
    selectorCloseSocketErrorCount =
        registry.counter(MetricRegistry.name(Selector.class, "SelectorCloseSocketErrorCount"));
    plaintextReceiveBytesRate = registry.meter(MetricRegistry.name(Selector.class, "PlaintextReceiveBytesRate"));
    plaintextSendBytesRate = registry.meter(MetricRegistry.name(Selector.class, "PlaintextSendBytesRate"));
    plaintextReceiveTimeInUsPerKB =
        registry.histogram(MetricRegistry.name(Selector.class, "PlaintextReceiveTimeInUsPerKB"));
    plaintextSendTimeInUsPerKB = registry.histogram(MetricRegistry.name(Selector.class, "PlaintextSendTimeInUsPerKB"));
    plaintextSendTime = registry.histogram(MetricRegistry.name(Selector.class, "PlaintextSendTime"));
    sslReceiveBytesRate = registry.meter(MetricRegistry.name(Selector.class, "SslReceiveBytesRate"));
    sslSendBytesRate = registry.meter(MetricRegistry.name(Selector.class, "SslSendBytesRate"));
    sslEncryptionTimeInUsPerKB = registry.histogram(MetricRegistry.name(Selector.class, "SslEncryptionTimeInUsPerKB"));
    sslDecryptionTimeInUsPerKB = registry.histogram(MetricRegistry.name(Selector.class, "SslDecryptionTimeInUsPerKB"));
    sslReceiveTimeInUsPerKB = registry.histogram(MetricRegistry.name(Selector.class, "SslReceiveTimeInUsPerKB"));
    sslSendTimeInUsPerKB = registry.histogram(MetricRegistry.name(Selector.class, "SslSendTimeInUsPerKB"));
    sslSendTime = registry.histogram(MetricRegistry.name(Selector.class, "SslSendTime"));
    sslFactoryInitializationCount =
        registry.counter(MetricRegistry.name(Selector.class, "SslFactoryInitializationCount"));
    sslFactoryInitializationErrorCount =
        registry.counter(MetricRegistry.name(Selector.class, "SslFactoryInitializationErrorCount"));
    sslTransmissionInitializationCount =
        registry.counter(MetricRegistry.name(Selector.class, "SslTransmissionInitializationCount"));
    sslTransmissionInitializationErrorCount =
        registry.counter(MetricRegistry.name(Selector.class, "SslTransmissionInitializationErrorCount"));
    sslHandshakeTime = registry.histogram(MetricRegistry.name(Selector.class, "SslHandshakeTime"));
    sslHandshakeCount = registry.counter(MetricRegistry.name(Selector.class, "SslHandshakeCount"));
    sslHandshakeErrorCount = registry.counter(MetricRegistry.name(Selector.class, "SslHandshakeErrorCount"));
    sslRenegotiationCount = registry.counter(MetricRegistry.name(Selector.class, "SslRenegotiationCount"));

    networkClientSendAndPollTime =
        registry.histogram(MetricRegistry.name(NetworkClient.class, "NetworkClientSendAndPollTime"));
    requestQueueTime = registry.histogram(MetricRegistry.name(NetworkClient.class, "RequestQueueTime"));
    requestSendTime = registry.histogram(MetricRegistry.name(NetworkClient.class, "RequestSendTime"));
    requestSendTotalTime = registry.histogram(MetricRegistry.name(NetworkClient.class, "RequestSendTotalTime"));
    requestResponseRoundTripTime =
        registry.histogram(MetricRegistry.name(NetworkClient.class, "RequestResponseRoundTripTime"));
    requestResponseTotalTime = registry.histogram(MetricRegistry.name(NetworkClient.class, "RequestResponseTotalTime"));
    connectionTimeOutError = registry.counter(MetricRegistry.name(NetworkClient.class, "ConnectionTimeOutError"));
    networkClientIOError = registry.counter(MetricRegistry.name(NetworkClient.class, "NetworkClientIOError"));
    networkClientException = registry.counter(MetricRegistry.name(NetworkClient.class, "NetworkClientException"));

    selectorActiveConnectionsList = new ArrayList<>();
    networkClientPendingRequestList = new ArrayList<>();

    final Gauge<Long> selectorActiveConnectionsCount = new Gauge<Long>() {
      @Override
      public Long getValue() {
        long activeConnectionsCount = 0;
        for (AtomicLong activeConnection : selectorActiveConnectionsList) {
          activeConnectionsCount += activeConnection.get();
        }
        return activeConnectionsCount;
      }
    };
    registry.register(MetricRegistry.name(Selector.class, "SelectorActiveConnectionsCount"),
        selectorActiveConnectionsCount);

    final Gauge<Long> networkClientPendingRequestsCount = new Gauge<Long>() {
      @Override
      public Long getValue() {
        long pendingRequestsCount = 0;
        for (AtomicLong pendingRequest : networkClientPendingRequestList) {
          pendingRequestsCount += pendingRequest.get();
        }
        return pendingRequestsCount;
      }
    };
    registry.register(MetricRegistry.name(NetworkClient.class, "NetworkClientPendingConnectionsCount"),
        networkClientPendingRequestsCount);
  }

  /**
   * Registers the number of active connections for a selector
   * @param numActiveConnections count of current active connections
   */
  void registerSelectorActiveConnections(final AtomicLong numActiveConnections) {
    selectorActiveConnectionsList.add(numActiveConnections);
  }

  /**
   * Registers the count of pending connections to be checked out by the Network client
   * @param numPendingConnections the count of pending connections to be checked out
   */
  void registerNetworkClientPendingConnections(final AtomicLong numPendingConnections) {
    networkClientPendingRequestList.add(numPendingConnections);
  }
>>>>>>> 4dd1c8c7
}

// TODO: 2018/4/20 by zmyer
class ServerNetworkMetrics extends NetworkMetrics {
    // SocketRequestResponseChannel metrics
    private final List<Gauge<Integer>> responseQueueSize;
    private final Gauge<Integer> requestQueueSize;

    // SocketServer metrics
    public final Counter acceptConnectionErrorCount;
    public final Counter acceptorShutDownErrorCount;
    public final Counter processorShutDownErrorCount;
    public final Counter processNewResponseErrorCount;
    public Gauge<Integer> numberOfProcessorThreads;

    public ServerNetworkMetrics(final SocketRequestResponseChannel channel, MetricRegistry registry,
            final List<Processor> processorThreads) {
        super(registry);
        requestQueueSize = new Gauge<Integer>() {
            @Override
            public Integer getValue() {
                return channel.getRequestQueueSize();
            }
        };
        registry.register(MetricRegistry.name(SocketRequestResponseChannel.class, "RequestQueueSize"),
                requestQueueSize);
        responseQueueSize = new ArrayList<Gauge<Integer>>(channel.getNumberOfProcessors());

        for (int i = 0; i < channel.getNumberOfProcessors(); i++) {
            final int index = i;
            responseQueueSize.add(i, new Gauge<Integer>() {
                @Override
                public Integer getValue() {
                    return channel.getResponseQueueSize(index);
                }
            });
            registry.register(MetricRegistry.name(SocketRequestResponseChannel.class, i + "-ResponseQueueSize"),
                    responseQueueSize.get(i));
        }
        numberOfProcessorThreads = new Gauge<Integer>() {
            @Override
            public Integer getValue() {
                return getLiveThreads(processorThreads);
            }
        };
        registry.register(MetricRegistry.name(SocketServer.class, "NumberOfProcessorThreads"),
                numberOfProcessorThreads);

        acceptConnectionErrorCount =
                registry.counter(MetricRegistry.name(SocketServer.class, "AcceptConnectionErrorCount"));
        acceptorShutDownErrorCount =
                registry.counter(MetricRegistry.name(SocketServer.class, "AcceptorShutDownErrorCount"));
        processorShutDownErrorCount =
                registry.counter(MetricRegistry.name(SocketServer.class, "ProcessorShutDownErrorCount"));
        processNewResponseErrorCount =
                registry.counter(MetricRegistry.name(SocketServer.class, "ProcessNewResponseErrorCount"));
    }

    private int getLiveThreads(List<Processor> replicaThreads) {
        int count = 0;
        for (Processor thread : replicaThreads) {
            if (thread.isRunning()) {
                count++;
            }
        }
        return count;
    }
}<|MERGE_RESOLUTION|>--- conflicted
+++ resolved
@@ -29,7 +29,6 @@
  */
 // TODO: 2018/3/27 by zmyer
 public class NetworkMetrics {
-<<<<<<< HEAD
     // Selector metrics
     public final Counter sendInFlight;
     public final Counter selectorConnectionClosed;
@@ -45,168 +44,6 @@
     public final Counter selectorCloseKeyErrorCount;
     public final Counter selectorCloseSocketErrorCount;
     private final List<AtomicLong> selectorActiveConnectionsList;
-
-    // Plaintext metrics
-    // the bytes rate to receive the entire request
-    public final Meter plaintextReceiveBytesRate;
-    // the bytes rate to send the entire response
-    public final Meter plaintextSendBytesRate;
-    // the time to receive 1KB data in one read call
-    public final Histogram plaintextReceiveTimePerKB;
-    // the time to send data in one write call
-    public final Histogram plaintextSendTimePerKB;
-
-    // SSL metrics
-    public final Counter sslFactoryInitializationCount;
-    public final Counter sslTransmissionInitializationCount;
-    public final Counter sslFactoryInitializationErrorCount;
-    public final Counter sslTransmissionInitializationErrorCount;
-    public final Histogram sslHandshakeTime;
-    public final Counter sslHandshakeCount;
-    public final Counter sslHandshakeErrorCount;
-    // the bytes rate to receive the entire request
-    public final Meter sslReceiveBytesRate;
-    // the bytes rate to send the entire response
-    public final Meter sslSendBytesRate;
-    // the time to receive 1KB data in one read call
-    public final Histogram sslReceiveTimePerKB;
-    // the time to send data in one write call
-    public final Histogram sslSendTimePerKB;
-    public final Histogram sslEncryptionTimePerKB;
-    public final Histogram sslDecryptionTimePerKB;
-    // the count of renegotiation after initial handshake done
-    public final Counter sslRenegotiationCount;
-
-    // NetworkClient metrics
-    public final Histogram networkClientSendAndPollTime;
-    public final Histogram requestQueueTime;
-    public final Histogram requestSendTime;
-    public final Histogram requestSendTotalTime;
-    public final Histogram requestResponseRoundTripTime;
-    public final Histogram requestResponseTotalTime;
-
-    public final Counter connectionTimeOutError;
-    public final Counter networkClientIOError;
-    public final Counter networkClientException;
-    private List<AtomicLong> networkClientPendingRequestList;
-
-    public NetworkMetrics(MetricRegistry registry) {
-        sendInFlight = registry.counter(MetricRegistry.name(Selector.class, "SendInFlight"));
-        selectorConnectionClosed = registry.counter(MetricRegistry.name(Selector.class, "SelectorConnectionClosed"));
-        selectorConnectionCreated = registry.counter(MetricRegistry.name(Selector.class, "SelectorConnectionCreated"));
-        selectorSelectCount = registry.counter(MetricRegistry.name(Selector.class, "SelectorSelectCount"));
-        selectorIOCount = registry.counter(MetricRegistry.name(Selector.class, "SelectorIOCount"));
-        selectorSelectTime = registry.histogram(MetricRegistry.name(Selector.class, "SelectorSelectTime"));
-        selectorIOTime = registry.histogram(MetricRegistry.name(Selector.class, "SelectorIOTime"));
-        selectorNioCloseErrorCount = registry.counter(
-                MetricRegistry.name(Selector.class, "SelectorNioCloseErrorCount"));
-        selectorDisconnectedErrorCount =
-                registry.counter(MetricRegistry.name(Selector.class, "SelectorDisconnectedErrorCount"));
-        selectorIOErrorCount = registry.counter(MetricRegistry.name(Selector.class, "SelectorIoErrorCount"));
-        selectorKeyOperationErrorCount =
-                registry.counter(MetricRegistry.name(Selector.class, "SelectorKeyOperationErrorCount"));
-        selectorCloseKeyErrorCount = registry.counter(
-                MetricRegistry.name(Selector.class, "SelectorCloseKeyErrorCount"));
-        selectorCloseSocketErrorCount =
-                registry.counter(MetricRegistry.name(Selector.class, "SelectorCloseSocketErrorCount"));
-        plaintextReceiveBytesRate = registry.meter(MetricRegistry.name(Selector.class, "PlaintextReceiveBytesRate"));
-        plaintextSendBytesRate = registry.meter(MetricRegistry.name(Selector.class, "PlaintextSendBytesRate"));
-        plaintextReceiveTimePerKB = registry.histogram(
-                MetricRegistry.name(Selector.class, "PlaintextReceiveTimePerKB"));
-        plaintextSendTimePerKB = registry.histogram(MetricRegistry.name(Selector.class, "PlaintextSendTimePerKB"));
-        sslReceiveBytesRate = registry.meter(MetricRegistry.name(Selector.class, "SslReceiveBytesRate"));
-        sslSendBytesRate = registry.meter(MetricRegistry.name(Selector.class, "SslSendBytesRate"));
-        sslEncryptionTimePerKB = registry.histogram(MetricRegistry.name(Selector.class, "SslEncryptionTimePerKB"));
-        sslDecryptionTimePerKB = registry.histogram(MetricRegistry.name(Selector.class, "SslDecryptionTimePerKB"));
-        sslReceiveTimePerKB = registry.histogram(MetricRegistry.name(Selector.class, "SslReceiveTimePerKB"));
-        sslSendTimePerKB = registry.histogram(MetricRegistry.name(Selector.class, "SslSendTimePerKB"));
-        sslFactoryInitializationCount =
-                registry.counter(MetricRegistry.name(Selector.class, "SslFactoryInitializationCount"));
-        sslFactoryInitializationErrorCount =
-                registry.counter(MetricRegistry.name(Selector.class, "SslFactoryInitializationErrorCount"));
-        sslTransmissionInitializationCount =
-                registry.counter(MetricRegistry.name(Selector.class, "SslTransmissionInitializationCount"));
-        sslTransmissionInitializationErrorCount =
-                registry.counter(MetricRegistry.name(Selector.class, "SslTransmissionInitializationErrorCount"));
-        sslHandshakeTime = registry.histogram(MetricRegistry.name(Selector.class, "SslHandshakeTime"));
-        sslHandshakeCount = registry.counter(MetricRegistry.name(Selector.class, "SslHandshakeCount"));
-        sslHandshakeErrorCount = registry.counter(MetricRegistry.name(Selector.class, "SslHandshakeErrorCount"));
-        sslRenegotiationCount = registry.counter(MetricRegistry.name(Selector.class, "SslRenegotiationCount"));
-
-        networkClientSendAndPollTime =
-                registry.histogram(MetricRegistry.name(NetworkClient.class, "NetworkClientSendAndPollTime"));
-        requestQueueTime = registry.histogram(MetricRegistry.name(NetworkClient.class, "RequestQueueTime"));
-        requestSendTime = registry.histogram(MetricRegistry.name(NetworkClient.class, "RequestSendTime"));
-        requestSendTotalTime = registry.histogram(MetricRegistry.name(NetworkClient.class, "RequestSendTotalTime"));
-        requestResponseRoundTripTime =
-                registry.histogram(MetricRegistry.name(NetworkClient.class, "RequestResponseRoundTripTime"));
-        requestResponseTotalTime = registry.histogram(
-                MetricRegistry.name(NetworkClient.class, "RequestResponseTotalTime"));
-        connectionTimeOutError = registry.counter(MetricRegistry.name(NetworkClient.class, "ConnectionTimeOutError"));
-        networkClientIOError = registry.counter(MetricRegistry.name(NetworkClient.class, "NetworkClientIOError"));
-        networkClientException = registry.counter(MetricRegistry.name(NetworkClient.class, "NetworkClientException"));
-
-        selectorActiveConnectionsList = new ArrayList<>();
-        networkClientPendingRequestList = new ArrayList<>();
-
-        final Gauge<Long> selectorActiveConnectionsCount = new Gauge<Long>() {
-            @Override
-            public Long getValue() {
-                long activeConnectionsCount = 0;
-                for (AtomicLong activeConnection : selectorActiveConnectionsList) {
-                    activeConnectionsCount += activeConnection.get();
-                }
-                return activeConnectionsCount;
-            }
-        };
-        registry.register(MetricRegistry.name(Selector.class, "SelectorActiveConnectionsCount"),
-                selectorActiveConnectionsCount);
-
-        final Gauge<Long> networkClientPendingRequestsCount = new Gauge<Long>() {
-            @Override
-            public Long getValue() {
-                long pendingRequestsCount = 0;
-                for (AtomicLong pendingRequest : networkClientPendingRequestList) {
-                    pendingRequestsCount += pendingRequest.get();
-                }
-                return pendingRequestsCount;
-            }
-        };
-        registry.register(MetricRegistry.name(NetworkClient.class, "NetworkClientPendingConnectionsCount"),
-                networkClientPendingRequestsCount);
-    }
-
-    /**
-     * Registers the number of active connections for a selector
-     * @param numActiveConnections count of current active connections
-     */
-    void registerSelectorActiveConnections(final AtomicLong numActiveConnections) {
-        selectorActiveConnectionsList.add(numActiveConnections);
-    }
-
-    /**
-     * Registers the count of pending connections to be checked out by the Network client
-     * @param numPendingConnections the count of pending connections to be checked out
-     */
-    void registerNetworkClientPendingConnections(final AtomicLong numPendingConnections) {
-        networkClientPendingRequestList.add(numPendingConnections);
-    }
-=======
-  // Selector metrics
-  public final Counter sendInFlight;
-  public final Counter selectorConnectionClosed;
-  public final Counter selectorConnectionCreated;
-  public final Counter selectorSelectCount;
-  public final Histogram selectorSelectTime;
-  public final Counter selectorIOCount;
-  public final Histogram selectorIOTime;
-  public final Counter selectorNioCloseErrorCount;
-  public final Counter selectorDisconnectedErrorCount;
-  public final Counter selectorIOErrorCount;
-  public final Counter selectorKeyOperationErrorCount;
-  public final Counter selectorCloseKeyErrorCount;
-  public final Counter selectorCloseSocketErrorCount;
-  private final List<AtomicLong> selectorActiveConnectionsList;
 
   // Plaintext metrics
   // the bytes rate to receive the entire request
@@ -243,18 +80,18 @@
   // the count of renegotiation after initial handshake done
   public final Counter sslRenegotiationCount;
 
-  // NetworkClient metrics
-  public final Histogram networkClientSendAndPollTime;
-  public final Histogram requestQueueTime;
-  public final Histogram requestSendTime;
-  public final Histogram requestSendTotalTime;
-  public final Histogram requestResponseRoundTripTime;
-  public final Histogram requestResponseTotalTime;
-
-  public final Counter connectionTimeOutError;
-  public final Counter networkClientIOError;
-  public final Counter networkClientException;
-  private List<AtomicLong> networkClientPendingRequestList;
+    // NetworkClient metrics
+    public final Histogram networkClientSendAndPollTime;
+    public final Histogram requestQueueTime;
+    public final Histogram requestSendTime;
+    public final Histogram requestSendTotalTime;
+    public final Histogram requestResponseRoundTripTime;
+    public final Histogram requestResponseTotalTime;
+
+    public final Counter connectionTimeOutError;
+    public final Counter networkClientIOError;
+    public final Counter networkClientException;
+    private List<AtomicLong> networkClientPendingRequestList;
 
   public NetworkMetrics(MetricRegistry registry) {
     sendInFlight = registry.counter(MetricRegistry.name(Selector.class, "SendInFlight"));
@@ -299,64 +136,64 @@
     sslHandshakeErrorCount = registry.counter(MetricRegistry.name(Selector.class, "SslHandshakeErrorCount"));
     sslRenegotiationCount = registry.counter(MetricRegistry.name(Selector.class, "SslRenegotiationCount"));
 
-    networkClientSendAndPollTime =
-        registry.histogram(MetricRegistry.name(NetworkClient.class, "NetworkClientSendAndPollTime"));
-    requestQueueTime = registry.histogram(MetricRegistry.name(NetworkClient.class, "RequestQueueTime"));
-    requestSendTime = registry.histogram(MetricRegistry.name(NetworkClient.class, "RequestSendTime"));
-    requestSendTotalTime = registry.histogram(MetricRegistry.name(NetworkClient.class, "RequestSendTotalTime"));
-    requestResponseRoundTripTime =
-        registry.histogram(MetricRegistry.name(NetworkClient.class, "RequestResponseRoundTripTime"));
-    requestResponseTotalTime = registry.histogram(MetricRegistry.name(NetworkClient.class, "RequestResponseTotalTime"));
-    connectionTimeOutError = registry.counter(MetricRegistry.name(NetworkClient.class, "ConnectionTimeOutError"));
-    networkClientIOError = registry.counter(MetricRegistry.name(NetworkClient.class, "NetworkClientIOError"));
-    networkClientException = registry.counter(MetricRegistry.name(NetworkClient.class, "NetworkClientException"));
-
-    selectorActiveConnectionsList = new ArrayList<>();
-    networkClientPendingRequestList = new ArrayList<>();
-
-    final Gauge<Long> selectorActiveConnectionsCount = new Gauge<Long>() {
-      @Override
-      public Long getValue() {
-        long activeConnectionsCount = 0;
-        for (AtomicLong activeConnection : selectorActiveConnectionsList) {
-          activeConnectionsCount += activeConnection.get();
-        }
-        return activeConnectionsCount;
-      }
-    };
-    registry.register(MetricRegistry.name(Selector.class, "SelectorActiveConnectionsCount"),
-        selectorActiveConnectionsCount);
-
-    final Gauge<Long> networkClientPendingRequestsCount = new Gauge<Long>() {
-      @Override
-      public Long getValue() {
-        long pendingRequestsCount = 0;
-        for (AtomicLong pendingRequest : networkClientPendingRequestList) {
-          pendingRequestsCount += pendingRequest.get();
-        }
-        return pendingRequestsCount;
-      }
-    };
-    registry.register(MetricRegistry.name(NetworkClient.class, "NetworkClientPendingConnectionsCount"),
-        networkClientPendingRequestsCount);
-  }
-
-  /**
-   * Registers the number of active connections for a selector
-   * @param numActiveConnections count of current active connections
-   */
-  void registerSelectorActiveConnections(final AtomicLong numActiveConnections) {
-    selectorActiveConnectionsList.add(numActiveConnections);
-  }
-
-  /**
-   * Registers the count of pending connections to be checked out by the Network client
-   * @param numPendingConnections the count of pending connections to be checked out
-   */
-  void registerNetworkClientPendingConnections(final AtomicLong numPendingConnections) {
-    networkClientPendingRequestList.add(numPendingConnections);
-  }
->>>>>>> 4dd1c8c7
+        networkClientSendAndPollTime =
+                registry.histogram(MetricRegistry.name(NetworkClient.class, "NetworkClientSendAndPollTime"));
+        requestQueueTime = registry.histogram(MetricRegistry.name(NetworkClient.class, "RequestQueueTime"));
+        requestSendTime = registry.histogram(MetricRegistry.name(NetworkClient.class, "RequestSendTime"));
+        requestSendTotalTime = registry.histogram(MetricRegistry.name(NetworkClient.class, "RequestSendTotalTime"));
+        requestResponseRoundTripTime =
+                registry.histogram(MetricRegistry.name(NetworkClient.class, "RequestResponseRoundTripTime"));
+        requestResponseTotalTime = registry.histogram(
+                MetricRegistry.name(NetworkClient.class, "RequestResponseTotalTime"));
+        connectionTimeOutError = registry.counter(MetricRegistry.name(NetworkClient.class, "ConnectionTimeOutError"));
+        networkClientIOError = registry.counter(MetricRegistry.name(NetworkClient.class, "NetworkClientIOError"));
+        networkClientException = registry.counter(MetricRegistry.name(NetworkClient.class, "NetworkClientException"));
+
+        selectorActiveConnectionsList = new ArrayList<>();
+        networkClientPendingRequestList = new ArrayList<>();
+
+        final Gauge<Long> selectorActiveConnectionsCount = new Gauge<Long>() {
+            @Override
+            public Long getValue() {
+                long activeConnectionsCount = 0;
+                for (AtomicLong activeConnection : selectorActiveConnectionsList) {
+                    activeConnectionsCount += activeConnection.get();
+                }
+                return activeConnectionsCount;
+            }
+        };
+        registry.register(MetricRegistry.name(Selector.class, "SelectorActiveConnectionsCount"),
+                selectorActiveConnectionsCount);
+
+        final Gauge<Long> networkClientPendingRequestsCount = new Gauge<Long>() {
+            @Override
+            public Long getValue() {
+                long pendingRequestsCount = 0;
+                for (AtomicLong pendingRequest : networkClientPendingRequestList) {
+                    pendingRequestsCount += pendingRequest.get();
+                }
+                return pendingRequestsCount;
+            }
+        };
+        registry.register(MetricRegistry.name(NetworkClient.class, "NetworkClientPendingConnectionsCount"),
+                networkClientPendingRequestsCount);
+    }
+
+    /**
+     * Registers the number of active connections for a selector
+     * @param numActiveConnections count of current active connections
+     */
+    void registerSelectorActiveConnections(final AtomicLong numActiveConnections) {
+        selectorActiveConnectionsList.add(numActiveConnections);
+    }
+
+    /**
+     * Registers the count of pending connections to be checked out by the Network client
+     * @param numPendingConnections the count of pending connections to be checked out
+     */
+    void registerNetworkClientPendingConnections(final AtomicLong numPendingConnections) {
+        networkClientPendingRequestList.add(numPendingConnections);
+    }
 }
 
 // TODO: 2018/4/20 by zmyer
