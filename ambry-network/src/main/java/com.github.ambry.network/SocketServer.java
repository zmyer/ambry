--- conflicted
+++ resolved
@@ -58,14 +58,10 @@
     this.maxRequestSize = config.socketRequestMaxBytes;
     processors = new ArrayList<Processor>(numProcessorThreads);
     requestResponseChannel = new SocketRequestResponseChannel(numProcessorThreads, maxQueuedRequests);
-<<<<<<< HEAD
-    metrics = new NetworkMetrics(requestResponseChannel, registry);
+    metrics = new NetworkMetrics(requestResponseChannel, registry, processors);
     this.acceptors = new ArrayList<Acceptor>();
     this.ports = new HashMap<PortType, Port>();
     this.validatePorts(portList);
-=======
-    metrics = new NetworkMetrics(requestResponseChannel, registry, processors);
->>>>>>> d5fbd568
   }
 
   public String getHost() {
@@ -137,28 +133,20 @@
     });
 
     // start accepting connections
-<<<<<<< HEAD
     logger.info("Starting acceptor threads");
-    Acceptor plainTextAcceptor = new Acceptor(host, port, processors, sendBufferSize, recvBufferSize);
+    Acceptor plainTextAcceptor = new Acceptor(host, port, processors, sendBufferSize, recvBufferSize, metrics);
     this.acceptors.add(plainTextAcceptor);
     Utils.newThread("ambry-acceptor", plainTextAcceptor, false).start();
 
     Port sslPort = ports.get(PortType.SSL);
     if (sslPort != null) {
-      SSLAcceptor sslAcceptor = new SSLAcceptor(host, sslPort.getPort(), processors, sendBufferSize, recvBufferSize);
+      SSLAcceptor sslAcceptor = new SSLAcceptor(host, sslPort.getPort(), processors, sendBufferSize, recvBufferSize, metrics);
       acceptors.add(sslAcceptor);
       Utils.newThread("ambry-sslacceptor", sslAcceptor, false).start();
     }
     for (Acceptor acceptor : acceptors) {
       acceptor.awaitStartup();
     }
-
-=======
-    logger.info("Starting acceptor thread");
-    this.acceptor = new Acceptor(host, port, processors, sendBufferSize, recvBufferSize, metrics);
-    Utils.newThread("ambry-acceptor", acceptor, false).start();
-    acceptor.awaitStartup();
->>>>>>> d5fbd568
     logger.info("Started server");
   }
 
@@ -241,9 +229,10 @@
  */
 class SSLAcceptor extends Acceptor {
 
-  public SSLAcceptor(String host, int port, ArrayList<Processor> processors, int sendBufferSize, int recvBufferSize)
+  public SSLAcceptor(String host, int port, ArrayList<Processor> processors, int sendBufferSize, int recvBufferSize,
+      NetworkMetrics metrics)
       throws IOException {
-    super(host, port, processors, sendBufferSize, recvBufferSize);
+    super(host, port, processors, sendBufferSize, recvBufferSize, metrics);
   }
 }
 
