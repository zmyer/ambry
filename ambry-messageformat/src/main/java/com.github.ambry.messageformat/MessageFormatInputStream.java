--- conflicted
+++ resolved
@@ -41,27 +41,6 @@
     protected long messageLength;
     protected Logger logger = LoggerFactory.getLogger(getClass());
 
-<<<<<<< HEAD
-    @Override
-    public int read() throws IOException {
-        if (buffer != null && buffer.remaining() > 0) {
-            return buffer.get() & 0xFF;
-        }
-        if (stream != null && streamRead < streamLength) {
-            streamRead++;
-            return stream.read();
-        }
-        if (stream != null) {
-            if (crc.position() == 0) {
-                crc.putLong(stream.getValue());
-                crc.flip();
-            }
-            if (crc.remaining() > 0) {
-                return crc.get();
-            }
-        }
-        return -1;
-=======
   @Override
   public int read() throws IOException {
     if (buffer != null && buffer.remaining() > 0) {
@@ -79,8 +58,9 @@
       if (crc.remaining() > 0) {
         return crc.get() & 0xFF;
       }
->>>>>>> 4dd1c8c7
     }
+    return -1;
+  }
 
     // keep reading. the caller will decide when to end
     @Override
@@ -107,20 +87,16 @@
                 totalRead += readFromStream;
             }
 
-            if (streamRead == streamLength) {
-                if (crc.position() == 0) {
-                    crc.putLong(stream.getValue());
-                    crc.flip();
-                }
-                int bytesToRead = Math.min(crc.remaining(), len - totalRead);
-                crc.get(b, off + totalRead, bytesToRead);
-                totalRead += bytesToRead;
-            }
+      if (streamRead == streamLength) {
+        if (crc.position() == 0) {
+          crc.putLong(stream.getValue());
+          crc.flip();
         }
-        return totalRead;
+        int bytesToRead = Math.min(crc.remaining(), len - totalRead);
+        crc.get(b, off + totalRead, bytesToRead);
+        totalRead += bytesToRead;
+      }
     }
-<<<<<<< HEAD
-=======
     return totalRead > 0 ? totalRead : -1;
   }
 
@@ -128,7 +104,6 @@
   public int available() {
     return (buffer == null ? 0 : buffer.remaining()) + (int) (streamLength - streamRead) + crc.remaining();
   }
->>>>>>> 4dd1c8c7
 
     public long getSize() {
         return messageLength;
