/**
 * Copyright 2016 LinkedIn Corp. All rights reserved.
 *
 * Licensed under the Apache License, Version 2.0 (the "License");
 * you may not use this file except in compliance with the License.
 * You may obtain a copy of the License at
 *
 * http://www.apache.org/licenses/LICENSE-2.0
 *
 * Unless required by applicable law or agreed to in writing, software
 * distributed under the License is distributed on an "AS IS" BASIS,
 * WITHOUT WARRANTIES OR CONDITIONS OF ANY KIND, either express or implied.
 */
package com.github.ambry.messageformat;

import com.github.ambry.store.StoreKey;

import java.nio.ByteBuffer;


/**
 * Represents a message that consist of the delete record.
 * This format is used to delete a blob
 *
 *  - - - - - - - - - - - - -
 * |     Message Header      |
 *  - - - - - - - - - - - - -
 * |       blob key          |
 *  - - - - - - - - - - - - -
 * |      Delete Record      |
 *  - - - - - - - - - - - - -
 *
 */
// TODO: 2018/4/20 by zmyer
public class DeleteMessageFormatInputStream extends MessageFormatInputStream {
<<<<<<< HEAD
    public DeleteMessageFormatInputStream(StoreKey key, short accountId, short containerId, long deletionTimeMs)
            throws MessageFormatException {
        int headerSize = MessageFormatRecord.getHeaderSizeForVersion(MessageFormatRecord.headerVersionToUse);
        int deleteRecordSize = MessageFormatRecord.Delete_Format_V2.getDeleteRecordSize();
        buffer = ByteBuffer.allocate(headerSize + key.sizeInBytes() + deleteRecordSize);
        if (MessageFormatRecord.headerVersionToUse == MessageFormatRecord.Message_Header_Version_V1) {
            MessageFormatRecord.MessageHeader_Format_V1.serializeHeader(buffer, deleteRecordSize,
                    MessageFormatRecord.Message_Header_Invalid_Relative_Offset, headerSize + key.sizeInBytes(),
                    MessageFormatRecord.Message_Header_Invalid_Relative_Offset,
                    MessageFormatRecord.Message_Header_Invalid_Relative_Offset);
        } else {
            MessageFormatRecord.MessageHeader_Format_V2.serializeHeader(buffer, deleteRecordSize,
                    MessageFormatRecord.Message_Header_Invalid_Relative_Offset,
                    MessageFormatRecord.Message_Header_Invalid_Relative_Offset, headerSize + key.sizeInBytes(),
                    MessageFormatRecord.Message_Header_Invalid_Relative_Offset,
                    MessageFormatRecord.Message_Header_Invalid_Relative_Offset);
        }
        buffer.put(key.toBytes());
        // set the message as deleted
        MessageFormatRecord.Delete_Format_V2.serializeDeleteRecord(buffer,
                new DeleteRecord(accountId, containerId, deletionTimeMs));
        messageLength = buffer.capacity();
        buffer.flip();
    }
=======
  public DeleteMessageFormatInputStream(StoreKey key, short accountId, short containerId, long deletionTimeMs)
      throws MessageFormatException {
    int headerSize = MessageFormatRecord.getHeaderSizeForVersion(MessageFormatRecord.headerVersionToUse);
    int deleteRecordSize = MessageFormatRecord.Update_Format_V2.getRecordSize();
    buffer = ByteBuffer.allocate(headerSize + key.sizeInBytes() + deleteRecordSize);
    if (MessageFormatRecord.headerVersionToUse == MessageFormatRecord.Message_Header_Version_V1) {
      MessageFormatRecord.MessageHeader_Format_V1.serializeHeader(buffer, deleteRecordSize,
          MessageFormatRecord.Message_Header_Invalid_Relative_Offset, headerSize + key.sizeInBytes(),
          MessageFormatRecord.Message_Header_Invalid_Relative_Offset,
          MessageFormatRecord.Message_Header_Invalid_Relative_Offset);
    } else {
      MessageFormatRecord.MessageHeader_Format_V2.serializeHeader(buffer, deleteRecordSize,
          MessageFormatRecord.Message_Header_Invalid_Relative_Offset,
          MessageFormatRecord.Message_Header_Invalid_Relative_Offset, headerSize + key.sizeInBytes(),
          MessageFormatRecord.Message_Header_Invalid_Relative_Offset,
          MessageFormatRecord.Message_Header_Invalid_Relative_Offset);
    }
    buffer.put(key.toBytes());
    // set the message as deleted
    MessageFormatRecord.Update_Format_V2.serialize(buffer,
        new UpdateRecord(accountId, containerId, deletionTimeMs, new DeleteSubRecord()));
    messageLength = buffer.capacity();
    buffer.flip();
  }
>>>>>>> 4dd1c8c7
}<|MERGE_RESOLUTION|>--- conflicted
+++ resolved
@@ -33,32 +33,6 @@
  */
 // TODO: 2018/4/20 by zmyer
 public class DeleteMessageFormatInputStream extends MessageFormatInputStream {
-<<<<<<< HEAD
-    public DeleteMessageFormatInputStream(StoreKey key, short accountId, short containerId, long deletionTimeMs)
-            throws MessageFormatException {
-        int headerSize = MessageFormatRecord.getHeaderSizeForVersion(MessageFormatRecord.headerVersionToUse);
-        int deleteRecordSize = MessageFormatRecord.Delete_Format_V2.getDeleteRecordSize();
-        buffer = ByteBuffer.allocate(headerSize + key.sizeInBytes() + deleteRecordSize);
-        if (MessageFormatRecord.headerVersionToUse == MessageFormatRecord.Message_Header_Version_V1) {
-            MessageFormatRecord.MessageHeader_Format_V1.serializeHeader(buffer, deleteRecordSize,
-                    MessageFormatRecord.Message_Header_Invalid_Relative_Offset, headerSize + key.sizeInBytes(),
-                    MessageFormatRecord.Message_Header_Invalid_Relative_Offset,
-                    MessageFormatRecord.Message_Header_Invalid_Relative_Offset);
-        } else {
-            MessageFormatRecord.MessageHeader_Format_V2.serializeHeader(buffer, deleteRecordSize,
-                    MessageFormatRecord.Message_Header_Invalid_Relative_Offset,
-                    MessageFormatRecord.Message_Header_Invalid_Relative_Offset, headerSize + key.sizeInBytes(),
-                    MessageFormatRecord.Message_Header_Invalid_Relative_Offset,
-                    MessageFormatRecord.Message_Header_Invalid_Relative_Offset);
-        }
-        buffer.put(key.toBytes());
-        // set the message as deleted
-        MessageFormatRecord.Delete_Format_V2.serializeDeleteRecord(buffer,
-                new DeleteRecord(accountId, containerId, deletionTimeMs));
-        messageLength = buffer.capacity();
-        buffer.flip();
-    }
-=======
   public DeleteMessageFormatInputStream(StoreKey key, short accountId, short containerId, long deletionTimeMs)
       throws MessageFormatException {
     int headerSize = MessageFormatRecord.getHeaderSizeForVersion(MessageFormatRecord.headerVersionToUse);
@@ -83,5 +57,4 @@
     messageLength = buffer.capacity();
     buffer.flip();
   }
->>>>>>> 4dd1c8c7
 }