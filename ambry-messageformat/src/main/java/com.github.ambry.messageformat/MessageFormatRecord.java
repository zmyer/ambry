/**
 * Copyright 2016 LinkedIn Corp. All rights reserved.
 *
 * Licensed under the Apache License, Version 2.0 (the "License");
 * you may not use this file except in compliance with the License.
 * You may obtain a copy of the License at
 *
 * http://www.apache.org/licenses/LICENSE-2.0
 *
 * Unless required by applicable law or agreed to in writing, software
 * distributed under the License is distributed on an "AS IS" BASIS,
 * WITHOUT WARRANTIES OR CONDITIONS OF ANY KIND, either express or implied.
 */
package com.github.ambry.messageformat;

import com.github.ambry.store.StoreKey;
import com.github.ambry.store.StoreKeyFactory;
import com.github.ambry.utils.ByteBufferInputStream;
import com.github.ambry.utils.Crc32;
import com.github.ambry.utils.CrcInputStream;
import com.github.ambry.utils.Utils;
import org.slf4j.Logger;
import org.slf4j.LoggerFactory;

import java.io.DataInputStream;
import java.io.IOException;
import java.io.InputStream;
import java.nio.ByteBuffer;
import java.util.ArrayList;
import java.util.List;

import static com.github.ambry.account.Account.UNKNOWN_ACCOUNT_ID;
import static com.github.ambry.account.Container.UNKNOWN_CONTAINER_ID;


/**
 * Represents the message format of the individual records that are used to write a message to the store.
 * This class provides the serialization and deserialization methods for the individual records.
 * The MessageFormatInputStream classes defines the complete message using these individual records.
 */
// TODO: 2018/4/20 by zmyer
public class MessageFormatRecord {

<<<<<<< HEAD
    // Common info for all formats
    public static final int Version_Field_Size_In_Bytes = 2;
    public static final int Crc_Size = 8;
    public static final short Message_Header_Version_V1 = 1;
    public static final short Message_Header_Version_V2 = 2;
    public static final short BlobProperties_Version_V1 = 1;
    public static final short Delete_Version_V1 = 1;
    public static final short Delete_Version_V2 = 2;
    public static final short Blob_Encryption_Key_V1 = 1;
    public static final short UserMetadata_Version_V1 = 1;
    public static final short Blob_Version_V1 = 1;
    public static final short Blob_Version_V2 = 2;
    public static final short Metadata_Content_Version_V2 = 2;
    public static final int Message_Header_Invalid_Relative_Offset = -1;

    static short headerVersionToUse = Message_Header_Version_V2;

    static boolean isValidHeaderVersion(short headerVersion) {
        switch (headerVersion) {
        case Message_Header_Version_V1:
        case Message_Header_Version_V2:
            return true;
        default:
            return false;
        }
    }

    /**
     * Get the size of the header for the given header version.
     * @param headerVersion the version of the header for which the size is to be determined.
     * @return the size of the header for the given header version.
     * @throws MessageFormatException if the given header version is invalid.
     */
    static int getHeaderSizeForVersion(short headerVersion) throws MessageFormatException {
        switch (headerVersion) {
        case Message_Header_Version_V1:
            return MessageHeader_Format_V1.getHeaderSize();
        case Message_Header_Version_V2:
            return MessageHeader_Format_V2.getHeaderSize();
        default:
            throw new MessageFormatException("Unknown header version: " + headerVersion,
                    MessageFormatErrorCodes.Unknown_Format_Version);
        }
=======
  // Common info for all formats
  public static final int Version_Field_Size_In_Bytes = 2;
  public static final int Crc_Size = 8;
  public static final short Message_Header_Version_V1 = 1;
  public static final short Message_Header_Version_V2 = 2;
  public static final short BlobProperties_Version_V1 = 1;
  public static final short Update_Version_V1 = 1;
  public static final short Update_Version_V2 = 2;
  public static final short Update_Version_V3 = 3;

  public static final short Blob_Encryption_Key_V1 = 1;
  public static final short UserMetadata_Version_V1 = 1;
  public static final short Blob_Version_V1 = 1;
  public static final short Blob_Version_V2 = 2;
  public static final short Metadata_Content_Version_V2 = 2;
  public static final int Message_Header_Invalid_Relative_Offset = -1;

  static short headerVersionToUse = Message_Header_Version_V2;

  private static final short Delete_Subrecord_Version_V1 = 1;
  private static final short Ttl_Update_Subrecord_Version_V1 = 1;

  public static boolean isValidHeaderVersion(short headerVersion) {
    switch (headerVersion) {
      case Message_Header_Version_V1:
      case Message_Header_Version_V2:
        return true;
      default:
        return false;
    }
  }

  /**
   * Get the size of the header for the given header version.
   * @param headerVersion the version of the header for which the size is to be determined.
   * @return the size of the header for the given header version.
   * @throws MessageFormatException if the given header version is invalid.
   */
  public static int getHeaderSizeForVersion(short headerVersion) throws MessageFormatException {
    switch (headerVersion) {
      case Message_Header_Version_V1:
        return MessageHeader_Format_V1.getHeaderSize();
      case Message_Header_Version_V2:
        return MessageHeader_Format_V2.getHeaderSize();
      default:
        throw new MessageFormatException("Unknown header version: " + headerVersion,
            MessageFormatErrorCodes.Unknown_Format_Version);
    }
  }

  /**
   * Format a header for the given version using the given content.
   * @param headerVersion the version of the header.
   * @param input the input content that is to be formatted in the appropriate header version.
   * @return a formatted header for the given version.
   * @throws MessageFormatException if the given header version is invalid.
   */
  public static MessageHeader_Format getMessageHeader(short headerVersion, ByteBuffer input) throws MessageFormatException {
    switch (headerVersion) {
      case Message_Header_Version_V1:
        return new MessageHeader_Format_V1(input);
      case Message_Header_Version_V2:
        return new MessageHeader_Format_V2(input);
      default:
        throw new MessageFormatException("Unknown header version: " + headerVersion,
            MessageFormatErrorCodes.Unknown_Format_Version);
>>>>>>> 4dd1c8c7
    }

    /**
     * Format a header for the given version using the given content.
     * @param headerVersion the version of the header.
     * @param input the input content that is to be formatted in the appropriate header version.
     * @return a formatted header for the given version.
     * @throws MessageFormatException if the given header version is invalid.
     */
    static MessageHeader_Format getMessageHeader(short headerVersion, ByteBuffer input) throws MessageFormatException {
        switch (headerVersion) {
        case Message_Header_Version_V1:
            return new MessageHeader_Format_V1(input);
        case Message_Header_Version_V2:
            return new MessageHeader_Format_V2(input);
        default:
            throw new MessageFormatException("Unknown header version: " + headerVersion,
                    MessageFormatErrorCodes.Unknown_Format_Version);
        }
    }
<<<<<<< HEAD

    // Deserialization methods for individual records
    public static BlobProperties deserializeBlobProperties(InputStream stream)
            throws IOException, MessageFormatException {
        return deserializeAndGetBlobPropertiesWithVersion(stream).getBlobProperties();
    }

    static DeserializedBlobProperties deserializeAndGetBlobPropertiesWithVersion(InputStream stream)
            throws IOException, MessageFormatException {
        CrcInputStream crcStream = new CrcInputStream(stream);
        DataInputStream inputStream = new DataInputStream(crcStream);
        short version = inputStream.readShort();
        switch (version) {
        case BlobProperties_Version_V1:
            return new DeserializedBlobProperties(BlobProperties_Version_V1,
                    BlobProperties_Format_V1.deserializeBlobPropertiesRecord(crcStream));
        default:
            throw new MessageFormatException("blob property version not supported",
                    MessageFormatErrorCodes.Unknown_Format_Version);
        }
=======
  }

  public static UpdateRecord deserializeUpdateRecord(InputStream stream) throws IOException, MessageFormatException {
    CrcInputStream crcStream = new CrcInputStream(stream);
    DataInputStream inputStream = new DataInputStream(crcStream);
    short version = inputStream.readShort();
    switch (version) {
      case Update_Version_V1:
        return Update_Format_V1.deserialize(crcStream);
      case Update_Version_V2:
        return Update_Format_V2.deserialize(crcStream);
      case Update_Version_V3:
        return Update_Format_V3.deserialize(crcStream);
      default:
        throw new MessageFormatException("update record version not supported: " + version,
            MessageFormatErrorCodes.Unknown_Format_Version);
>>>>>>> 4dd1c8c7
    }

    public static DeleteRecord deserializeDeleteRecord(InputStream stream) throws IOException, MessageFormatException {
        CrcInputStream crcStream = new CrcInputStream(stream);
        DataInputStream inputStream = new DataInputStream(crcStream);
        short version = inputStream.readShort();
        switch (version) {
        case Delete_Version_V1:
            return Delete_Format_V1.deserializeDeleteRecord(crcStream);
        case Delete_Version_V2:
            return Delete_Format_V2.deserializeDeleteRecord(crcStream);
        default:
            throw new MessageFormatException("delete record version not supported",
                    MessageFormatErrorCodes.Unknown_Format_Version);
        }
    }

    public static ByteBuffer deserializeBlobEncryptionKey(InputStream stream)
            throws IOException, MessageFormatException {
        return deserializeAndGetBlobEncryptionKeyWithVersion(stream).getEncryptionKey();
    }

    private static DeserializedBlobEncryptionKey deserializeAndGetBlobEncryptionKeyWithVersion(InputStream stream)
            throws IOException, MessageFormatException {
        CrcInputStream crcStream = new CrcInputStream(stream);
        DataInputStream inputStream = new DataInputStream(crcStream);
        short version = inputStream.readShort();
        switch (version) {
        case Blob_Encryption_Key_V1:
            return new DeserializedBlobEncryptionKey(Blob_Encryption_Key_V1,
                    BlobEncryptionKey_Format_V1.deserializeBlobEncryptionKeyRecord(crcStream));
        default:
            throw new MessageFormatException("blob encryption key record version not supported",
                    MessageFormatErrorCodes.Unknown_Format_Version);
        }
    }

    public static ByteBuffer deserializeUserMetadata(InputStream stream) throws IOException, MessageFormatException {
        return deserializeAndGetUserMetadataWithVersion(stream).getUserMetadata();
    }

    static DeserializedUserMetadata deserializeAndGetUserMetadataWithVersion(InputStream stream)
            throws IOException, MessageFormatException {
        CrcInputStream crcStream = new CrcInputStream(stream);
        DataInputStream inputStream = new DataInputStream(crcStream);
        short version = inputStream.readShort();
        switch (version) {
        case UserMetadata_Version_V1:
            return new DeserializedUserMetadata(UserMetadata_Version_V1,
                    UserMetadata_Format_V1.deserializeUserMetadataRecord(crcStream));
        default:
            throw new MessageFormatException("metadata version not supported",
                    MessageFormatErrorCodes.Unknown_Format_Version);
        }
    }

    static boolean isValidUserMetadataVersion(short userMetadataVersion) {
        switch (userMetadataVersion) {
        case UserMetadata_Version_V1:
            return true;
        default:
            return false;
        }
    }

    public static BlobData deserializeBlob(InputStream stream) throws IOException, MessageFormatException {
        return deserializeAndGetBlobWithVersion(stream).getBlobData();
    }

    static DeserializedBlob deserializeAndGetBlobWithVersion(InputStream stream)
            throws IOException, MessageFormatException {
        CrcInputStream crcStream = new CrcInputStream(stream);
        DataInputStream inputStream = new DataInputStream(crcStream);
        short version = inputStream.readShort();
        switch (version) {
        case Blob_Version_V1:
            return new DeserializedBlob(Blob_Version_V1, Blob_Format_V1.deserializeBlobRecord(crcStream));
        case Blob_Version_V2:
            return new DeserializedBlob(Blob_Version_V2, Blob_Format_V2.deserializeBlobRecord(crcStream));
        default:
            throw new MessageFormatException("data version not supported",
                    MessageFormatErrorCodes.Unknown_Format_Version);
        }
    }

    static boolean isValidBlobRecordVersion(short blobRecordVersion) {
        switch (blobRecordVersion) {
        case Blob_Version_V1:
            return true;
        case Blob_Version_V2:
            return true;
        default:
            return false;
        }
    }

    /**
<<<<<<< HEAD
     * Deserialize a complete blob record into a {@link BlobAll} object.
     * @param stream the {@link InputStream} from which to read the blob record.
     * @param storeKeyFactory the factory for parsing store keys.
     * @return a {@link BlobAll} object with the {@link BlobInfo} and {@link BlobData} for the blob.
     * @throws IOException
     * @throws MessageFormatException
=======
     * @return if this is a put record, the relative offset of the Blob Properties Record from the end of the header. If
     * this is an update record, returns {@link #Message_Header_Invalid_Relative_Offset}
>>>>>>> 4dd1c8c7
     */
    public static BlobAll deserializeBlobAll(InputStream stream, StoreKeyFactory storeKeyFactory)
            throws IOException, MessageFormatException {
        DataInputStream inputStream = new DataInputStream(stream);
        short headerVersion = inputStream.readShort();
        ByteBuffer headerBuf;
        MessageHeader_Format header;
        switch (headerVersion) {
        case Message_Header_Version_V1:
            headerBuf = ByteBuffer.allocate(MessageFormatRecord.MessageHeader_Format_V1.getHeaderSize());
            headerBuf.putShort(headerVersion);
            inputStream.read(headerBuf.array(), Version_Field_Size_In_Bytes,
                    MessageHeader_Format_V1.getHeaderSize() - Version_Field_Size_In_Bytes);
            headerBuf.rewind();
            header = new MessageHeader_Format_V1(headerBuf);
            break;
        case Message_Header_Version_V2:
            headerBuf = ByteBuffer.allocate(MessageFormatRecord.MessageHeader_Format_V2.getHeaderSize());
            headerBuf.putShort(headerVersion);
            inputStream.read(headerBuf.array(), Version_Field_Size_In_Bytes,
                    MessageHeader_Format_V2.getHeaderSize() - Version_Field_Size_In_Bytes);
            headerBuf.rewind();
            header = new MessageHeader_Format_V2(headerBuf);
            break;
        default:
            throw new MessageFormatException("Message header version not supported",
                    MessageFormatErrorCodes.Unknown_Format_Version);
        }
        header.verifyHeader();
        StoreKey storeKey = storeKeyFactory.getStoreKey(new DataInputStream(stream));
        ByteBuffer blobEncryptionKey = null;
        if (header.hasEncryptionKeyRecord()) {
            blobEncryptionKey = deserializeBlobEncryptionKey(stream);
        }
        BlobProperties blobProperties = deserializeBlobProperties(stream);
        byte[] userMetadata = deserializeUserMetadata(stream).array();
        BlobData blobData = deserializeBlob(stream);
        return new BlobAll(storeKey, blobEncryptionKey, new BlobInfo(blobProperties, userMetadata), blobData);
    }

    /**
     * An interface that has to be implemented by all versions of the Message Header Format.
     */
    public interface MessageHeader_Format {
        /**
         * @return the version of this Message Header Format
         */
        short getVersion();

        /**
         * @return the offset of the message payload (the part after the blob id) relative to the end of the header.
         */
        int getPayloadRelativeOffset();

        /**
         * @return the message payload size.
         */
        long getMessageSize();

        /**
         * @return if this is a put record, the relative offset of the Blob Properties Record from the end of the header. If
         * this is a delete record, returns {@link #Message_Header_Invalid_Relative_Offset}
         */
        int getBlobPropertiesRecordRelativeOffset();

        /**
         * @return the length of the BlobProperties record.
         */
        int getBlobPropertiesRecordSize();

        /**
         * @return if this is a delete record, the relative offset of the Delete Sub Record from the end of the header. If
         * this is a put record, returns {@link #Message_Header_Invalid_Relative_Offset}
         */
        int getDeleteRecordRelativeOffset();

        /**
         * @return if this is a put record with an encryption key sub record, the offset of the encryption key sub record
         * relative to the end of the header; else returns {@link #Message_Header_Invalid_Relative_Offset}
         */
        int getBlobEncryptionKeyRecordRelativeOffset();

        /**
         * @return the length of the Blob Encryption Key record.
         */
        int getBlobEncryptionKeyRecordSize();

        /**
         * @return the offset of the user metadata sub record relative to the end of the header.
         */
        int getUserMetadataRecordRelativeOffset();

        /**
         * @return the length of the User Metadata record.
         */
        int getUserMetadataRecordSize();

        /**
         * @return the offset of the blob sub record relative to the end of the header.
         */
        int getBlobRecordRelativeOffset();

        /**
         * @return the length of the Blob sub record.
         */
        long getBlobRecordSize();

        /**
         * @return the crc of the header.
         */
        long getCrc();

        /**
         * Verify that the header is proper.
         * @throws MessageFormatException
         */
        void verifyHeader() throws MessageFormatException;

        /**
         * @return true if this record has an encryption key sub record; false otherwise.
         */
        boolean hasEncryptionKeyRecord();

        /**
         * @return true if this is a put record; false if this is a delete record.
         */
        boolean isPutRecord();
    }

    /**
<<<<<<< HEAD
     *
     *  - - - - - - - - - - - - - - - - - - - - - - - - - - - - - - - - - - - - - - - - - - - - - - -
     * |         |              |               |           |               |           |           |
     * | version | payload size | Blob Property | Delete    | User Metadata | Blob      | Crc       |
     * |(2 bytes)|   (8 bytes)  | Relative      | Relative  | Relative      | Relative  | (8 bytes) |
     * |         |              | Offset        | Offset    | Offset        | Offset    |           |
     * |         |              | (4 bytes)     | (4 bytes) | (4 bytes)     | (4 bytes) |           |
     * |         |              |               |           |               |           |           |
     *  - - - - - - - - - - - - - - - - - - - - - - - - - - - - - - - - - - - - - - - - - - - - - - -
     *
     *  version         - The version of the message header
     *
     *  payload size    - The size of the message payload.
     *                    (Blob prop record size or delete record size) + user metadata size + blob size
     *
     *  blob property   - The offset at which the blob property record is located relative to this message. Only one of
     *  relative offset   blob property/delete relative offset field can exist. Non existence is indicated by -1
     *
     *  delete          - The offset at which the delete record is located relative to this message. Only one of blob
     *  relative offset   property/delete relative offset field can exist. Non existence is indicated by -1
     *
     *  user metadata   - The offset at which the user metadata record is located relative to this message. This exist
     *  relative offset   only when blob property record and blob record exist
     *
     *  blob metadata   - The offset at which the blob record is located relative to this message. This exist only when
     *  relative offset   blob property record and user metadata record exist
     *
     *  crc             - The crc of the message header
     *
     */
    public static class MessageHeader_Format_V1 implements MessageHeader_Format {
        private ByteBuffer buffer;

        private static final Logger logger = LoggerFactory.getLogger(MessageHeader_Format_V1.class);

        // total size field start offset and size
        public static final int Total_Size_Field_Offset_In_Bytes = Version_Field_Size_In_Bytes;
        public static final int Total_Size_Field_Size_In_Bytes = 8;

        // relative offset fields start offset and size
        private static final int Number_Of_Relative_Offset_Fields = 4;
        public static final int Relative_Offset_Field_Sizes_In_Bytes = 4;
        public static final int BlobProperties_Relative_Offset_Field_Offset_In_Bytes =
                Total_Size_Field_Offset_In_Bytes + Total_Size_Field_Size_In_Bytes;
        public static final int Delete_Relative_Offset_Field_Offset_In_Bytes =
                BlobProperties_Relative_Offset_Field_Offset_In_Bytes + Relative_Offset_Field_Sizes_In_Bytes;
        public static final int UserMetadata_Relative_Offset_Field_Offset_In_Bytes =
                Delete_Relative_Offset_Field_Offset_In_Bytes + Relative_Offset_Field_Sizes_In_Bytes;
        public static final int Blob_Relative_Offset_Field_Offset_In_Bytes =
                UserMetadata_Relative_Offset_Field_Offset_In_Bytes + Relative_Offset_Field_Sizes_In_Bytes;

        // crc field start offset
        public static final int Crc_Field_Offset_In_Bytes =
                Blob_Relative_Offset_Field_Offset_In_Bytes + Relative_Offset_Field_Sizes_In_Bytes;

        public static int getHeaderSize() {
            return Version_Field_Size_In_Bytes + Total_Size_Field_Size_In_Bytes + (Number_Of_Relative_Offset_Fields
                    * Relative_Offset_Field_Sizes_In_Bytes) + Crc_Size;
        }
=======
     * @return if this is an update record, the relative offset of the Sub Record from the end of the header. If this is
     * a put record, returns {@link #Message_Header_Invalid_Relative_Offset}
     */
    int getUpdateRecordRelativeOffset();
>>>>>>> 4dd1c8c7

        public static void serializeHeader(ByteBuffer outputBuffer, long totalSize,
                int blobPropertiesRecordRelativeOffset,
                int deleteRecordRelativeOffset, int userMetadataRecordRelativeOffset, int blobRecordRelativeOffset)
                throws MessageFormatException {
            checkHeaderConstraints(totalSize, blobPropertiesRecordRelativeOffset, deleteRecordRelativeOffset,
                    userMetadataRecordRelativeOffset, blobRecordRelativeOffset);
            int startOffset = outputBuffer.position();
            outputBuffer.putShort(Message_Header_Version_V1);
            outputBuffer.putLong(totalSize);
            outputBuffer.putInt(blobPropertiesRecordRelativeOffset);
            outputBuffer.putInt(deleteRecordRelativeOffset);
            outputBuffer.putInt(userMetadataRecordRelativeOffset);
            outputBuffer.putInt(blobRecordRelativeOffset);
            Crc32 crc = new Crc32();
            crc.update(outputBuffer.array(), startOffset, getHeaderSize() - Crc_Size);
            outputBuffer.putLong(crc.getValue());
            logger.trace("serializing header : version {} size {} blobpropertiesrecordrelativeoffset {} "
                            +
                            "deleterecordrelativeoffset {} usermetadatarecordrelativeoffset {} blobrecordrelativeoffset {} crc {}",
                    Message_Header_Version_V1, totalSize, blobPropertiesRecordRelativeOffset,
                    deleteRecordRelativeOffset,
                    userMetadataRecordRelativeOffset, blobPropertiesRecordRelativeOffset, crc.getValue());
        }

        // checks the following constraints
        // 1. totalSize is greater than 0
        // 2. if blobPropertiesRecordRelativeOffset is greater than 0, ensures that deleteRecordRelativeOffset
        //    is set to Message_Header_Invalid_Relative_Offset and userMetadataRecordRelativeOffset
        //    and blobRecordRelativeOffset is positive
        // 3. if deleteRecordRelativeOffset is greater than 0, ensures that all the other offsets are set to
        //    Message_Header_Invalid_Relative_Offset
        private static void checkHeaderConstraints(long totalSize, int blobPropertiesRecordRelativeOffset,
                int deleteRecordRelativeOffset, int userMetadataRecordRelativeOffset, int blobRecordRelativeOffset)
                throws MessageFormatException {
            // check constraints
            if (totalSize <= 0) {
                throw new MessageFormatException(
                        "checkHeaderConstraints - totalSize " + totalSize + " needs to be greater than 0",
                        MessageFormatErrorCodes.Header_Constraint_Error);
            }

            if (blobPropertiesRecordRelativeOffset > 0 && (
                    deleteRecordRelativeOffset != Message_Header_Invalid_Relative_Offset ||
                            userMetadataRecordRelativeOffset <= 0
                            || blobRecordRelativeOffset <= 0)) {
                throw new MessageFormatException(
                        "checkHeaderConstraints - blobPropertiesRecordRelativeOffset is greater than 0 "
                                + " but other properties do not satisfy constraints" +
                                " blobPropertiesRecordRelativeOffset "
                                + blobPropertiesRecordRelativeOffset + " deleteRecordRelativeOffset " +
                                deleteRecordRelativeOffset
                                + " userMetadataRecordRelativeOffset " + userMetadataRecordRelativeOffset +
                                " blobRecordRelativeOffset "
                                + blobRecordRelativeOffset, MessageFormatErrorCodes.Header_Constraint_Error);
            }

            if (deleteRecordRelativeOffset > 0 && (
                    blobPropertiesRecordRelativeOffset != Message_Header_Invalid_Relative_Offset
                            || userMetadataRecordRelativeOffset != Message_Header_Invalid_Relative_Offset
                            || blobRecordRelativeOffset != Message_Header_Invalid_Relative_Offset)) {
                throw new MessageFormatException(
                        "checkHeaderConstraints - deleteRecordRelativeOffset is greater than 0 "
                                + " but other properties do not satisfy constraints" +
                                " blobPropertiesRecordRelativeOffset "
                                + blobPropertiesRecordRelativeOffset + " deleteRecordRelativeOffset " +
                                deleteRecordRelativeOffset
                                + " userMetadataRecordRelativeOffset " + userMetadataRecordRelativeOffset +
                                " blobRecordRelativeOffset "
                                + blobRecordRelativeOffset, MessageFormatErrorCodes.Header_Constraint_Error);
            }
        }

        public MessageHeader_Format_V1(ByteBuffer input) {
            buffer = input;
        }

        @Override
        public short getVersion() {
            return buffer.getShort(0);
        }

        @Override
        public boolean isPutRecord() {
            return getBlobPropertiesRecordRelativeOffset() != Message_Header_Invalid_Relative_Offset;
        }

        @Override
        public int getPayloadRelativeOffset() {
            return isPutRecord() ? getBlobPropertiesRecordRelativeOffset() : getDeleteRecordRelativeOffset();
        }

        @Override
        public long getMessageSize() {
            return buffer.getLong(Total_Size_Field_Offset_In_Bytes);
        }

        @Override
        public int getBlobPropertiesRecordRelativeOffset() {
            return buffer.getInt(BlobProperties_Relative_Offset_Field_Offset_In_Bytes);
        }

        @Override
        public int getBlobPropertiesRecordSize() {
            return getUserMetadataRecordRelativeOffset() - getBlobPropertiesRecordRelativeOffset();
        }

<<<<<<< HEAD
        @Override
        public int getDeleteRecordRelativeOffset() {
            return buffer.getInt(Delete_Relative_Offset_Field_Offset_In_Bytes);
        }

        @Override
        public int getBlobEncryptionKeyRecordRelativeOffset() {
            return Message_Header_Invalid_Relative_Offset;
        }

        @Override
        public int getBlobEncryptionKeyRecordSize() {
            return 0;
        }
=======
    /**
     * @return true if this is a put record; false if this is a update record.
     */
    boolean isPutRecord();
  }

  /**
   *
   *  - - - - - - - - - - - - - - - - - - - - - - - - - - - - - - - - - - - - - - - - - - - - - - -
   * |         |              |               |           |               |           |           |
   * | version | payload size | Blob Property | Update    | User Metadata | Blob      | Crc       |
   * |(2 bytes)|   (8 bytes)  | Relative      | Relative  | Relative      | Relative  | (8 bytes) |
   * |         |              | Offset        | Offset    | Offset        | Offset    |           |
   * |         |              | (4 bytes)     | (4 bytes) | (4 bytes)     | (4 bytes) |           |
   * |         |              |               |           |               |           |           |
   *  - - - - - - - - - - - - - - - - - - - - - - - - - - - - - - - - - - - - - - - - - - - - - - -
   *
   *  version         - The version of the message header
   *
   *  payload size    - The size of the message payload.
   *                    (Blob prop record size or update record size) + user metadata size + blob size
   *
   *  blob property   - The offset at which the blob property record is located relative to this message. Only one of
   *  relative offset   blob property/update relative offset field can exist. Non existence is indicated by -1
   *
   *  update          - The offset at which the update record is located relative to this message. Only one of blob
   *  relative offset   property/update relative offset field can exist. Non existence is indicated by -1
   *
   *  user metadata   - The offset at which the user metadata record is located relative to this message. This exist
   *  relative offset   only when blob property record and blob record exist
   *
   *  blob metadata   - The offset at which the blob record is located relative to this message. This exist only when
   *  relative offset   blob property record and user metadata record exist
   *
   *  crc             - The crc of the message header
   *
   */
  public static class MessageHeader_Format_V1 implements MessageHeader_Format {
    private ByteBuffer buffer;

    private static final Logger logger = LoggerFactory.getLogger(MessageHeader_Format_V1.class);

    // total size field start offset and size
    public static final int Total_Size_Field_Offset_In_Bytes = Version_Field_Size_In_Bytes;
    public static final int Total_Size_Field_Size_In_Bytes = 8;

    // relative offset fields start offset and size
    private static final int Number_Of_Relative_Offset_Fields = 4;
    public static final int Relative_Offset_Field_Sizes_In_Bytes = 4;
    public static final int BlobProperties_Relative_Offset_Field_Offset_In_Bytes =
        Total_Size_Field_Offset_In_Bytes + Total_Size_Field_Size_In_Bytes;
    public static final int Update_Relative_Offset_Field_Offset_In_Bytes =
        BlobProperties_Relative_Offset_Field_Offset_In_Bytes + Relative_Offset_Field_Sizes_In_Bytes;
    public static final int UserMetadata_Relative_Offset_Field_Offset_In_Bytes =
        Update_Relative_Offset_Field_Offset_In_Bytes + Relative_Offset_Field_Sizes_In_Bytes;
    public static final int Blob_Relative_Offset_Field_Offset_In_Bytes =
        UserMetadata_Relative_Offset_Field_Offset_In_Bytes + Relative_Offset_Field_Sizes_In_Bytes;

    // crc field start offset
    public static final int Crc_Field_Offset_In_Bytes =
        Blob_Relative_Offset_Field_Offset_In_Bytes + Relative_Offset_Field_Sizes_In_Bytes;

    public static int getHeaderSize() {
      return Version_Field_Size_In_Bytes + Total_Size_Field_Size_In_Bytes + (Number_Of_Relative_Offset_Fields
          * Relative_Offset_Field_Sizes_In_Bytes) + Crc_Size;
    }

    public static void serializeHeader(ByteBuffer outputBuffer, long totalSize, int blobPropertiesRecordRelativeOffset,
        int updateRecordRelativeOffset, int userMetadataRecordRelativeOffset, int blobRecordRelativeOffset)
        throws MessageFormatException {
      checkHeaderConstraints(totalSize, blobPropertiesRecordRelativeOffset, updateRecordRelativeOffset,
          userMetadataRecordRelativeOffset, blobRecordRelativeOffset);
      int startOffset = outputBuffer.position();
      outputBuffer.putShort(Message_Header_Version_V1);
      outputBuffer.putLong(totalSize);
      outputBuffer.putInt(blobPropertiesRecordRelativeOffset);
      outputBuffer.putInt(updateRecordRelativeOffset);
      outputBuffer.putInt(userMetadataRecordRelativeOffset);
      outputBuffer.putInt(blobRecordRelativeOffset);
      Crc32 crc = new Crc32();
      crc.update(outputBuffer.array(), startOffset, getHeaderSize() - Crc_Size);
      outputBuffer.putLong(crc.getValue());
      logger.trace("serializing header : version {} size {} blobpropertiesrecordrelativeoffset {} "
              + "updaterecordrelativeoffset {} usermetadatarecordrelativeoffset {} blobrecordrelativeoffset {} crc {}",
          Message_Header_Version_V1, totalSize, blobPropertiesRecordRelativeOffset, updateRecordRelativeOffset,
          userMetadataRecordRelativeOffset, blobPropertiesRecordRelativeOffset, crc.getValue());
    }

    // checks the following constraints
    // 1. totalSize is greater than 0
    // 2. if blobPropertiesRecordRelativeOffset is greater than 0, ensures that updateRecordRelativeOffset
    //    is set to Message_Header_Invalid_Relative_Offset and userMetadataRecordRelativeOffset
    //    and blobRecordRelativeOffset is positive
    // 3. if updateRecordRelativeOffset is greater than 0, ensures that all the other offsets are set to
    //    Message_Header_Invalid_Relative_Offset
    private static void checkHeaderConstraints(long totalSize, int blobPropertiesRecordRelativeOffset,
        int updateRecordRelativeOffset, int userMetadataRecordRelativeOffset, int blobRecordRelativeOffset)
        throws MessageFormatException {
      // check constraints
      if (totalSize <= 0) {
        throw new MessageFormatException(
            "checkHeaderConstraints - totalSize " + totalSize + " needs to be greater than 0",
            MessageFormatErrorCodes.Header_Constraint_Error);
      }

      if (blobPropertiesRecordRelativeOffset > 0 && (
          updateRecordRelativeOffset != Message_Header_Invalid_Relative_Offset || userMetadataRecordRelativeOffset <= 0
              || blobRecordRelativeOffset <= 0)) {
        throw new MessageFormatException(
            "checkHeaderConstraints - blobPropertiesRecordRelativeOffset is greater than 0 "
                + " but other properties do not satisfy constraints" + " blobPropertiesRecordRelativeOffset "
                + blobPropertiesRecordRelativeOffset + " updateRecordRelativeOffset " + updateRecordRelativeOffset
                + " userMetadataRecordRelativeOffset " + userMetadataRecordRelativeOffset + " blobRecordRelativeOffset "
                + blobRecordRelativeOffset, MessageFormatErrorCodes.Header_Constraint_Error);
      }

      if (updateRecordRelativeOffset > 0 && (
          blobPropertiesRecordRelativeOffset != Message_Header_Invalid_Relative_Offset
              || userMetadataRecordRelativeOffset != Message_Header_Invalid_Relative_Offset
              || blobRecordRelativeOffset != Message_Header_Invalid_Relative_Offset)) {
        throw new MessageFormatException("checkHeaderConstraints - updateRecordRelativeOffset is greater than 0 "
            + " but other properties do not satisfy constraints" + " blobPropertiesRecordRelativeOffset "
            + blobPropertiesRecordRelativeOffset + " updateRecordRelativeOffset " + updateRecordRelativeOffset
            + " userMetadataRecordRelativeOffset " + userMetadataRecordRelativeOffset + " blobRecordRelativeOffset "
            + blobRecordRelativeOffset, MessageFormatErrorCodes.Header_Constraint_Error);
      }
    }
>>>>>>> 4dd1c8c7

        @Override
        public boolean hasEncryptionKeyRecord() {
            return false;
        }

        @Override
        public int getUserMetadataRecordRelativeOffset() {
            return buffer.getInt(UserMetadata_Relative_Offset_Field_Offset_In_Bytes);
        }

        @Override
        public int getUserMetadataRecordSize() {
            return getBlobRecordRelativeOffset() - getUserMetadataRecordRelativeOffset();
        }

<<<<<<< HEAD
        @Override
        public int getBlobRecordRelativeOffset() {
            return buffer.getInt(Blob_Relative_Offset_Field_Offset_In_Bytes);
        }
=======
    @Override
    public int getPayloadRelativeOffset() {
      return isPutRecord() ? getBlobPropertiesRecordRelativeOffset() : getUpdateRecordRelativeOffset();
    }
>>>>>>> 4dd1c8c7

        @Override
        public long getBlobRecordSize() {
            int messageSizeExcludingBlobRecord = getBlobRecordRelativeOffset() - getPayloadRelativeOffset();
            return getMessageSize() - messageSizeExcludingBlobRecord;
        }

        @Override
        public long getCrc() {
            return buffer.getLong(Crc_Field_Offset_In_Bytes);
        }

        @Override
        public void verifyHeader() throws MessageFormatException {
            verifyCrc();
            checkHeaderConstraints(getMessageSize(), getBlobPropertiesRecordRelativeOffset(),
                    getDeleteRecordRelativeOffset(),
                    getUserMetadataRecordRelativeOffset(), getBlobRecordRelativeOffset());
        }

<<<<<<< HEAD
        private void verifyCrc() throws MessageFormatException {
            Crc32 crc = new Crc32();
            crc.update(buffer.array(), 0, buffer.limit() - Crc_Size);
            if (crc.getValue() != getCrc()) {
                throw new MessageFormatException("Message header is corrupt", MessageFormatErrorCodes.Data_Corrupt);
            }
        }
=======
    @Override
    public int getUpdateRecordRelativeOffset() {
      return buffer.getInt(Update_Relative_Offset_Field_Offset_In_Bytes);
>>>>>>> 4dd1c8c7
    }

    /**
     *
     *  - - - - - - - - - - - - - - - - - - -- - -- - - - - - - - - - - - - -  - - - - - - - - - - - - - - - - - - - -
     * |         |              |                 |               |           |               |           |           |
     * | version | payload size | Blob Encryption | Blob Property | Delete    | User Metadata | Blob      | Crc       |
     * |(2 bytes)|   (8 bytes)  | Key Relative    | Relative      | Relative  | Relative      | Relative  | (8 bytes) |
     * |         |              | Offset          | Offset        | Offset    | Offset        | Offset    |           |
     * |         |              | (4 bytes)       | (4 bytes)     | (4 bytes) | (4 bytes)     | (4 bytes) |           |
     * |         |              |                 |               |           |               |           |           |
     *  - - - - - - - - - - - - - - - - - - -- - -- - - - - - - - - - - - - -  - - - - - - - - - - - - - - - - - - - -
     *
     *  version         - The version of the message header
     *
     *  payload size    - The size of the message payload.
     *                    Blob Encryption Key Record Size (if present) + (Blob prop record size or delete record size) +
     *                    user metadata size + blob size
     *
     *  Blob Encryption - The offset at which the blob encryption key record is located relative to this message.
     *  Key relative      Non-existence of blob key record is indicated by -1. Blob Keys are optionally present for Put
     *  offset            records. Blob Keys will be absent for Delete records.
     *
     *  blob property   - The offset at which the blob property record is located relative to this message. Only one of
     *  relative offset   blob property/delete relative offset field can exist. Non existence is indicated by -1
     *
     *  delete          - The offset at which the delete record is located relative to this message. Only one of blob
     *  relative offset   property/delete relative offset field can exist. Non existence is indicated by -1
     *
     *  user metadata   - The offset at which the user metadata record is located relative to this message. This exist
     *  relative offset   only when blob property record and blob record exist
     *
     *  blob metadata   - The offset at which the blob record is located relative to this message. This exist only when
     *  relative offset   blob property record and user metadata record exist
     *
     *  crc             - The crc of the message header
     *
     */
    public static class MessageHeader_Format_V2 implements MessageHeader_Format {
        private ByteBuffer buffer;

        private static final Logger logger = LoggerFactory.getLogger(MessageHeader_Format_V2.class);
        // total size field start offset and size
        public static final int Total_Size_Field_Offset_In_Bytes = Version_Field_Size_In_Bytes;
        public static final int Total_Size_Field_Size_In_Bytes = 8;

        // relative offset fields start offset and size
        private static final int Number_Of_Relative_Offset_Fields = 5;
        public static final int Relative_Offset_Field_Sizes_In_Bytes = 4;
        public static final int Blob_Encryption_Key_Relative_Offset_Field_Offset_In_Bytes =
                Total_Size_Field_Offset_In_Bytes + Total_Size_Field_Size_In_Bytes;
        public static final int BlobProperties_Relative_Offset_Field_Offset_In_Bytes =
                Blob_Encryption_Key_Relative_Offset_Field_Offset_In_Bytes + Relative_Offset_Field_Sizes_In_Bytes;
        public static final int Delete_Relative_Offset_Field_Offset_In_Bytes =
                BlobProperties_Relative_Offset_Field_Offset_In_Bytes + Relative_Offset_Field_Sizes_In_Bytes;
        public static final int UserMetadata_Relative_Offset_Field_Offset_In_Bytes =
                Delete_Relative_Offset_Field_Offset_In_Bytes + Relative_Offset_Field_Sizes_In_Bytes;
        public static final int Blob_Relative_Offset_Field_Offset_In_Bytes =
                UserMetadata_Relative_Offset_Field_Offset_In_Bytes + Relative_Offset_Field_Sizes_In_Bytes;

        // crc field start offset
        public static final int Crc_Field_Offset_In_Bytes =
                Blob_Relative_Offset_Field_Offset_In_Bytes + Relative_Offset_Field_Sizes_In_Bytes;

        public static int getHeaderSize() {
            return Version_Field_Size_In_Bytes + Total_Size_Field_Size_In_Bytes + (Number_Of_Relative_Offset_Fields
                    * Relative_Offset_Field_Sizes_In_Bytes) + Crc_Size;
        }

        public static void serializeHeader(ByteBuffer outputBuffer, long totalSize,
                int blobEncryptionKeyRecordRelativeOffset, int blobPropertiesRecordRelativeOffset,
                int deleteRecordRelativeOffset, int userMetadataRecordRelativeOffset, int blobRecordRelativeOffset)
                throws MessageFormatException {
            checkHeaderConstraints(totalSize, blobEncryptionKeyRecordRelativeOffset, blobPropertiesRecordRelativeOffset,
                    deleteRecordRelativeOffset, userMetadataRecordRelativeOffset, blobRecordRelativeOffset);
            int startOffset = outputBuffer.position();
            outputBuffer.putShort(Message_Header_Version_V2);
            outputBuffer.putLong(totalSize);
            outputBuffer.putInt(blobEncryptionKeyRecordRelativeOffset);
            outputBuffer.putInt(blobPropertiesRecordRelativeOffset);
            outputBuffer.putInt(deleteRecordRelativeOffset);
            outputBuffer.putInt(userMetadataRecordRelativeOffset);
            outputBuffer.putInt(blobRecordRelativeOffset);
            Crc32 crc = new Crc32();
            crc.update(outputBuffer.array(), startOffset, getHeaderSize() - Crc_Size);
            outputBuffer.putLong(crc.getValue());
            logger.trace(
                    "serializing header : version {} size {} blobencryptionkeyrecordrelativeoffset {} blobpropertiesrecordrelativeoffset {} "
                            +
                            "deleterecordrelativeoffset {} usermetadatarecordrelativeoffset {} blobrecordrelativeoffset {} crc {}",
                    Message_Header_Version_V2, totalSize, blobEncryptionKeyRecordRelativeOffset,
                    blobPropertiesRecordRelativeOffset, deleteRecordRelativeOffset, userMetadataRecordRelativeOffset,
                    blobPropertiesRecordRelativeOffset, crc.getValue());
        }

        // checks the following constraints
        // 1. totalSize is greater than 0
        // 2. if blobPropertiesRecordRelativeOffset is greater than 0, ensures that deleteRecordRelativeOffset
        //    is set to Message_Header_Invalid_Relative_Offset and userMetadataRecordRelativeOffset
        //    and blobRecordRelativeOffset is positive
        // 3. if deleteRecordRelativeOffset is greater than 0, ensures that all the other offsets are set to
        //    Message_Header_Invalid_Relative_Offset
        private static void checkHeaderConstraints(long totalSize, int blobEncryptionKeyRecordRelativeOffset,
                int blobPropertiesRecordRelativeOffset, int deleteRecordRelativeOffset,
                int userMetadataRecordRelativeOffset,
                int blobRecordRelativeOffset) throws MessageFormatException {
            // check constraints
            if (totalSize <= 0) {
                throw new MessageFormatException(
                        "checkHeaderConstraints - totalSize " + totalSize + " needs to be greater than 0",
                        MessageFormatErrorCodes.Header_Constraint_Error);
            }

            if (blobPropertiesRecordRelativeOffset > 0 && (
                    deleteRecordRelativeOffset != Message_Header_Invalid_Relative_Offset ||
                            userMetadataRecordRelativeOffset <= 0
                            || blobRecordRelativeOffset <= 0)) {
                throw new MessageFormatException(
                        "checkHeaderConstraints - blobPropertiesRecordRelativeOffset is greater than 0 "
                                + " but other properties do not satisfy constraints" +
                                " blobPropertiesRecordRelativeOffset "
                                + blobPropertiesRecordRelativeOffset + " deleteRecordRelativeOffset " +
                                deleteRecordRelativeOffset
                                + " userMetadataRecordRelativeOffset " + userMetadataRecordRelativeOffset +
                                " blobRecordRelativeOffset "
                                + blobRecordRelativeOffset, MessageFormatErrorCodes.Header_Constraint_Error);
            }

            if (deleteRecordRelativeOffset > 0 && (
                    blobEncryptionKeyRecordRelativeOffset != Message_Header_Invalid_Relative_Offset
                            || blobPropertiesRecordRelativeOffset != Message_Header_Invalid_Relative_Offset
                            || userMetadataRecordRelativeOffset != Message_Header_Invalid_Relative_Offset
                            || blobRecordRelativeOffset != Message_Header_Invalid_Relative_Offset)) {
                throw new MessageFormatException(
                        "checkHeaderConstraints - deleteRecordRelativeOffset is greater than 0 "
                                + " but other properties do not satisfy constraints" +
                                " blobEncryptionKeyRelativeOffset "
                                + blobEncryptionKeyRecordRelativeOffset + " blobPropertiesRecordRelativeOffset "
                                + blobPropertiesRecordRelativeOffset + " deleteRecordRelativeOffset " +
                                deleteRecordRelativeOffset
                                + " userMetadataRecordRelativeOffset " + userMetadataRecordRelativeOffset +
                                " blobRecordRelativeOffset "
                                + blobRecordRelativeOffset, MessageFormatErrorCodes.Header_Constraint_Error);
            }
        }

        public MessageHeader_Format_V2(ByteBuffer input) {
            buffer = input;
        }

        @Override
        public short getVersion() {
            return buffer.getShort(0);
        }

        @Override
        public long getMessageSize() {
            return buffer.getLong(Total_Size_Field_Offset_In_Bytes);
        }

        @Override
        public int getBlobPropertiesRecordRelativeOffset() {
            return buffer.getInt(BlobProperties_Relative_Offset_Field_Offset_In_Bytes);
        }

        @Override
        public int getBlobPropertiesRecordSize() {
            return getUserMetadataRecordRelativeOffset() - getBlobPropertiesRecordRelativeOffset();
        }

<<<<<<< HEAD
        @Override
        public boolean isPutRecord() {
            return getBlobPropertiesRecordRelativeOffset() != Message_Header_Invalid_Relative_Offset;
        }

        @Override
        public int getDeleteRecordRelativeOffset() {
            return buffer.getInt(Delete_Relative_Offset_Field_Offset_In_Bytes);
        }

        @Override
        public int getBlobEncryptionKeyRecordRelativeOffset() {
            return buffer.getInt(Blob_Encryption_Key_Relative_Offset_Field_Offset_In_Bytes);
        }

        @Override
        public int getBlobEncryptionKeyRecordSize() {
            if (hasEncryptionKeyRecord()) {
                return getBlobPropertiesRecordRelativeOffset() - getBlobEncryptionKeyRecordRelativeOffset();
            } else {
                return 0;
            }
        }
=======
    @Override
    public void verifyHeader() throws MessageFormatException {
      verifyCrc();
      checkHeaderConstraints(getMessageSize(), getBlobPropertiesRecordRelativeOffset(), getUpdateRecordRelativeOffset(),
          getUserMetadataRecordRelativeOffset(), getBlobRecordRelativeOffset());
    }

    private void verifyCrc() throws MessageFormatException {
      Crc32 crc = new Crc32();
      crc.update(buffer.array(), 0, buffer.limit() - Crc_Size);
      if (crc.getValue() != getCrc()) {
        throw new MessageFormatException("Message header is corrupt", MessageFormatErrorCodes.Data_Corrupt);
      }
    }
  }

  /**
   *
   *  - - - - - - - - - - - - - - - - - - -- - -- - - - - - - - - - - - - -  - - - - - - - - - - - - - - - - - - - -
   * |         |              |                 |               |           |               |           |           |
   * | version | payload size | Blob Encryption | Blob Property | Update    | User Metadata | Blob      | Crc       |
   * |(2 bytes)|   (8 bytes)  | Key Relative    | Relative      | Relative  | Relative      | Relative  | (8 bytes) |
   * |         |              | Offset          | Offset        | Offset    | Offset        | Offset    |           |
   * |         |              | (4 bytes)       | (4 bytes)     | (4 bytes) | (4 bytes)     | (4 bytes) |           |
   * |         |              |                 |               |           |               |           |           |
   *  - - - - - - - - - - - - - - - - - - -- - -- - - - - - - - - - - - - -  - - - - - - - - - - - - - - - - - - - -
   *
   *  version         - The version of the message header
   *
   *  payload size    - The size of the message payload.
   *                    Blob Encryption Key Record Size (if present) + (Blob prop record size or update record size) +
   *                    user metadata size + blob size
   *
   *  Blob Encryption - The offset at which the blob encryption key record is located relative to this message.
   *  Key relative      Non-existence of blob key record is indicated by -1. Blob Keys are optionally present for Put
   *  offset            records. Blob Keys will be absent for update records.
   *
   *  blob property   - The offset at which the blob property record is located relative to this message. Only one of
   *  relative offset   blob property/update relative offset field can exist. Non existence is indicated by -1
   *
   *  update          - The offset at which the update record is located relative to this message. Only one of blob
   *  relative offset   property/update relative offset field can exist. Non existence is indicated by -1
   *
   *  user metadata   - The offset at which the user metadata record is located relative to this message. This exist
   *  relative offset   only when blob property record and blob record exist
   *
   *  blob metadata   - The offset at which the blob record is located relative to this message. This exist only when
   *  relative offset   blob property record and user metadata record exist
   *
   *  crc             - The crc of the message header
   *
   */
  public static class MessageHeader_Format_V2 implements MessageHeader_Format {
    private ByteBuffer buffer;

    private static final Logger logger = LoggerFactory.getLogger(MessageHeader_Format_V2.class);
    // total size field start offset and size
    public static final int Total_Size_Field_Offset_In_Bytes = Version_Field_Size_In_Bytes;
    public static final int Total_Size_Field_Size_In_Bytes = 8;

    // relative offset fields start offset and size
    private static final int Number_Of_Relative_Offset_Fields = 5;
    public static final int Relative_Offset_Field_Sizes_In_Bytes = 4;
    public static final int Blob_Encryption_Key_Relative_Offset_Field_Offset_In_Bytes =
        Total_Size_Field_Offset_In_Bytes + Total_Size_Field_Size_In_Bytes;
    public static final int BlobProperties_Relative_Offset_Field_Offset_In_Bytes =
        Blob_Encryption_Key_Relative_Offset_Field_Offset_In_Bytes + Relative_Offset_Field_Sizes_In_Bytes;
    public static final int Update_Relative_Offset_Field_Offset_In_Bytes =
        BlobProperties_Relative_Offset_Field_Offset_In_Bytes + Relative_Offset_Field_Sizes_In_Bytes;
    public static final int UserMetadata_Relative_Offset_Field_Offset_In_Bytes =
        Update_Relative_Offset_Field_Offset_In_Bytes + Relative_Offset_Field_Sizes_In_Bytes;
    public static final int Blob_Relative_Offset_Field_Offset_In_Bytes =
        UserMetadata_Relative_Offset_Field_Offset_In_Bytes + Relative_Offset_Field_Sizes_In_Bytes;

    // crc field start offset
    public static final int Crc_Field_Offset_In_Bytes =
        Blob_Relative_Offset_Field_Offset_In_Bytes + Relative_Offset_Field_Sizes_In_Bytes;

    public static int getHeaderSize() {
      return Version_Field_Size_In_Bytes + Total_Size_Field_Size_In_Bytes + (Number_Of_Relative_Offset_Fields
          * Relative_Offset_Field_Sizes_In_Bytes) + Crc_Size;
    }

    public static void serializeHeader(ByteBuffer outputBuffer, long totalSize,
        int blobEncryptionKeyRecordRelativeOffset, int blobPropertiesRecordRelativeOffset,
        int updateRecordRelativeOffset, int userMetadataRecordRelativeOffset, int blobRecordRelativeOffset)
        throws MessageFormatException {
      checkHeaderConstraints(totalSize, blobEncryptionKeyRecordRelativeOffset, blobPropertiesRecordRelativeOffset,
          updateRecordRelativeOffset, userMetadataRecordRelativeOffset, blobRecordRelativeOffset);
      int startOffset = outputBuffer.position();
      outputBuffer.putShort(Message_Header_Version_V2);
      outputBuffer.putLong(totalSize);
      outputBuffer.putInt(blobEncryptionKeyRecordRelativeOffset);
      outputBuffer.putInt(blobPropertiesRecordRelativeOffset);
      outputBuffer.putInt(updateRecordRelativeOffset);
      outputBuffer.putInt(userMetadataRecordRelativeOffset);
      outputBuffer.putInt(blobRecordRelativeOffset);
      Crc32 crc = new Crc32();
      crc.update(outputBuffer.array(), startOffset, getHeaderSize() - Crc_Size);
      outputBuffer.putLong(crc.getValue());
      logger.trace(
          "serializing header : version {} size {} blobencryptionkeyrecordrelativeoffset {} blobpropertiesrecordrelativeoffset {} "
              + "updaterecordrelativeoffset {} usermetadatarecordrelativeoffset {} blobrecordrelativeoffset {} crc {}",
          Message_Header_Version_V2, totalSize, blobEncryptionKeyRecordRelativeOffset,
          blobPropertiesRecordRelativeOffset, updateRecordRelativeOffset, userMetadataRecordRelativeOffset,
          blobPropertiesRecordRelativeOffset, crc.getValue());
    }

    // checks the following constraints
    // 1. totalSize is greater than 0
    // 2. if blobPropertiesRecordRelativeOffset is greater than 0, ensures that updateRecordRelativeOffset
    //    is set to Message_Header_Invalid_Relative_Offset and userMetadataRecordRelativeOffset
    //    and blobRecordRelativeOffset is positive
    // 3. if updateRecordRelativeOffset is greater than 0, ensures that all the other offsets are set to
    //    Message_Header_Invalid_Relative_Offset
    private static void checkHeaderConstraints(long totalSize, int blobEncryptionKeyRecordRelativeOffset,
        int blobPropertiesRecordRelativeOffset, int updateRecordRelativeOffset, int userMetadataRecordRelativeOffset,
        int blobRecordRelativeOffset) throws MessageFormatException {
      // check constraints
      if (totalSize <= 0) {
        throw new MessageFormatException(
            "checkHeaderConstraints - totalSize " + totalSize + " needs to be greater than 0",
            MessageFormatErrorCodes.Header_Constraint_Error);
      }

      if (blobPropertiesRecordRelativeOffset > 0 && (
          updateRecordRelativeOffset != Message_Header_Invalid_Relative_Offset || userMetadataRecordRelativeOffset <= 0
              || blobRecordRelativeOffset <= 0)) {
        throw new MessageFormatException(
            "checkHeaderConstraints - blobPropertiesRecordRelativeOffset is greater than 0 "
                + " but other properties do not satisfy constraints" + " blobPropertiesRecordRelativeOffset "
                + blobPropertiesRecordRelativeOffset + " updateRecordRelativeOffset " + updateRecordRelativeOffset
                + " userMetadataRecordRelativeOffset " + userMetadataRecordRelativeOffset + " blobRecordRelativeOffset "
                + blobRecordRelativeOffset, MessageFormatErrorCodes.Header_Constraint_Error);
      }

      if (updateRecordRelativeOffset > 0 && (
          blobEncryptionKeyRecordRelativeOffset != Message_Header_Invalid_Relative_Offset
              || blobPropertiesRecordRelativeOffset != Message_Header_Invalid_Relative_Offset
              || userMetadataRecordRelativeOffset != Message_Header_Invalid_Relative_Offset
              || blobRecordRelativeOffset != Message_Header_Invalid_Relative_Offset)) {
        throw new MessageFormatException("checkHeaderConstraints - updateRecordRelativeOffset is greater than 0 "
            + " but other properties do not satisfy constraints" + " blobEncryptionKeyRelativeOffset "
            + blobEncryptionKeyRecordRelativeOffset + " blobPropertiesRecordRelativeOffset "
            + blobPropertiesRecordRelativeOffset + " updateRecordRelativeOffset " + updateRecordRelativeOffset
            + " userMetadataRecordRelativeOffset " + userMetadataRecordRelativeOffset + " blobRecordRelativeOffset "
            + blobRecordRelativeOffset, MessageFormatErrorCodes.Header_Constraint_Error);
      }
    }
>>>>>>> 4dd1c8c7

        @Override
        public boolean hasEncryptionKeyRecord() {
            return getBlobEncryptionKeyRecordRelativeOffset() != Message_Header_Invalid_Relative_Offset;
        }

        @Override
        public int getUserMetadataRecordRelativeOffset() {
            return buffer.getInt(UserMetadata_Relative_Offset_Field_Offset_In_Bytes);
        }

        @Override
        public int getUserMetadataRecordSize() {
            return getBlobRecordRelativeOffset() - getUserMetadataRecordRelativeOffset();
        }

        @Override
        public int getBlobRecordRelativeOffset() {
            return buffer.getInt(Blob_Relative_Offset_Field_Offset_In_Bytes);
        }

        @Override
        public long getBlobRecordSize() {
            int messageSizeExcludingBlobRecord = getBlobRecordRelativeOffset() - getPayloadRelativeOffset();
            return getMessageSize() - messageSizeExcludingBlobRecord;
        }

        @Override
        public int getPayloadRelativeOffset() {
            if (isPutRecord()) {
                return hasEncryptionKeyRecord() ? getBlobEncryptionKeyRecordRelativeOffset()
                        : getBlobPropertiesRecordRelativeOffset();
            } else {
                return getDeleteRecordRelativeOffset();
            }
        }

<<<<<<< HEAD
        @Override
        public long getCrc() {
            return buffer.getLong(Crc_Field_Offset_In_Bytes);
        }
=======
    @Override
    public int getUpdateRecordRelativeOffset() {
      return buffer.getInt(Update_Relative_Offset_Field_Offset_In_Bytes);
    }
>>>>>>> 4dd1c8c7

        @Override
        public void verifyHeader() throws MessageFormatException {
            verifyCrc();
            checkHeaderConstraints(getMessageSize(), getBlobEncryptionKeyRecordRelativeOffset(),
                    getBlobPropertiesRecordRelativeOffset(), getDeleteRecordRelativeOffset(),
                    getUserMetadataRecordRelativeOffset(), getBlobRecordRelativeOffset());
        }

        private void verifyCrc() throws MessageFormatException {
            Crc32 crc = new Crc32();
            crc.update(buffer.array(), 0, buffer.limit() - Crc_Size);
            if (crc.getValue() != getCrc()) {
                throw new MessageFormatException("Message header is corrupt", MessageFormatErrorCodes.Data_Corrupt);
            }
        }
    }

    /**
     *  - - - - - - - - - - - - - - - - - - - - - - - - - - - - - - - - -
     * |         |               |               |           |            |
     * | version |   property1   |   property2   |           |     Crc    |
     * |(2 bytes)| (1 - n bytes) | (1 - n bytes) |   .....   |  (8 bytes) |
     * |         |               |               |           |            |
     *  - - - - - - - - - - - - - - - - - - - - - - - - - - - - - - - - -
     *  version         - The version of the blob property record
     *
     *  properties      - Variable size properties that define the blob.
     *
     *  crc             - The crc of the blob property record
     *
     */
    public static class BlobProperties_Format_V1 {

        private static Logger logger = LoggerFactory.getLogger(BlobProperties_Format_V1.class);

        public static int getBlobPropertiesRecordSize(BlobProperties properties) {
            return Version_Field_Size_In_Bytes + BlobPropertiesSerDe.getBlobPropertiesSerDeSize(properties) + Crc_Size;
        }

        public static void serializeBlobPropertiesRecord(ByteBuffer outputBuffer, BlobProperties properties) {
            int startOffset = outputBuffer.position();
            outputBuffer.putShort(BlobProperties_Version_V1);
            BlobPropertiesSerDe.serializeBlobProperties(outputBuffer, properties);
            Crc32 crc = new Crc32();
            crc.update(outputBuffer.array(), startOffset, getBlobPropertiesRecordSize(properties) - Crc_Size);
            outputBuffer.putLong(crc.getValue());
        }

        public static BlobProperties deserializeBlobPropertiesRecord(CrcInputStream crcStream)
                throws IOException, MessageFormatException {
            try {
                DataInputStream dataStream = new DataInputStream(crcStream);
                BlobProperties properties = BlobPropertiesSerDe.getBlobPropertiesFromStream(dataStream);
                long actualCRC = crcStream.getValue();
                long expectedCRC = dataStream.readLong();
                if (actualCRC != expectedCRC) {
                    logger.error(
                            "corrupt data while parsing blob properties Expected CRC " + expectedCRC + " Actual CRC " +
                                    actualCRC);
                    throw new MessageFormatException("Blob property data is corrupt",
                            MessageFormatErrorCodes.Data_Corrupt);
                }
                return properties;
            } catch (Exception e) {
                logger.error("Blob property failed to be parsed. Data may be corrupt with exception {}", e);
                throw new MessageFormatException("Blob property failed to be parsed. Data may be corrupt",
                        MessageFormatErrorCodes.Data_Corrupt);
            }
        }
    }

<<<<<<< HEAD
    /**
     *  - - - - - - - - - - - - - - - - - - -
     * |         |               |            |
     * | version |   delete byte |    Crc     |
     * |(2 bytes)|    (1 byte)   |  (8 bytes) |
     * |         |               |            |
     *  - - - - - - - - - - - - - - - - - - -
     *  version         - The version of the delete record
     *
     *  delete byte     - Takes value 0 or 1. If it is set to 1, it signifies that the blob is deleted. The field
     *                    is required to be able to support undelete in the future if required.
     *
     *  crc             - The crc of the delete record
     *
     */
    public static class Delete_Format_V1 {
=======
    @Override
    public int getPayloadRelativeOffset() {
      if (isPutRecord()) {
        return hasEncryptionKeyRecord() ? getBlobEncryptionKeyRecordRelativeOffset()
            : getBlobPropertiesRecordRelativeOffset();
      } else {
        return getUpdateRecordRelativeOffset();
      }
    }
>>>>>>> 4dd1c8c7

        public static final int Delete_Field_Size_In_Bytes = 1;
        private static Logger logger = LoggerFactory.getLogger(Delete_Format_V1.class);

<<<<<<< HEAD
        public static int getDeleteRecordSize() {
            return Version_Field_Size_In_Bytes + Delete_Field_Size_In_Bytes + Crc_Size;
        }
=======
    @Override
    public void verifyHeader() throws MessageFormatException {
      verifyCrc();
      checkHeaderConstraints(getMessageSize(), getBlobEncryptionKeyRecordRelativeOffset(),
          getBlobPropertiesRecordRelativeOffset(), getUpdateRecordRelativeOffset(),
          getUserMetadataRecordRelativeOffset(), getBlobRecordRelativeOffset());
    }
>>>>>>> 4dd1c8c7

        public static void serializeDeleteRecord(ByteBuffer outputBuffer, DeleteRecord deleteRecord) {
            int startOffset = outputBuffer.position();
            outputBuffer.putShort(Delete_Version_V1);
            outputBuffer.put((byte) 1);
            Crc32 crc = new Crc32();
            crc.update(outputBuffer.array(), startOffset, getDeleteRecordSize() - Crc_Size);
            outputBuffer.putLong(crc.getValue());
        }

        public static DeleteRecord deserializeDeleteRecord(CrcInputStream crcStream)
                throws IOException, MessageFormatException {
            DataInputStream dataStream = new DataInputStream(crcStream);
            boolean isDeleted = dataStream.readByte() == 1;
            long actualCRC = crcStream.getValue();
            long expectedCRC = dataStream.readLong();
            if (actualCRC != expectedCRC) {
                logger.error(
                        "corrupt data while parsing delete record Expected CRC " + expectedCRC + " Actual CRC " +
                                actualCRC);
                throw new MessageFormatException("delete record data is corrupt", MessageFormatErrorCodes.Data_Corrupt);
            }
            return new DeleteRecord(UNKNOWN_ACCOUNT_ID, UNKNOWN_CONTAINER_ID, Utils.Infinite_Time);
        }
    }

<<<<<<< HEAD
    /**
     *  - - - - - - - - - - - - - - - - - - - - - - - - - - - - - - - - - - - -
     * |         |               |               |               |             |
     * | version |   AccountId   |  ContainerId  |  DeletionTime |     Crc     |
     * |(2 bytes)|    (2 byte2)  |   (2 bytes)   |   (8 bytes)   |  (8 bytes)  |
     * |         |               |               |               |             |
     *  - - - - - - - - - - - - - - - - - - - - - - - - - - - - - - - - - - - -
     *  version         - The version of the delete record
     *
     *  AccountId     - AccountId that the blob belongs to
     *
     *  ContainerId   - ContainerId that the blob belongs to
     *
     *  Deletion Time - Time of deletion in Ms
     *
     *  Crc           - The crc of the delete record
     *
     */
    public static class Delete_Format_V2 {

        public static final int ACCOUNT_ID_FIELD_SIZE_IN_BYTES = Short.BYTES;
        public static final int CONTAINER_ID_FIELD_SIZE_IN_BYTES = Short.BYTES;
        public static final int DELETION_TIME_FIELD_SIZE_IN_BYTES = Long.BYTES;

        public static int getDeleteRecordSize() {
            return Version_Field_Size_In_Bytes + ACCOUNT_ID_FIELD_SIZE_IN_BYTES + CONTAINER_ID_FIELD_SIZE_IN_BYTES
                    + DELETION_TIME_FIELD_SIZE_IN_BYTES + Crc_Size;
        }

        public static void serializeDeleteRecord(ByteBuffer outputBuffer, DeleteRecord deleteRecord) {
            int startOffset = outputBuffer.position();
            outputBuffer.putShort(Delete_Version_V2);
            outputBuffer.putShort(deleteRecord.getAccountId());
            outputBuffer.putShort(deleteRecord.getContainerId());
            outputBuffer.putLong(deleteRecord.getDeletionTimeInMs());
            Crc32 crc = new Crc32();
            crc.update(outputBuffer.array(), startOffset, getDeleteRecordSize() - Crc_Size);
            outputBuffer.putLong(crc.getValue());
        }

        public static DeleteRecord deserializeDeleteRecord(CrcInputStream crcStream)
                throws IOException, MessageFormatException {
            DataInputStream dataStream = new DataInputStream(crcStream);
            short accountId = dataStream.readShort();
            short containerId = dataStream.readShort();
            long deletionTimeInMs = dataStream.readLong();
            long actualCRC = crcStream.getValue();
            long expectedCRC = dataStream.readLong();
            if (actualCRC != expectedCRC) {
                throw new MessageFormatException("delete record data is corrupt (mismatch in CRC) ",
                        MessageFormatErrorCodes.Data_Corrupt);
            }
            return new DeleteRecord(accountId, containerId, deletionTimeInMs);
        }
=======
    public static BlobProperties deserializeBlobPropertiesRecord(CrcInputStream crcStream)
        throws IOException, MessageFormatException {
      try {
        DataInputStream dataStream = new DataInputStream(crcStream);
        BlobProperties properties = BlobPropertiesSerDe.getBlobPropertiesFromStream(dataStream);
        long actualCRC = crcStream.getValue();
        long expectedCRC = dataStream.readLong();
        if (actualCRC != expectedCRC) {
          logger.error(
              "corrupt data while parsing blob properties Expected CRC " + expectedCRC + " Actual CRC " + actualCRC);
          throw new MessageFormatException("Blob property data is corrupt", MessageFormatErrorCodes.Data_Corrupt);
        }
        return properties;
      } catch (Exception e) {
        logger.error("Blob property failed to be parsed. Data may be corrupt with exception {}", e);
        throw new MessageFormatException("Blob property failed to be parsed. Data may be corrupt",
            MessageFormatErrorCodes.Data_Corrupt);
      }
    }
  }

  /**
   *  - - - - - - - - - - - - - - - - - - -
   * |         |               |            |
   * | version |   delete byte |    Crc     |
   * |(2 bytes)|    (1 byte)   |  (8 bytes) |
   * |         |               |            |
   *  - - - - - - - - - - - - - - - - - - -
   *  version         - The version of the update record
   *
   *  delete byte     - Takes value 0 or 1. If it is set to 1, it signifies that the blob is deleted. The field
   *                    is required to be able to support undelete in the future if required.
   *
   *  crc             - The crc of the update record
   *
   */
  public static class Update_Format_V1 {

    private static final int Delete_Field_Size_In_Bytes = 1;

    public static int getRecordSize() {
      return Version_Field_Size_In_Bytes + Delete_Field_Size_In_Bytes + Crc_Size;
    }

    public static void serialize(ByteBuffer outputBuffer, UpdateRecord updateRecord) {
      int startOffset = outputBuffer.position();
      outputBuffer.putShort(Update_Version_V1);
      outputBuffer.put((byte) 1);
      Crc32 crc = new Crc32();
      crc.update(outputBuffer.array(), startOffset, getRecordSize() - Crc_Size);
      outputBuffer.putLong(crc.getValue());
    }

    static UpdateRecord deserialize(CrcInputStream crcStream) throws IOException, MessageFormatException {
      DataInputStream dataStream = new DataInputStream(crcStream);
      boolean isDeleted = dataStream.readByte() == 1;
      long actualCRC = crcStream.getValue();
      long expectedCRC = dataStream.readLong();
      if (actualCRC != expectedCRC) {
        throw new MessageFormatException(
            "update record data is corrupt. Expected CRC: " + expectedCRC + ", Actual CRC: " + actualCRC,
            MessageFormatErrorCodes.Data_Corrupt);
      }
      return new UpdateRecord(UNKNOWN_ACCOUNT_ID, UNKNOWN_CONTAINER_ID, Utils.Infinite_Time, new DeleteSubRecord());
    }
  }

  /**
   *  - - - - - - - - - - - - - - - - - - - - - - - - - - - - - - - - - - - -
   * |         |               |               |               |             |
   * | version |   AccountId   |  ContainerId  |  UpdateTime   |     Crc     |
   * |(2 bytes)|    (2 byte2)  |   (2 bytes)   |   (8 bytes)   |  (8 bytes)  |
   * |         |               |               |               |             |
   *  - - - - - - - - - - - - - - - - - - - - - - - - - - - - - - - - - - - -
   *  version       - The version of the update record
   *
   *  AccountId     - AccountId that the blob belongs to
   *
   *  ContainerId   - ContainerId that the blob belongs to
   *
   *  UpdateTime    - Time of update in Ms
   *
   *  Crc           - The crc of the update record
   *
   */
  public static class Update_Format_V2 {

    private static final int ACCOUNT_ID_FIELD_SIZE_IN_BYTES = Short.BYTES;
    private static final int CONTAINER_ID_FIELD_SIZE_IN_BYTES = Short.BYTES;
    private static final int UPDATE_TIME_FIELD_SIZE_IN_BYTES = Long.BYTES;

    public static int getRecordSize() {
      return Version_Field_Size_In_Bytes + ACCOUNT_ID_FIELD_SIZE_IN_BYTES + CONTAINER_ID_FIELD_SIZE_IN_BYTES
          + UPDATE_TIME_FIELD_SIZE_IN_BYTES + Crc_Size;
    }

    public static void serialize(ByteBuffer outputBuffer, UpdateRecord updateRecord) {
      int startOffset = outputBuffer.position();
      outputBuffer.putShort(Update_Version_V2);
      outputBuffer.putShort(updateRecord.getAccountId());
      outputBuffer.putShort(updateRecord.getContainerId());
      outputBuffer.putLong(updateRecord.getUpdateTimeInMs());
      Crc32 crc = new Crc32();
      crc.update(outputBuffer.array(), startOffset, getRecordSize() - Crc_Size);
      outputBuffer.putLong(crc.getValue());
    }

    static UpdateRecord deserialize(CrcInputStream crcStream) throws IOException, MessageFormatException {
      DataInputStream dataStream = new DataInputStream(crcStream);
      short accountId = dataStream.readShort();
      short containerId = dataStream.readShort();
      long updateTimeInMs = dataStream.readLong();
      long actualCRC = crcStream.getValue();
      long expectedCRC = dataStream.readLong();
      if (actualCRC != expectedCRC) {
        throw new MessageFormatException(
            "update record data is corrupt. Expected CRC: " + expectedCRC + ", Actual CRC: " + actualCRC,
            MessageFormatErrorCodes.Data_Corrupt);
      }
      return new UpdateRecord(accountId, containerId, updateTimeInMs, new DeleteSubRecord());
    }
  }

  /**
   *  - - - - - - - - - - - - - - - - - - - - - - - - - - - - - - - - - - - -- - - - - - -
   * |         |               |               |               |             |            |
   * | version |   AccountId   |  ContainerId  |  UpdateTime   |  Sub record |    Crc     |
   * |(2 bytes)|    (2 byte2)  |   (2 bytes)   |   (8 bytes)   |  (n bytes)  |  (8 bytes) |
   * |         |               |               |               |             |            |
   *  - - - - - - - - - - - - - - - - - - - - - - - - - - - - - - - - - - - -- - - - - - -
   *  version       - The version of the update record
   *
   *  AccountId     - AccountId that the blob belongs to
   *
   *  ContainerId   - ContainerId that the blob belongs to
   *
   *  UpdateTime    - Time of update in Ms
   *
   *  Sub record    - the sub record related to this update
   *
   *  Crc           - The crc of the update record
   *
   */
  public static class Update_Format_V3 {

    private static final int RECORD_TYPE_FIELD_SIZE_IN_BYTES = Short.BYTES;
    private static final int ACCOUNT_ID_FIELD_SIZE_IN_BYTES = Short.BYTES;
    private static final int CONTAINER_ID_FIELD_SIZE_IN_BYTES = Short.BYTES;
    private static final int UPDATE_TIME_FIELD_SIZE_IN_BYTES = Long.BYTES;

    /**
     * @param type the type of the sub record in this update record.
     * @return the size of the record if the record were serialized
     */
    public static int getRecordSize(UpdateRecord.Type type) {
      int subRecordSize;
      switch (type) {
        case DELETE:
          subRecordSize = Delete_Sub_Format_V1.getRecordSize();
          break;
        case TTL_UPDATE:
          subRecordSize = Ttl_Update_Sub_Format_V1.getRecordSize();
          break;
        default:
          throw new IllegalArgumentException("Unknown update record type: " + type);
      }
      return Version_Field_Size_In_Bytes + ACCOUNT_ID_FIELD_SIZE_IN_BYTES + CONTAINER_ID_FIELD_SIZE_IN_BYTES
          + UPDATE_TIME_FIELD_SIZE_IN_BYTES + RECORD_TYPE_FIELD_SIZE_IN_BYTES + subRecordSize + Crc_Size;
    }

    /**
     * Serializes {@code updateRecord} into {@code outputBuffer} in version 3.
     * @param outputBuffer the buffer to write the serialized bytes into.
     * @param updateRecord the {@link UpdateRecord} to serialize.
     */
    public static void serialize(ByteBuffer outputBuffer, UpdateRecord updateRecord) {
      int startOffset = outputBuffer.position();
      outputBuffer.putShort(Update_Version_V3);
      outputBuffer.putShort(updateRecord.getAccountId());
      outputBuffer.putShort(updateRecord.getContainerId());
      outputBuffer.putLong(updateRecord.getUpdateTimeInMs());
      outputBuffer.putShort((short) updateRecord.getType().ordinal());
      switch (updateRecord.getType()) {
        case DELETE:
          Delete_Sub_Format_V1.serialize(outputBuffer, updateRecord.getDeleteSubRecord());
          break;
        case TTL_UPDATE:
          Ttl_Update_Sub_Format_V1.serialize(outputBuffer, updateRecord.getTtlUpdateSubRecord());
          break;
        default:
          throw new IllegalArgumentException("Unknown update record type: " + updateRecord.getType());
      }
      Crc32 crc = new Crc32();
      crc.update(outputBuffer.array(), startOffset, getRecordSize(updateRecord.getType()) - Crc_Size);
      outputBuffer.putLong(crc.getValue());
    }

    /**
     * @param crcStream the stream that contains the serialized form of an {@link UpdateRecord} of version 3.
     * @return the deserialized {@link UpdateRecord}
     * @throws IOException if there are problems reading from stream.
     * @throws MessageFormatException if the format of the message is unexpected.
     */
    static UpdateRecord deserialize(CrcInputStream crcStream) throws IOException, MessageFormatException {
      UpdateRecord updateRecord;
      DataInputStream dataStream = new DataInputStream(crcStream);
      short accountId = dataStream.readShort();
      short containerId = dataStream.readShort();
      long updateTimeInMs = dataStream.readLong();
      UpdateRecord.Type type = UpdateRecord.Type.values()[dataStream.readShort()];
      switch (type) {
        case DELETE:
          updateRecord = new UpdateRecord(accountId, containerId, updateTimeInMs, getDeleteSubRecord(dataStream));
          break;
        case TTL_UPDATE:
          updateRecord = new UpdateRecord(accountId, containerId, updateTimeInMs, getTtlUpdateSubRecord(dataStream));
          break;
        default:
          throw new IllegalArgumentException("Unknown update record type: " + type);
      }
      long actualCRC = crcStream.getValue();
      long expectedCRC = dataStream.readLong();
      if (actualCRC != expectedCRC) {
        throw new MessageFormatException(
            "update record data is corrupt. Expected CRC: " + expectedCRC + ", Actual CRC: " + actualCRC,
            MessageFormatErrorCodes.Data_Corrupt);
      }
      return updateRecord;
    }

    /**
     * @param inputStream the stream that contains the serialized form of a {@link DeleteSubRecord}.
     * @return the deserialized {@link DeleteSubRecord}
     * @throws IOException if there are problems reading from stream.
     * @throws MessageFormatException if the format of the message is unexpected.
     */
    private static DeleteSubRecord getDeleteSubRecord(DataInputStream inputStream)
        throws IOException, MessageFormatException {
      short version = inputStream.readShort();
      switch (version) {
        case Delete_Subrecord_Version_V1:
          return Delete_Sub_Format_V1.deserialize(inputStream);
        default:
          throw new MessageFormatException("delete record version not supported: " + version,
              MessageFormatErrorCodes.Unknown_Format_Version);
      }
    }

    /**
     * @param inputStream the stream that contains the serialized form of a {@link TtlUpdateSubRecord}.
     * @return the deserialized {@link TtlUpdateSubRecord}
     * @throws IOException if there are problems reading from stream.
     * @throws MessageFormatException if the format of the message is unexpected.
     */
    private static TtlUpdateSubRecord getTtlUpdateSubRecord(DataInputStream inputStream)
        throws IOException, MessageFormatException {
      short version = inputStream.readShort();
      switch (version) {
        case Ttl_Update_Subrecord_Version_V1:
          return Ttl_Update_Sub_Format_V1.deserialize(inputStream);
        default:
          throw new MessageFormatException("ttl update record version not supported: " + version,
              MessageFormatErrorCodes.Unknown_Format_Version);
      }
    }
  }

  /**
   *  - - - - -
   * |         |
   * | version |
   * |(2 bytes)|
   * |         |
   *  - - - - -
   *  version         - The version of the delete record
   */
  private static class Delete_Sub_Format_V1 {

    static int getRecordSize() {
      return Version_Field_Size_In_Bytes;
    }

    static void serialize(ByteBuffer outputBuffer, DeleteSubRecord deleteSubRecord) {
      outputBuffer.putShort(Delete_Subrecord_Version_V1);
    }

    static DeleteSubRecord deserialize(DataInputStream stream) {
      return new DeleteSubRecord();
    }
  }

  /**
   *  - - - - - - - - - - - - - - -
   * |         |                   |
   * | version | UpdatedExpiryTime |
   * |(2 bytes)|   (8 bytes)       |
   * |         |                   |
   *  - - - - - - - - - - - - - - -
   *  version         - The version of the ttl update record
   *
   *  UpdatedExpiryTime  - Time in ms to which the expiry time was updated
   *
   */
  private static class Ttl_Update_Sub_Format_V1 {

    private static final int EXPIRE_TIME_FIELD_SIZE_IN_BYTES = Long.BYTES;

    static int getRecordSize() {
      return Version_Field_Size_In_Bytes + EXPIRE_TIME_FIELD_SIZE_IN_BYTES;
    }

    static void serialize(ByteBuffer outputBuffer, TtlUpdateSubRecord ttlUpdateSubRecord) {
      outputBuffer.putShort(Ttl_Update_Subrecord_Version_V1);
      outputBuffer.putLong(ttlUpdateSubRecord.getUpdatedExpiryTimeMs());
    }

    static TtlUpdateSubRecord deserialize(DataInputStream stream) throws IOException {
      long updatedExpiryTimeMs = stream.readLong();
      return new TtlUpdateSubRecord(updatedExpiryTimeMs);
    }
  }

  /**
   *  - - - - - - - - - - - - - - - - - - - - - - - - - - - - -
   * |         |           |                      |            |
   * | version |   size    |  blob encryption key |     Crc    |
   * |(2 bytes)| (4 bytes) |  (n bytes)           |  (8 bytes) |
   * |         |           |                      |            |
   *  - - - - - - - - - - - - - - - - - - - - - - - - - - - - -
   *  version                - The version of the blob key
   *
   *  size                   - The size of the blob key
   *
   *  blob encryption key    - The blob encryption key in bytes
   *
   *  crc                    - The crc of the blob key record
   *
   */
  public static class BlobEncryptionKey_Format_V1 {
    public static final int Blob_Encryption_Key_Size_Field_In_Bytes = 4;
    private static Logger logger = LoggerFactory.getLogger(BlobEncryptionKey_Format_V1.class);

    public static int getBlobEncryptionKeyRecordSize(ByteBuffer blobEncryptionKey) {
      return Version_Field_Size_In_Bytes + Blob_Encryption_Key_Size_Field_In_Bytes + blobEncryptionKey.remaining()
          + Crc_Size;
>>>>>>> 4dd1c8c7
    }

    /**
     *  - - - - - - - - - - - - - - - - - - - - - - - - - - - - -
     * |         |           |                      |            |
     * | version |   size    |  blob encryption key |     Crc    |
     * |(2 bytes)| (4 bytes) |  (n bytes)           |  (8 bytes) |
     * |         |           |                      |            |
     *  - - - - - - - - - - - - - - - - - - - - - - - - - - - - -
     *  version                - The version of the blob key
     *
     *  size                   - The size of the blob key
     *
     *  blob encryption key    - The blob encryption key in bytes
     *
     *  crc                    - The crc of the blob key record
     *
     */
    public static class BlobEncryptionKey_Format_V1 {
        public static final int Blob_Encryption_Key_Size_Field_In_Bytes = 4;
        private static Logger logger = LoggerFactory.getLogger(BlobEncryptionKey_Format_V1.class);

        public static int getBlobEncryptionKeyRecordSize(ByteBuffer blobEncryptionKey) {
            return Version_Field_Size_In_Bytes + Blob_Encryption_Key_Size_Field_In_Bytes + blobEncryptionKey.remaining()
                    + Crc_Size;
        }

        public static void serializeBlobEncryptionKeyRecord(ByteBuffer outputBuffer, ByteBuffer blobEncryptionKey) {
            int startOffset = outputBuffer.position();
            int blobEncryptionKeyRecordSize = getBlobEncryptionKeyRecordSize(blobEncryptionKey);
            outputBuffer.putShort(Blob_Encryption_Key_V1);
            outputBuffer.putInt(blobEncryptionKey.remaining());
            outputBuffer.put(blobEncryptionKey);
            Crc32 crc = new Crc32();
            crc.update(outputBuffer.array(), startOffset, blobEncryptionKeyRecordSize - Crc_Size);
            outputBuffer.putLong(crc.getValue());
        }

        static ByteBuffer deserializeBlobEncryptionKeyRecord(CrcInputStream crcStream)
                throws IOException, MessageFormatException {
            DataInputStream dataStream = new DataInputStream(crcStream);
            ByteBuffer blobEncryptionKey = Utils.readIntBuffer(dataStream);
            long actualCRC = crcStream.getValue();
            long expectedCRC = dataStream.readLong();
            if (actualCRC != expectedCRC) {
                logger.error(
                        "corrupt data while parsing blob key record, expected CRC " + expectedCRC + " Actual CRC " +
                                actualCRC);
                throw new MessageFormatException("Blob Key is corrupt", MessageFormatErrorCodes.Data_Corrupt);
            }
            return blobEncryptionKey;
        }
    }

    /**
     *  - - - - - - - - - - - - - - - - - - - - - - - -
     * |         |           |            |            |
     * | version |   size    |  content   |     Crc    |
     * |(2 bytes)| (4 bytes) |  (n bytes) |  (8 bytes) |
     * |         |           |            |            |
     *  - - - - - - - - - - - - - - - - - - - - - - - -
     *  version    - The version of the user metadata record
     *
     *  size       - The size of the user metadata content
     *
     *  content    - The actual content that represents the user metadata
     *
     *  crc        - The crc of the user metadata record
     *
     */
    public static class UserMetadata_Format_V1 {
        public static final int UserMetadata_Size_Field_In_Bytes = 4;
        private static Logger logger = LoggerFactory.getLogger(UserMetadata_Format_V1.class);

        public static int getUserMetadataSize(ByteBuffer userMetadata) {
            return Version_Field_Size_In_Bytes + UserMetadata_Size_Field_In_Bytes + userMetadata.limit() + Crc_Size;
        }

        public static void serializeUserMetadataRecord(ByteBuffer outputBuffer, ByteBuffer userMetadata) {
            int startOffset = outputBuffer.position();
            outputBuffer.putShort(UserMetadata_Version_V1);
            outputBuffer.putInt(userMetadata.limit());
            outputBuffer.put(userMetadata);
            Crc32 crc = new Crc32();
            crc.update(outputBuffer.array(), startOffset, getUserMetadataSize(userMetadata) - Crc_Size);
            outputBuffer.putLong(crc.getValue());
        }

        public static ByteBuffer deserializeUserMetadataRecord(CrcInputStream crcStream)
                throws IOException, MessageFormatException {
            DataInputStream dataStream = new DataInputStream(crcStream);
            int usermetadataSize = dataStream.readInt();
            byte[] userMetadaBuffer = Utils.readBytesFromStream(dataStream, usermetadataSize);
            long actualCRC = crcStream.getValue();
            long expectedCRC = dataStream.readLong();
            if (actualCRC != expectedCRC) {
                logger.error(
                        "corrupt data while parsing user metadata Expected CRC " + expectedCRC + " Actual CRC " +
                                actualCRC);
                throw new MessageFormatException("User metadata is corrupt", MessageFormatErrorCodes.Data_Corrupt);
            }
            return ByteBuffer.wrap(userMetadaBuffer);
        }
    }

    /**
     *  - - - - - - - - - - - - - - - - - - - - - - - -
     * |         |           |            |            |
     * | version |   size    |  content   |     Crc    |
     * |(2 bytes)| (8 bytes) |  (n bytes) |  (8 bytes) |
     * |         |           |            |            |
     *  - - - - - - - - - - - - - - - - - - - - - - - -
     *  version    - The version of the blob record
     *
     *  size       - The size of the blob content
     *
     *  content    - The actual content that represents the blob
     *
     *  crc        - The crc of the blob record
     *
     */
    public static class Blob_Format_V1 {
        public static final int Blob_Size_Field_In_Bytes = 8;
        private static Logger logger = LoggerFactory.getLogger(Blob_Format_V1.class);

        public static long getBlobRecordSize(long blobSize) {
            return Version_Field_Size_In_Bytes + Blob_Size_Field_In_Bytes + blobSize + Crc_Size;
        }

        public static void serializePartialBlobRecord(ByteBuffer outputBuffer, long blobSize) {
            outputBuffer.putShort(Blob_Version_V1);
            outputBuffer.putLong(blobSize);
        }

        public static BlobData deserializeBlobRecord(CrcInputStream crcStream)
                throws IOException, MessageFormatException {
            DataInputStream dataStream = new DataInputStream(crcStream);
            long dataSize = dataStream.readLong();
            if (dataSize > Integer.MAX_VALUE) {
                throw new IOException(
                        "We only support data of max size == MAX_INT. Error while reading blob from store");
            }
            ByteBufferInputStream output = new ByteBufferInputStream(crcStream, (int) dataSize);
            long crc = crcStream.getValue();
            long streamCrc = dataStream.readLong();
            if (crc != streamCrc) {
                logger.error("corrupt data while parsing blob content expectedcrc {} actualcrc {}", crc, streamCrc);
                throw new MessageFormatException("corrupt data while parsing blob content",
                        MessageFormatErrorCodes.Data_Corrupt);
            }
            return new BlobData(BlobType.DataBlob, dataSize, output);
        }
    }

    /**
     *  - - - - - - - - - - - - - - - - - - - - - - - - - - - - - - -
     * |         |           |            |            |            |
     * | version | blobType  |    size    |  content   |     Crc    |
     * |(2 bytes)| (2 bytes) |  (8 bytes) |  (n bytes) |  (8 bytes) |
     * |         |           |            |            |            |
     *  - - - - - - - - - - - - - - - - - - - - - - - - - - - - - - -
     *  version    - The version of the blob record
     *
     *  blobType   - The type of the blob
     *
     *  size       - The size of the blob content
     *
     *  content    - The actual content that represents the blob
     *
     *  crc        - The crc of the blob record
     *
     */
    public static class Blob_Format_V2 {
        public static final int Blob_Size_Field_In_Bytes = 8;
        public static final int Blob_Type_Field_In_Bytes = 2;
        private static Logger logger = LoggerFactory.getLogger(Blob_Format_V2.class);

        public static long getBlobRecordSize(long blobSize) {
            return Version_Field_Size_In_Bytes + Blob_Type_Field_In_Bytes + Blob_Size_Field_In_Bytes + blobSize +
                    Crc_Size;
        }

        public static void serializePartialBlobRecord(ByteBuffer outputBuffer, long blobContentSize,
                BlobType blobType) {
            outputBuffer.putShort(Blob_Version_V2);
            outputBuffer.putShort((short) blobType.ordinal());
            outputBuffer.putLong(blobContentSize);
        }

        public static BlobData deserializeBlobRecord(CrcInputStream crcStream)
                throws IOException, MessageFormatException {
            DataInputStream dataStream = new DataInputStream(crcStream);
            short blobTypeOrdinal = dataStream.readShort();
            if (blobTypeOrdinal > BlobType.values().length) {
                logger.error("corrupt data while parsing blob content BlobContentType {}", blobTypeOrdinal);
                throw new MessageFormatException("corrupt data while parsing blob content",
                        MessageFormatErrorCodes.Data_Corrupt);
            }
            BlobType blobContentType = BlobType.values()[blobTypeOrdinal];
            long dataSize = dataStream.readLong();
            if (dataSize > Integer.MAX_VALUE) {
                throw new IOException(
                        "We only support data of max size == MAX_INT. Error while reading blob from store");
            }
            ByteBufferInputStream output = new ByteBufferInputStream(crcStream, (int) dataSize);
            long crc = crcStream.getValue();
            long streamCrc = dataStream.readLong();
            if (crc != streamCrc) {
                logger.error("corrupt data while parsing blob content expectedcrc {} actualcrc {}", crc, streamCrc);
                throw new MessageFormatException("corrupt data while parsing blob content",
                        MessageFormatErrorCodes.Data_Corrupt);
            }
            return new BlobData(blobContentType, dataSize, output);
        }
    }

    // Metadata_Content_Format_V1 (layout below) was unused and was removed to clean up the range request handling code.
    //  - - - - - - - - - - - - - - - - - - - - - - - - - - - - - - - -
    // |         |               |            |            |          |
    // | version |   no of keys  |    key1    |     key2   |  ......  |
    // |(2 bytes)|    (4 bytes)  |            |            |  ......  |
    // |         |               |            |            |          |
    //  - - - - - - - - - - - - - - - - - - - - - - - - - - - - - - - -
    //  version         - The version of the metadata content record
    //
    //  no of keys      - total number of keys
    //
    //  key1            - first key to be part of metadata blob
    //
    //  key2            - second key to be part of metadata blob

    /**
     *  - - - - - - - - - - - - - - - - - - - - - - - - - - - - - - - - - - - - - - -
     * |         |              |              |            |            |          |
     * | version |  chunk size  |  total size  |    key1    |     key2   |  ......  |
     * |(2 bytes)|  (4 bytes)   |  (8 bytes)   |            |            |  ......  |
     * |         |              |              |            |            |          |
     *  - - - - - - - - - - - - - - - - - - - - - - - - - - - - - - - - - - - - - - -
     *  version         - The version of the metadata content record
     *
     *  chunk size      - The size of each data chunk except the last, which could possibly be smaller.
     *
     *  total size      - total size of the object this metadata describes.
     *
     *  key1            - first key to be part of metadata blob
     *
     *  key2            - second key to be part of metadata blob
     *
     */
    public static class Metadata_Content_Format_V2 {
        private static final int Chunk_Size_Field_Size_In_Bytes = 4;
        private static final int Total_Size_Field_Size_In_Bytes = 8;

        /**
         * Get the total size of the metadata content record.
         * @param keySize The size of each key in bytes.
         * @param numberOfKeys The total number of keys.
         * @return The total size in bytes.
         */
        public static int getMetadataContentSize(int keySize, int numberOfKeys) {
            return Version_Field_Size_In_Bytes + Chunk_Size_Field_Size_In_Bytes + Total_Size_Field_Size_In_Bytes + (
                    numberOfKeys * keySize);
        }

        /**
         * Serialize a metadata content record.
         * @param outputBuffer The buffer to serialize into.
         * @param chunkSize The size of each data chunk except the last, which could possibly be smaller.
         * @param totalSize The total size of the object this metadata describes.
         */
        public static void serializeMetadataContentRecord(ByteBuffer outputBuffer, int chunkSize, long totalSize,
                List<StoreKey> keys) {
            if (chunkSize <= 0 || ((totalSize + chunkSize - 1) / chunkSize) != keys.size()) {
                throw new IllegalArgumentException("Invalid totalSize or chunkSize");
            }
            int keySize = keys.get(0).sizeInBytes();
            outputBuffer.putShort(Metadata_Content_Version_V2);
            outputBuffer.putInt(chunkSize);
            outputBuffer.putLong(totalSize);
            for (StoreKey storeKey : keys) {
                if (storeKey.sizeInBytes() != keySize) {
                    throw new IllegalArgumentException("Keys are not of same size");
                }
                outputBuffer.put(storeKey.toBytes());
            }
        }

        /**
         * Deserialize a metadata content record from a stream.
         * @param stream The stream to read the serialized record from.
         * @param storeKeyFactory The factory to use for parsing keys in the serialized metadata content record.
         * @return A {@link CompositeBlobInfo} object with the chunk size and list of keys from the record.
         * @throws IOException
         * @throws MessageFormatException
         */
        public static CompositeBlobInfo deserializeMetadataContentRecord(DataInputStream stream,
                StoreKeyFactory storeKeyFactory) throws IOException, MessageFormatException {
            List<StoreKey> keys = new ArrayList<StoreKey>();
            int chunkSize = stream.readInt();
            long totalSize = stream.readLong();
            long numberOfKeys = (totalSize + chunkSize - 1) / chunkSize;
            for (int i = 0; i < numberOfKeys; i++) {
                StoreKey storeKey = storeKeyFactory.getStoreKey(stream);
                keys.add(storeKey);
            }
            return new CompositeBlobInfo(chunkSize, totalSize, keys);
        }
    }
}

class DeserializedBlobProperties {
    private short version;
    private BlobProperties blobProperties;

    public DeserializedBlobProperties(short version, BlobProperties blobProperties) {
        this.version = version;
        this.blobProperties = blobProperties;
    }

    public short getVersion() {
        return version;
    }

    public BlobProperties getBlobProperties() {
        return blobProperties;
    }
}

class DeserializedBlobEncryptionKey {
    private final short version;
    private final ByteBuffer encryptionKey;

    public DeserializedBlobEncryptionKey(short version, ByteBuffer encryptionKey) {
        this.version = version;
        this.encryptionKey = encryptionKey;
    }

    public short getVersion() {
        return version;
    }

    public ByteBuffer getEncryptionKey() {
        return encryptionKey;
    }
}

class DeserializedUserMetadata {
    private final short version;
    private final ByteBuffer userMetadata;

    public DeserializedUserMetadata(short version, ByteBuffer userMetadata) {
        this.version = version;
        this.userMetadata = userMetadata;
    }

    public short getVersion() {
        return version;
    }

    public ByteBuffer getUserMetadata() {
        return userMetadata;
    }
}

class DeserializedBlob {
    private short version;
    private BlobData blobData;

    public DeserializedBlob(short version, BlobData blobData) {
        this.version = version;
        this.blobData = blobData;
    }

    public short getVersion() {
        return version;
    }

    public BlobData getBlobData() {
        return blobData;
    }
}<|MERGE_RESOLUTION|>--- conflicted
+++ resolved
@@ -41,51 +41,6 @@
 // TODO: 2018/4/20 by zmyer
 public class MessageFormatRecord {
 
-<<<<<<< HEAD
-    // Common info for all formats
-    public static final int Version_Field_Size_In_Bytes = 2;
-    public static final int Crc_Size = 8;
-    public static final short Message_Header_Version_V1 = 1;
-    public static final short Message_Header_Version_V2 = 2;
-    public static final short BlobProperties_Version_V1 = 1;
-    public static final short Delete_Version_V1 = 1;
-    public static final short Delete_Version_V2 = 2;
-    public static final short Blob_Encryption_Key_V1 = 1;
-    public static final short UserMetadata_Version_V1 = 1;
-    public static final short Blob_Version_V1 = 1;
-    public static final short Blob_Version_V2 = 2;
-    public static final short Metadata_Content_Version_V2 = 2;
-    public static final int Message_Header_Invalid_Relative_Offset = -1;
-
-    static short headerVersionToUse = Message_Header_Version_V2;
-
-    static boolean isValidHeaderVersion(short headerVersion) {
-        switch (headerVersion) {
-        case Message_Header_Version_V1:
-        case Message_Header_Version_V2:
-            return true;
-        default:
-            return false;
-        }
-    }
-
-    /**
-     * Get the size of the header for the given header version.
-     * @param headerVersion the version of the header for which the size is to be determined.
-     * @return the size of the header for the given header version.
-     * @throws MessageFormatException if the given header version is invalid.
-     */
-    static int getHeaderSizeForVersion(short headerVersion) throws MessageFormatException {
-        switch (headerVersion) {
-        case Message_Header_Version_V1:
-            return MessageHeader_Format_V1.getHeaderSize();
-        case Message_Header_Version_V2:
-            return MessageHeader_Format_V2.getHeaderSize();
-        default:
-            throw new MessageFormatException("Unknown header version: " + headerVersion,
-                    MessageFormatErrorCodes.Unknown_Format_Version);
-        }
-=======
   // Common info for all formats
   public static final int Version_Field_Size_In_Bytes = 2;
   public static final int Crc_Size = 8;
@@ -103,7 +58,7 @@
   public static final short Metadata_Content_Version_V2 = 2;
   public static final int Message_Header_Invalid_Relative_Offset = -1;
 
-  static short headerVersionToUse = Message_Header_Version_V2;
+    static short headerVersionToUse = Message_Header_Version_V2;
 
   private static final short Delete_Subrecord_Version_V1 = 1;
   private static final short Ttl_Update_Subrecord_Version_V1 = 1;
@@ -152,28 +107,8 @@
       default:
         throw new MessageFormatException("Unknown header version: " + headerVersion,
             MessageFormatErrorCodes.Unknown_Format_Version);
->>>>>>> 4dd1c8c7
-    }
-
-    /**
-     * Format a header for the given version using the given content.
-     * @param headerVersion the version of the header.
-     * @param input the input content that is to be formatted in the appropriate header version.
-     * @return a formatted header for the given version.
-     * @throws MessageFormatException if the given header version is invalid.
-     */
-    static MessageHeader_Format getMessageHeader(short headerVersion, ByteBuffer input) throws MessageFormatException {
-        switch (headerVersion) {
-        case Message_Header_Version_V1:
-            return new MessageHeader_Format_V1(input);
-        case Message_Header_Version_V2:
-            return new MessageHeader_Format_V2(input);
-        default:
-            throw new MessageFormatException("Unknown header version: " + headerVersion,
-                    MessageFormatErrorCodes.Unknown_Format_Version);
-        }
-    }
-<<<<<<< HEAD
+    }
+  }
 
     // Deserialization methods for individual records
     public static BlobProperties deserializeBlobProperties(InputStream stream)
@@ -194,8 +129,7 @@
             throw new MessageFormatException("blob property version not supported",
                     MessageFormatErrorCodes.Unknown_Format_Version);
         }
-=======
-  }
+    }
 
   public static UpdateRecord deserializeUpdateRecord(InputStream stream) throws IOException, MessageFormatException {
     CrcInputStream crcStream = new CrcInputStream(stream);
@@ -211,23 +145,8 @@
       default:
         throw new MessageFormatException("update record version not supported: " + version,
             MessageFormatErrorCodes.Unknown_Format_Version);
->>>>>>> 4dd1c8c7
-    }
-
-    public static DeleteRecord deserializeDeleteRecord(InputStream stream) throws IOException, MessageFormatException {
-        CrcInputStream crcStream = new CrcInputStream(stream);
-        DataInputStream inputStream = new DataInputStream(crcStream);
-        short version = inputStream.readShort();
-        switch (version) {
-        case Delete_Version_V1:
-            return Delete_Format_V1.deserializeDeleteRecord(crcStream);
-        case Delete_Version_V2:
-            return Delete_Format_V2.deserializeDeleteRecord(crcStream);
-        default:
-            throw new MessageFormatException("delete record version not supported",
-                    MessageFormatErrorCodes.Unknown_Format_Version);
-        }
-    }
+    }
+  }
 
     public static ByteBuffer deserializeBlobEncryptionKey(InputStream stream)
             throws IOException, MessageFormatException {
@@ -309,17 +228,12 @@
     }
 
     /**
-<<<<<<< HEAD
      * Deserialize a complete blob record into a {@link BlobAll} object.
      * @param stream the {@link InputStream} from which to read the blob record.
      * @param storeKeyFactory the factory for parsing store keys.
      * @return a {@link BlobAll} object with the {@link BlobInfo} and {@link BlobData} for the blob.
      * @throws IOException
      * @throws MessageFormatException
-=======
-     * @return if this is a put record, the relative offset of the Blob Properties Record from the end of the header. If
-     * this is an update record, returns {@link #Message_Header_Invalid_Relative_Offset}
->>>>>>> 4dd1c8c7
      */
     public static BlobAll deserializeBlobAll(InputStream stream, StoreKeyFactory storeKeyFactory)
             throws IOException, MessageFormatException {
@@ -379,22 +293,22 @@
          */
         long getMessageSize();
 
-        /**
-         * @return if this is a put record, the relative offset of the Blob Properties Record from the end of the header. If
-         * this is a delete record, returns {@link #Message_Header_Invalid_Relative_Offset}
-         */
-        int getBlobPropertiesRecordRelativeOffset();
+    /**
+     * @return if this is a put record, the relative offset of the Blob Properties Record from the end of the header. If
+     * this is an update record, returns {@link #Message_Header_Invalid_Relative_Offset}
+     */
+    int getBlobPropertiesRecordRelativeOffset();
 
         /**
          * @return the length of the BlobProperties record.
          */
         int getBlobPropertiesRecordSize();
 
-        /**
-         * @return if this is a delete record, the relative offset of the Delete Sub Record from the end of the header. If
-         * this is a put record, returns {@link #Message_Header_Invalid_Relative_Offset}
-         */
-        int getDeleteRecordRelativeOffset();
+    /**
+     * @return if this is an update record, the relative offset of the Sub Record from the end of the header. If this is
+     * a put record, returns {@link #Message_Header_Invalid_Relative_Offset}
+     */
+    int getUpdateRecordRelativeOffset();
 
         /**
          * @return if this is a put record with an encryption key sub record, the offset of the encryption key sub record
@@ -443,202 +357,6 @@
          */
         boolean hasEncryptionKeyRecord();
 
-        /**
-         * @return true if this is a put record; false if this is a delete record.
-         */
-        boolean isPutRecord();
-    }
-
-    /**
-<<<<<<< HEAD
-     *
-     *  - - - - - - - - - - - - - - - - - - - - - - - - - - - - - - - - - - - - - - - - - - - - - - -
-     * |         |              |               |           |               |           |           |
-     * | version | payload size | Blob Property | Delete    | User Metadata | Blob      | Crc       |
-     * |(2 bytes)|   (8 bytes)  | Relative      | Relative  | Relative      | Relative  | (8 bytes) |
-     * |         |              | Offset        | Offset    | Offset        | Offset    |           |
-     * |         |              | (4 bytes)     | (4 bytes) | (4 bytes)     | (4 bytes) |           |
-     * |         |              |               |           |               |           |           |
-     *  - - - - - - - - - - - - - - - - - - - - - - - - - - - - - - - - - - - - - - - - - - - - - - -
-     *
-     *  version         - The version of the message header
-     *
-     *  payload size    - The size of the message payload.
-     *                    (Blob prop record size or delete record size) + user metadata size + blob size
-     *
-     *  blob property   - The offset at which the blob property record is located relative to this message. Only one of
-     *  relative offset   blob property/delete relative offset field can exist. Non existence is indicated by -1
-     *
-     *  delete          - The offset at which the delete record is located relative to this message. Only one of blob
-     *  relative offset   property/delete relative offset field can exist. Non existence is indicated by -1
-     *
-     *  user metadata   - The offset at which the user metadata record is located relative to this message. This exist
-     *  relative offset   only when blob property record and blob record exist
-     *
-     *  blob metadata   - The offset at which the blob record is located relative to this message. This exist only when
-     *  relative offset   blob property record and user metadata record exist
-     *
-     *  crc             - The crc of the message header
-     *
-     */
-    public static class MessageHeader_Format_V1 implements MessageHeader_Format {
-        private ByteBuffer buffer;
-
-        private static final Logger logger = LoggerFactory.getLogger(MessageHeader_Format_V1.class);
-
-        // total size field start offset and size
-        public static final int Total_Size_Field_Offset_In_Bytes = Version_Field_Size_In_Bytes;
-        public static final int Total_Size_Field_Size_In_Bytes = 8;
-
-        // relative offset fields start offset and size
-        private static final int Number_Of_Relative_Offset_Fields = 4;
-        public static final int Relative_Offset_Field_Sizes_In_Bytes = 4;
-        public static final int BlobProperties_Relative_Offset_Field_Offset_In_Bytes =
-                Total_Size_Field_Offset_In_Bytes + Total_Size_Field_Size_In_Bytes;
-        public static final int Delete_Relative_Offset_Field_Offset_In_Bytes =
-                BlobProperties_Relative_Offset_Field_Offset_In_Bytes + Relative_Offset_Field_Sizes_In_Bytes;
-        public static final int UserMetadata_Relative_Offset_Field_Offset_In_Bytes =
-                Delete_Relative_Offset_Field_Offset_In_Bytes + Relative_Offset_Field_Sizes_In_Bytes;
-        public static final int Blob_Relative_Offset_Field_Offset_In_Bytes =
-                UserMetadata_Relative_Offset_Field_Offset_In_Bytes + Relative_Offset_Field_Sizes_In_Bytes;
-
-        // crc field start offset
-        public static final int Crc_Field_Offset_In_Bytes =
-                Blob_Relative_Offset_Field_Offset_In_Bytes + Relative_Offset_Field_Sizes_In_Bytes;
-
-        public static int getHeaderSize() {
-            return Version_Field_Size_In_Bytes + Total_Size_Field_Size_In_Bytes + (Number_Of_Relative_Offset_Fields
-                    * Relative_Offset_Field_Sizes_In_Bytes) + Crc_Size;
-        }
-=======
-     * @return if this is an update record, the relative offset of the Sub Record from the end of the header. If this is
-     * a put record, returns {@link #Message_Header_Invalid_Relative_Offset}
-     */
-    int getUpdateRecordRelativeOffset();
->>>>>>> 4dd1c8c7
-
-        public static void serializeHeader(ByteBuffer outputBuffer, long totalSize,
-                int blobPropertiesRecordRelativeOffset,
-                int deleteRecordRelativeOffset, int userMetadataRecordRelativeOffset, int blobRecordRelativeOffset)
-                throws MessageFormatException {
-            checkHeaderConstraints(totalSize, blobPropertiesRecordRelativeOffset, deleteRecordRelativeOffset,
-                    userMetadataRecordRelativeOffset, blobRecordRelativeOffset);
-            int startOffset = outputBuffer.position();
-            outputBuffer.putShort(Message_Header_Version_V1);
-            outputBuffer.putLong(totalSize);
-            outputBuffer.putInt(blobPropertiesRecordRelativeOffset);
-            outputBuffer.putInt(deleteRecordRelativeOffset);
-            outputBuffer.putInt(userMetadataRecordRelativeOffset);
-            outputBuffer.putInt(blobRecordRelativeOffset);
-            Crc32 crc = new Crc32();
-            crc.update(outputBuffer.array(), startOffset, getHeaderSize() - Crc_Size);
-            outputBuffer.putLong(crc.getValue());
-            logger.trace("serializing header : version {} size {} blobpropertiesrecordrelativeoffset {} "
-                            +
-                            "deleterecordrelativeoffset {} usermetadatarecordrelativeoffset {} blobrecordrelativeoffset {} crc {}",
-                    Message_Header_Version_V1, totalSize, blobPropertiesRecordRelativeOffset,
-                    deleteRecordRelativeOffset,
-                    userMetadataRecordRelativeOffset, blobPropertiesRecordRelativeOffset, crc.getValue());
-        }
-
-        // checks the following constraints
-        // 1. totalSize is greater than 0
-        // 2. if blobPropertiesRecordRelativeOffset is greater than 0, ensures that deleteRecordRelativeOffset
-        //    is set to Message_Header_Invalid_Relative_Offset and userMetadataRecordRelativeOffset
-        //    and blobRecordRelativeOffset is positive
-        // 3. if deleteRecordRelativeOffset is greater than 0, ensures that all the other offsets are set to
-        //    Message_Header_Invalid_Relative_Offset
-        private static void checkHeaderConstraints(long totalSize, int blobPropertiesRecordRelativeOffset,
-                int deleteRecordRelativeOffset, int userMetadataRecordRelativeOffset, int blobRecordRelativeOffset)
-                throws MessageFormatException {
-            // check constraints
-            if (totalSize <= 0) {
-                throw new MessageFormatException(
-                        "checkHeaderConstraints - totalSize " + totalSize + " needs to be greater than 0",
-                        MessageFormatErrorCodes.Header_Constraint_Error);
-            }
-
-            if (blobPropertiesRecordRelativeOffset > 0 && (
-                    deleteRecordRelativeOffset != Message_Header_Invalid_Relative_Offset ||
-                            userMetadataRecordRelativeOffset <= 0
-                            || blobRecordRelativeOffset <= 0)) {
-                throw new MessageFormatException(
-                        "checkHeaderConstraints - blobPropertiesRecordRelativeOffset is greater than 0 "
-                                + " but other properties do not satisfy constraints" +
-                                " blobPropertiesRecordRelativeOffset "
-                                + blobPropertiesRecordRelativeOffset + " deleteRecordRelativeOffset " +
-                                deleteRecordRelativeOffset
-                                + " userMetadataRecordRelativeOffset " + userMetadataRecordRelativeOffset +
-                                " blobRecordRelativeOffset "
-                                + blobRecordRelativeOffset, MessageFormatErrorCodes.Header_Constraint_Error);
-            }
-
-            if (deleteRecordRelativeOffset > 0 && (
-                    blobPropertiesRecordRelativeOffset != Message_Header_Invalid_Relative_Offset
-                            || userMetadataRecordRelativeOffset != Message_Header_Invalid_Relative_Offset
-                            || blobRecordRelativeOffset != Message_Header_Invalid_Relative_Offset)) {
-                throw new MessageFormatException(
-                        "checkHeaderConstraints - deleteRecordRelativeOffset is greater than 0 "
-                                + " but other properties do not satisfy constraints" +
-                                " blobPropertiesRecordRelativeOffset "
-                                + blobPropertiesRecordRelativeOffset + " deleteRecordRelativeOffset " +
-                                deleteRecordRelativeOffset
-                                + " userMetadataRecordRelativeOffset " + userMetadataRecordRelativeOffset +
-                                " blobRecordRelativeOffset "
-                                + blobRecordRelativeOffset, MessageFormatErrorCodes.Header_Constraint_Error);
-            }
-        }
-
-        public MessageHeader_Format_V1(ByteBuffer input) {
-            buffer = input;
-        }
-
-        @Override
-        public short getVersion() {
-            return buffer.getShort(0);
-        }
-
-        @Override
-        public boolean isPutRecord() {
-            return getBlobPropertiesRecordRelativeOffset() != Message_Header_Invalid_Relative_Offset;
-        }
-
-        @Override
-        public int getPayloadRelativeOffset() {
-            return isPutRecord() ? getBlobPropertiesRecordRelativeOffset() : getDeleteRecordRelativeOffset();
-        }
-
-        @Override
-        public long getMessageSize() {
-            return buffer.getLong(Total_Size_Field_Offset_In_Bytes);
-        }
-
-        @Override
-        public int getBlobPropertiesRecordRelativeOffset() {
-            return buffer.getInt(BlobProperties_Relative_Offset_Field_Offset_In_Bytes);
-        }
-
-        @Override
-        public int getBlobPropertiesRecordSize() {
-            return getUserMetadataRecordRelativeOffset() - getBlobPropertiesRecordRelativeOffset();
-        }
-
-<<<<<<< HEAD
-        @Override
-        public int getDeleteRecordRelativeOffset() {
-            return buffer.getInt(Delete_Relative_Offset_Field_Offset_In_Bytes);
-        }
-
-        @Override
-        public int getBlobEncryptionKeyRecordRelativeOffset() {
-            return Message_Header_Invalid_Relative_Offset;
-        }
-
-        @Override
-        public int getBlobEncryptionKeyRecordSize() {
-            return 0;
-        }
-=======
     /**
      * @return true if this is a put record; false if this is a update record.
      */
@@ -679,11 +397,11 @@
   public static class MessageHeader_Format_V1 implements MessageHeader_Format {
     private ByteBuffer buffer;
 
-    private static final Logger logger = LoggerFactory.getLogger(MessageHeader_Format_V1.class);
-
-    // total size field start offset and size
-    public static final int Total_Size_Field_Offset_In_Bytes = Version_Field_Size_In_Bytes;
-    public static final int Total_Size_Field_Size_In_Bytes = 8;
+        private static final Logger logger = LoggerFactory.getLogger(MessageHeader_Format_V1.class);
+
+        // total size field start offset and size
+        public static final int Total_Size_Field_Offset_In_Bytes = Version_Field_Size_In_Bytes;
+        public static final int Total_Size_Field_Size_In_Bytes = 8;
 
     // relative offset fields start offset and size
     private static final int Number_Of_Relative_Offset_Fields = 4;
@@ -697,14 +415,14 @@
     public static final int Blob_Relative_Offset_Field_Offset_In_Bytes =
         UserMetadata_Relative_Offset_Field_Offset_In_Bytes + Relative_Offset_Field_Sizes_In_Bytes;
 
-    // crc field start offset
-    public static final int Crc_Field_Offset_In_Bytes =
-        Blob_Relative_Offset_Field_Offset_In_Bytes + Relative_Offset_Field_Sizes_In_Bytes;
-
-    public static int getHeaderSize() {
-      return Version_Field_Size_In_Bytes + Total_Size_Field_Size_In_Bytes + (Number_Of_Relative_Offset_Fields
-          * Relative_Offset_Field_Sizes_In_Bytes) + Crc_Size;
-    }
+        // crc field start offset
+        public static final int Crc_Field_Offset_In_Bytes =
+                Blob_Relative_Offset_Field_Offset_In_Bytes + Relative_Offset_Field_Sizes_In_Bytes;
+
+        public static int getHeaderSize() {
+            return Version_Field_Size_In_Bytes + Total_Size_Field_Size_In_Bytes + (Number_Of_Relative_Offset_Fields
+                    * Relative_Offset_Field_Sizes_In_Bytes) + Crc_Size;
+        }
 
     public static void serializeHeader(ByteBuffer outputBuffer, long totalSize, int blobPropertiesRecordRelativeOffset,
         int updateRecordRelativeOffset, int userMetadataRecordRelativeOffset, int blobRecordRelativeOffset)
@@ -766,34 +484,75 @@
             + blobRecordRelativeOffset, MessageFormatErrorCodes.Header_Constraint_Error);
       }
     }
->>>>>>> 4dd1c8c7
-
-        @Override
-        public boolean hasEncryptionKeyRecord() {
-            return false;
-        }
-
-        @Override
-        public int getUserMetadataRecordRelativeOffset() {
-            return buffer.getInt(UserMetadata_Relative_Offset_Field_Offset_In_Bytes);
-        }
-
-        @Override
-        public int getUserMetadataRecordSize() {
-            return getBlobRecordRelativeOffset() - getUserMetadataRecordRelativeOffset();
-        }
-
-<<<<<<< HEAD
-        @Override
-        public int getBlobRecordRelativeOffset() {
-            return buffer.getInt(Blob_Relative_Offset_Field_Offset_In_Bytes);
-        }
-=======
+
+        public MessageHeader_Format_V1(ByteBuffer input) {
+            buffer = input;
+        }
+
+        @Override
+        public short getVersion() {
+            return buffer.getShort(0);
+        }
+
+        @Override
+        public boolean isPutRecord() {
+            return getBlobPropertiesRecordRelativeOffset() != Message_Header_Invalid_Relative_Offset;
+        }
+
     @Override
     public int getPayloadRelativeOffset() {
       return isPutRecord() ? getBlobPropertiesRecordRelativeOffset() : getUpdateRecordRelativeOffset();
     }
->>>>>>> 4dd1c8c7
+
+        @Override
+        public long getMessageSize() {
+            return buffer.getLong(Total_Size_Field_Offset_In_Bytes);
+        }
+
+        @Override
+        public int getBlobPropertiesRecordRelativeOffset() {
+            return buffer.getInt(BlobProperties_Relative_Offset_Field_Offset_In_Bytes);
+        }
+
+        @Override
+        public int getBlobPropertiesRecordSize() {
+            return getUserMetadataRecordRelativeOffset() - getBlobPropertiesRecordRelativeOffset();
+        }
+
+    @Override
+    public int getUpdateRecordRelativeOffset() {
+      return buffer.getInt(Update_Relative_Offset_Field_Offset_In_Bytes);
+    }
+
+        @Override
+        public int getBlobEncryptionKeyRecordRelativeOffset() {
+            return Message_Header_Invalid_Relative_Offset;
+        }
+
+        @Override
+        public int getBlobEncryptionKeyRecordSize() {
+            return 0;
+        }
+
+        @Override
+        public boolean hasEncryptionKeyRecord() {
+            return false;
+        }
+
+        @Override
+        public int getUserMetadataRecordRelativeOffset() {
+            return buffer.getInt(UserMetadata_Relative_Offset_Field_Offset_In_Bytes);
+        }
+
+        @Override
+        public int getUserMetadataRecordSize() {
+            return getBlobRecordRelativeOffset() - getUserMetadataRecordRelativeOffset();
+        }
+
+        @Override
+        public int getBlobRecordRelativeOffset() {
+            return buffer.getInt(Blob_Relative_Offset_Field_Offset_In_Bytes);
+        }
 
         @Override
         public long getBlobRecordSize() {
@@ -806,15 +565,13 @@
             return buffer.getLong(Crc_Field_Offset_In_Bytes);
         }
 
-        @Override
-        public void verifyHeader() throws MessageFormatException {
-            verifyCrc();
-            checkHeaderConstraints(getMessageSize(), getBlobPropertiesRecordRelativeOffset(),
-                    getDeleteRecordRelativeOffset(),
-                    getUserMetadataRecordRelativeOffset(), getBlobRecordRelativeOffset());
-        }
-
-<<<<<<< HEAD
+    @Override
+    public void verifyHeader() throws MessageFormatException {
+      verifyCrc();
+      checkHeaderConstraints(getMessageSize(), getBlobPropertiesRecordRelativeOffset(), getUpdateRecordRelativeOffset(),
+          getUserMetadataRecordRelativeOffset(), getBlobRecordRelativeOffset());
+    }
+
         private void verifyCrc() throws MessageFormatException {
             Crc32 crc = new Crc32();
             crc.update(buffer.array(), 0, buffer.limit() - Crc_Size);
@@ -822,221 +579,7 @@
                 throw new MessageFormatException("Message header is corrupt", MessageFormatErrorCodes.Data_Corrupt);
             }
         }
-=======
-    @Override
-    public int getUpdateRecordRelativeOffset() {
-      return buffer.getInt(Update_Relative_Offset_Field_Offset_In_Bytes);
->>>>>>> 4dd1c8c7
-    }
-
-    /**
-     *
-     *  - - - - - - - - - - - - - - - - - - -- - -- - - - - - - - - - - - - -  - - - - - - - - - - - - - - - - - - - -
-     * |         |              |                 |               |           |               |           |           |
-     * | version | payload size | Blob Encryption | Blob Property | Delete    | User Metadata | Blob      | Crc       |
-     * |(2 bytes)|   (8 bytes)  | Key Relative    | Relative      | Relative  | Relative      | Relative  | (8 bytes) |
-     * |         |              | Offset          | Offset        | Offset    | Offset        | Offset    |           |
-     * |         |              | (4 bytes)       | (4 bytes)     | (4 bytes) | (4 bytes)     | (4 bytes) |           |
-     * |         |              |                 |               |           |               |           |           |
-     *  - - - - - - - - - - - - - - - - - - -- - -- - - - - - - - - - - - - -  - - - - - - - - - - - - - - - - - - - -
-     *
-     *  version         - The version of the message header
-     *
-     *  payload size    - The size of the message payload.
-     *                    Blob Encryption Key Record Size (if present) + (Blob prop record size or delete record size) +
-     *                    user metadata size + blob size
-     *
-     *  Blob Encryption - The offset at which the blob encryption key record is located relative to this message.
-     *  Key relative      Non-existence of blob key record is indicated by -1. Blob Keys are optionally present for Put
-     *  offset            records. Blob Keys will be absent for Delete records.
-     *
-     *  blob property   - The offset at which the blob property record is located relative to this message. Only one of
-     *  relative offset   blob property/delete relative offset field can exist. Non existence is indicated by -1
-     *
-     *  delete          - The offset at which the delete record is located relative to this message. Only one of blob
-     *  relative offset   property/delete relative offset field can exist. Non existence is indicated by -1
-     *
-     *  user metadata   - The offset at which the user metadata record is located relative to this message. This exist
-     *  relative offset   only when blob property record and blob record exist
-     *
-     *  blob metadata   - The offset at which the blob record is located relative to this message. This exist only when
-     *  relative offset   blob property record and user metadata record exist
-     *
-     *  crc             - The crc of the message header
-     *
-     */
-    public static class MessageHeader_Format_V2 implements MessageHeader_Format {
-        private ByteBuffer buffer;
-
-        private static final Logger logger = LoggerFactory.getLogger(MessageHeader_Format_V2.class);
-        // total size field start offset and size
-        public static final int Total_Size_Field_Offset_In_Bytes = Version_Field_Size_In_Bytes;
-        public static final int Total_Size_Field_Size_In_Bytes = 8;
-
-        // relative offset fields start offset and size
-        private static final int Number_Of_Relative_Offset_Fields = 5;
-        public static final int Relative_Offset_Field_Sizes_In_Bytes = 4;
-        public static final int Blob_Encryption_Key_Relative_Offset_Field_Offset_In_Bytes =
-                Total_Size_Field_Offset_In_Bytes + Total_Size_Field_Size_In_Bytes;
-        public static final int BlobProperties_Relative_Offset_Field_Offset_In_Bytes =
-                Blob_Encryption_Key_Relative_Offset_Field_Offset_In_Bytes + Relative_Offset_Field_Sizes_In_Bytes;
-        public static final int Delete_Relative_Offset_Field_Offset_In_Bytes =
-                BlobProperties_Relative_Offset_Field_Offset_In_Bytes + Relative_Offset_Field_Sizes_In_Bytes;
-        public static final int UserMetadata_Relative_Offset_Field_Offset_In_Bytes =
-                Delete_Relative_Offset_Field_Offset_In_Bytes + Relative_Offset_Field_Sizes_In_Bytes;
-        public static final int Blob_Relative_Offset_Field_Offset_In_Bytes =
-                UserMetadata_Relative_Offset_Field_Offset_In_Bytes + Relative_Offset_Field_Sizes_In_Bytes;
-
-        // crc field start offset
-        public static final int Crc_Field_Offset_In_Bytes =
-                Blob_Relative_Offset_Field_Offset_In_Bytes + Relative_Offset_Field_Sizes_In_Bytes;
-
-        public static int getHeaderSize() {
-            return Version_Field_Size_In_Bytes + Total_Size_Field_Size_In_Bytes + (Number_Of_Relative_Offset_Fields
-                    * Relative_Offset_Field_Sizes_In_Bytes) + Crc_Size;
-        }
-
-        public static void serializeHeader(ByteBuffer outputBuffer, long totalSize,
-                int blobEncryptionKeyRecordRelativeOffset, int blobPropertiesRecordRelativeOffset,
-                int deleteRecordRelativeOffset, int userMetadataRecordRelativeOffset, int blobRecordRelativeOffset)
-                throws MessageFormatException {
-            checkHeaderConstraints(totalSize, blobEncryptionKeyRecordRelativeOffset, blobPropertiesRecordRelativeOffset,
-                    deleteRecordRelativeOffset, userMetadataRecordRelativeOffset, blobRecordRelativeOffset);
-            int startOffset = outputBuffer.position();
-            outputBuffer.putShort(Message_Header_Version_V2);
-            outputBuffer.putLong(totalSize);
-            outputBuffer.putInt(blobEncryptionKeyRecordRelativeOffset);
-            outputBuffer.putInt(blobPropertiesRecordRelativeOffset);
-            outputBuffer.putInt(deleteRecordRelativeOffset);
-            outputBuffer.putInt(userMetadataRecordRelativeOffset);
-            outputBuffer.putInt(blobRecordRelativeOffset);
-            Crc32 crc = new Crc32();
-            crc.update(outputBuffer.array(), startOffset, getHeaderSize() - Crc_Size);
-            outputBuffer.putLong(crc.getValue());
-            logger.trace(
-                    "serializing header : version {} size {} blobencryptionkeyrecordrelativeoffset {} blobpropertiesrecordrelativeoffset {} "
-                            +
-                            "deleterecordrelativeoffset {} usermetadatarecordrelativeoffset {} blobrecordrelativeoffset {} crc {}",
-                    Message_Header_Version_V2, totalSize, blobEncryptionKeyRecordRelativeOffset,
-                    blobPropertiesRecordRelativeOffset, deleteRecordRelativeOffset, userMetadataRecordRelativeOffset,
-                    blobPropertiesRecordRelativeOffset, crc.getValue());
-        }
-
-        // checks the following constraints
-        // 1. totalSize is greater than 0
-        // 2. if blobPropertiesRecordRelativeOffset is greater than 0, ensures that deleteRecordRelativeOffset
-        //    is set to Message_Header_Invalid_Relative_Offset and userMetadataRecordRelativeOffset
-        //    and blobRecordRelativeOffset is positive
-        // 3. if deleteRecordRelativeOffset is greater than 0, ensures that all the other offsets are set to
-        //    Message_Header_Invalid_Relative_Offset
-        private static void checkHeaderConstraints(long totalSize, int blobEncryptionKeyRecordRelativeOffset,
-                int blobPropertiesRecordRelativeOffset, int deleteRecordRelativeOffset,
-                int userMetadataRecordRelativeOffset,
-                int blobRecordRelativeOffset) throws MessageFormatException {
-            // check constraints
-            if (totalSize <= 0) {
-                throw new MessageFormatException(
-                        "checkHeaderConstraints - totalSize " + totalSize + " needs to be greater than 0",
-                        MessageFormatErrorCodes.Header_Constraint_Error);
-            }
-
-            if (blobPropertiesRecordRelativeOffset > 0 && (
-                    deleteRecordRelativeOffset != Message_Header_Invalid_Relative_Offset ||
-                            userMetadataRecordRelativeOffset <= 0
-                            || blobRecordRelativeOffset <= 0)) {
-                throw new MessageFormatException(
-                        "checkHeaderConstraints - blobPropertiesRecordRelativeOffset is greater than 0 "
-                                + " but other properties do not satisfy constraints" +
-                                " blobPropertiesRecordRelativeOffset "
-                                + blobPropertiesRecordRelativeOffset + " deleteRecordRelativeOffset " +
-                                deleteRecordRelativeOffset
-                                + " userMetadataRecordRelativeOffset " + userMetadataRecordRelativeOffset +
-                                " blobRecordRelativeOffset "
-                                + blobRecordRelativeOffset, MessageFormatErrorCodes.Header_Constraint_Error);
-            }
-
-            if (deleteRecordRelativeOffset > 0 && (
-                    blobEncryptionKeyRecordRelativeOffset != Message_Header_Invalid_Relative_Offset
-                            || blobPropertiesRecordRelativeOffset != Message_Header_Invalid_Relative_Offset
-                            || userMetadataRecordRelativeOffset != Message_Header_Invalid_Relative_Offset
-                            || blobRecordRelativeOffset != Message_Header_Invalid_Relative_Offset)) {
-                throw new MessageFormatException(
-                        "checkHeaderConstraints - deleteRecordRelativeOffset is greater than 0 "
-                                + " but other properties do not satisfy constraints" +
-                                " blobEncryptionKeyRelativeOffset "
-                                + blobEncryptionKeyRecordRelativeOffset + " blobPropertiesRecordRelativeOffset "
-                                + blobPropertiesRecordRelativeOffset + " deleteRecordRelativeOffset " +
-                                deleteRecordRelativeOffset
-                                + " userMetadataRecordRelativeOffset " + userMetadataRecordRelativeOffset +
-                                " blobRecordRelativeOffset "
-                                + blobRecordRelativeOffset, MessageFormatErrorCodes.Header_Constraint_Error);
-            }
-        }
-
-        public MessageHeader_Format_V2(ByteBuffer input) {
-            buffer = input;
-        }
-
-        @Override
-        public short getVersion() {
-            return buffer.getShort(0);
-        }
-
-        @Override
-        public long getMessageSize() {
-            return buffer.getLong(Total_Size_Field_Offset_In_Bytes);
-        }
-
-        @Override
-        public int getBlobPropertiesRecordRelativeOffset() {
-            return buffer.getInt(BlobProperties_Relative_Offset_Field_Offset_In_Bytes);
-        }
-
-        @Override
-        public int getBlobPropertiesRecordSize() {
-            return getUserMetadataRecordRelativeOffset() - getBlobPropertiesRecordRelativeOffset();
-        }
-
-<<<<<<< HEAD
-        @Override
-        public boolean isPutRecord() {
-            return getBlobPropertiesRecordRelativeOffset() != Message_Header_Invalid_Relative_Offset;
-        }
-
-        @Override
-        public int getDeleteRecordRelativeOffset() {
-            return buffer.getInt(Delete_Relative_Offset_Field_Offset_In_Bytes);
-        }
-
-        @Override
-        public int getBlobEncryptionKeyRecordRelativeOffset() {
-            return buffer.getInt(Blob_Encryption_Key_Relative_Offset_Field_Offset_In_Bytes);
-        }
-
-        @Override
-        public int getBlobEncryptionKeyRecordSize() {
-            if (hasEncryptionKeyRecord()) {
-                return getBlobPropertiesRecordRelativeOffset() - getBlobEncryptionKeyRecordRelativeOffset();
-            } else {
-                return 0;
-            }
-        }
-=======
-    @Override
-    public void verifyHeader() throws MessageFormatException {
-      verifyCrc();
-      checkHeaderConstraints(getMessageSize(), getBlobPropertiesRecordRelativeOffset(), getUpdateRecordRelativeOffset(),
-          getUserMetadataRecordRelativeOffset(), getBlobRecordRelativeOffset());
-    }
-
-    private void verifyCrc() throws MessageFormatException {
-      Crc32 crc = new Crc32();
-      crc.update(buffer.array(), 0, buffer.limit() - Crc_Size);
-      if (crc.getValue() != getCrc()) {
-        throw new MessageFormatException("Message header is corrupt", MessageFormatErrorCodes.Data_Corrupt);
-      }
-    }
-  }
+    }
 
   /**
    *
@@ -1077,10 +620,10 @@
   public static class MessageHeader_Format_V2 implements MessageHeader_Format {
     private ByteBuffer buffer;
 
-    private static final Logger logger = LoggerFactory.getLogger(MessageHeader_Format_V2.class);
-    // total size field start offset and size
-    public static final int Total_Size_Field_Offset_In_Bytes = Version_Field_Size_In_Bytes;
-    public static final int Total_Size_Field_Size_In_Bytes = 8;
+        private static final Logger logger = LoggerFactory.getLogger(MessageHeader_Format_V2.class);
+        // total size field start offset and size
+        public static final int Total_Size_Field_Offset_In_Bytes = Version_Field_Size_In_Bytes;
+        public static final int Total_Size_Field_Size_In_Bytes = 8;
 
     // relative offset fields start offset and size
     private static final int Number_Of_Relative_Offset_Fields = 5;
@@ -1096,14 +639,14 @@
     public static final int Blob_Relative_Offset_Field_Offset_In_Bytes =
         UserMetadata_Relative_Offset_Field_Offset_In_Bytes + Relative_Offset_Field_Sizes_In_Bytes;
 
-    // crc field start offset
-    public static final int Crc_Field_Offset_In_Bytes =
-        Blob_Relative_Offset_Field_Offset_In_Bytes + Relative_Offset_Field_Sizes_In_Bytes;
-
-    public static int getHeaderSize() {
-      return Version_Field_Size_In_Bytes + Total_Size_Field_Size_In_Bytes + (Number_Of_Relative_Offset_Fields
-          * Relative_Offset_Field_Sizes_In_Bytes) + Crc_Size;
-    }
+        // crc field start offset
+        public static final int Crc_Field_Offset_In_Bytes =
+                Blob_Relative_Offset_Field_Offset_In_Bytes + Relative_Offset_Field_Sizes_In_Bytes;
+
+        public static int getHeaderSize() {
+            return Version_Field_Size_In_Bytes + Total_Size_Field_Size_In_Bytes + (Number_Of_Relative_Offset_Fields
+                    * Relative_Offset_Field_Sizes_In_Bytes) + Crc_Size;
+        }
 
     public static void serializeHeader(ByteBuffer outputBuffer, long totalSize,
         int blobEncryptionKeyRecordRelativeOffset, int blobPropertiesRecordRelativeOffset,
@@ -1171,7 +714,54 @@
             + blobRecordRelativeOffset, MessageFormatErrorCodes.Header_Constraint_Error);
       }
     }
->>>>>>> 4dd1c8c7
+
+        public MessageHeader_Format_V2(ByteBuffer input) {
+            buffer = input;
+        }
+
+        @Override
+        public short getVersion() {
+            return buffer.getShort(0);
+        }
+
+        @Override
+        public long getMessageSize() {
+            return buffer.getLong(Total_Size_Field_Offset_In_Bytes);
+        }
+
+        @Override
+        public int getBlobPropertiesRecordRelativeOffset() {
+            return buffer.getInt(BlobProperties_Relative_Offset_Field_Offset_In_Bytes);
+        }
+
+        @Override
+        public int getBlobPropertiesRecordSize() {
+            return getUserMetadataRecordRelativeOffset() - getBlobPropertiesRecordRelativeOffset();
+        }
+
+        @Override
+        public boolean isPutRecord() {
+            return getBlobPropertiesRecordRelativeOffset() != Message_Header_Invalid_Relative_Offset;
+        }
+
+    @Override
+    public int getUpdateRecordRelativeOffset() {
+      return buffer.getInt(Update_Relative_Offset_Field_Offset_In_Bytes);
+    }
+
+        @Override
+        public int getBlobEncryptionKeyRecordRelativeOffset() {
+            return buffer.getInt(Blob_Encryption_Key_Relative_Offset_Field_Offset_In_Bytes);
+        }
+
+        @Override
+        public int getBlobEncryptionKeyRecordSize() {
+            if (hasEncryptionKeyRecord()) {
+                return getBlobPropertiesRecordRelativeOffset() - getBlobEncryptionKeyRecordRelativeOffset();
+            } else {
+                return 0;
+            }
+        }
 
         @Override
         public boolean hasEncryptionKeyRecord() {
@@ -1199,35 +789,28 @@
             return getMessageSize() - messageSizeExcludingBlobRecord;
         }
 
-        @Override
-        public int getPayloadRelativeOffset() {
-            if (isPutRecord()) {
-                return hasEncryptionKeyRecord() ? getBlobEncryptionKeyRecordRelativeOffset()
-                        : getBlobPropertiesRecordRelativeOffset();
-            } else {
-                return getDeleteRecordRelativeOffset();
-            }
-        }
-
-<<<<<<< HEAD
+    @Override
+    public int getPayloadRelativeOffset() {
+      if (isPutRecord()) {
+        return hasEncryptionKeyRecord() ? getBlobEncryptionKeyRecordRelativeOffset()
+            : getBlobPropertiesRecordRelativeOffset();
+      } else {
+        return getUpdateRecordRelativeOffset();
+      }
+    }
+
         @Override
         public long getCrc() {
             return buffer.getLong(Crc_Field_Offset_In_Bytes);
         }
-=======
+
     @Override
-    public int getUpdateRecordRelativeOffset() {
-      return buffer.getInt(Update_Relative_Offset_Field_Offset_In_Bytes);
-    }
->>>>>>> 4dd1c8c7
-
-        @Override
-        public void verifyHeader() throws MessageFormatException {
-            verifyCrc();
-            checkHeaderConstraints(getMessageSize(), getBlobEncryptionKeyRecordRelativeOffset(),
-                    getBlobPropertiesRecordRelativeOffset(), getDeleteRecordRelativeOffset(),
-                    getUserMetadataRecordRelativeOffset(), getBlobRecordRelativeOffset());
-        }
+    public void verifyHeader() throws MessageFormatException {
+      verifyCrc();
+      checkHeaderConstraints(getMessageSize(), getBlobEncryptionKeyRecordRelativeOffset(),
+          getBlobPropertiesRecordRelativeOffset(), getUpdateRecordRelativeOffset(),
+          getUserMetadataRecordRelativeOffset(), getBlobRecordRelativeOffset());
+    }
 
         private void verifyCrc() throws MessageFormatException {
             Crc32 crc = new Crc32();
@@ -1291,154 +874,6 @@
             }
         }
     }
-
-<<<<<<< HEAD
-    /**
-     *  - - - - - - - - - - - - - - - - - - -
-     * |         |               |            |
-     * | version |   delete byte |    Crc     |
-     * |(2 bytes)|    (1 byte)   |  (8 bytes) |
-     * |         |               |            |
-     *  - - - - - - - - - - - - - - - - - - -
-     *  version         - The version of the delete record
-     *
-     *  delete byte     - Takes value 0 or 1. If it is set to 1, it signifies that the blob is deleted. The field
-     *                    is required to be able to support undelete in the future if required.
-     *
-     *  crc             - The crc of the delete record
-     *
-     */
-    public static class Delete_Format_V1 {
-=======
-    @Override
-    public int getPayloadRelativeOffset() {
-      if (isPutRecord()) {
-        return hasEncryptionKeyRecord() ? getBlobEncryptionKeyRecordRelativeOffset()
-            : getBlobPropertiesRecordRelativeOffset();
-      } else {
-        return getUpdateRecordRelativeOffset();
-      }
-    }
->>>>>>> 4dd1c8c7
-
-        public static final int Delete_Field_Size_In_Bytes = 1;
-        private static Logger logger = LoggerFactory.getLogger(Delete_Format_V1.class);
-
-<<<<<<< HEAD
-        public static int getDeleteRecordSize() {
-            return Version_Field_Size_In_Bytes + Delete_Field_Size_In_Bytes + Crc_Size;
-        }
-=======
-    @Override
-    public void verifyHeader() throws MessageFormatException {
-      verifyCrc();
-      checkHeaderConstraints(getMessageSize(), getBlobEncryptionKeyRecordRelativeOffset(),
-          getBlobPropertiesRecordRelativeOffset(), getUpdateRecordRelativeOffset(),
-          getUserMetadataRecordRelativeOffset(), getBlobRecordRelativeOffset());
-    }
->>>>>>> 4dd1c8c7
-
-        public static void serializeDeleteRecord(ByteBuffer outputBuffer, DeleteRecord deleteRecord) {
-            int startOffset = outputBuffer.position();
-            outputBuffer.putShort(Delete_Version_V1);
-            outputBuffer.put((byte) 1);
-            Crc32 crc = new Crc32();
-            crc.update(outputBuffer.array(), startOffset, getDeleteRecordSize() - Crc_Size);
-            outputBuffer.putLong(crc.getValue());
-        }
-
-        public static DeleteRecord deserializeDeleteRecord(CrcInputStream crcStream)
-                throws IOException, MessageFormatException {
-            DataInputStream dataStream = new DataInputStream(crcStream);
-            boolean isDeleted = dataStream.readByte() == 1;
-            long actualCRC = crcStream.getValue();
-            long expectedCRC = dataStream.readLong();
-            if (actualCRC != expectedCRC) {
-                logger.error(
-                        "corrupt data while parsing delete record Expected CRC " + expectedCRC + " Actual CRC " +
-                                actualCRC);
-                throw new MessageFormatException("delete record data is corrupt", MessageFormatErrorCodes.Data_Corrupt);
-            }
-            return new DeleteRecord(UNKNOWN_ACCOUNT_ID, UNKNOWN_CONTAINER_ID, Utils.Infinite_Time);
-        }
-    }
-
-<<<<<<< HEAD
-    /**
-     *  - - - - - - - - - - - - - - - - - - - - - - - - - - - - - - - - - - - -
-     * |         |               |               |               |             |
-     * | version |   AccountId   |  ContainerId  |  DeletionTime |     Crc     |
-     * |(2 bytes)|    (2 byte2)  |   (2 bytes)   |   (8 bytes)   |  (8 bytes)  |
-     * |         |               |               |               |             |
-     *  - - - - - - - - - - - - - - - - - - - - - - - - - - - - - - - - - - - -
-     *  version         - The version of the delete record
-     *
-     *  AccountId     - AccountId that the blob belongs to
-     *
-     *  ContainerId   - ContainerId that the blob belongs to
-     *
-     *  Deletion Time - Time of deletion in Ms
-     *
-     *  Crc           - The crc of the delete record
-     *
-     */
-    public static class Delete_Format_V2 {
-
-        public static final int ACCOUNT_ID_FIELD_SIZE_IN_BYTES = Short.BYTES;
-        public static final int CONTAINER_ID_FIELD_SIZE_IN_BYTES = Short.BYTES;
-        public static final int DELETION_TIME_FIELD_SIZE_IN_BYTES = Long.BYTES;
-
-        public static int getDeleteRecordSize() {
-            return Version_Field_Size_In_Bytes + ACCOUNT_ID_FIELD_SIZE_IN_BYTES + CONTAINER_ID_FIELD_SIZE_IN_BYTES
-                    + DELETION_TIME_FIELD_SIZE_IN_BYTES + Crc_Size;
-        }
-
-        public static void serializeDeleteRecord(ByteBuffer outputBuffer, DeleteRecord deleteRecord) {
-            int startOffset = outputBuffer.position();
-            outputBuffer.putShort(Delete_Version_V2);
-            outputBuffer.putShort(deleteRecord.getAccountId());
-            outputBuffer.putShort(deleteRecord.getContainerId());
-            outputBuffer.putLong(deleteRecord.getDeletionTimeInMs());
-            Crc32 crc = new Crc32();
-            crc.update(outputBuffer.array(), startOffset, getDeleteRecordSize() - Crc_Size);
-            outputBuffer.putLong(crc.getValue());
-        }
-
-        public static DeleteRecord deserializeDeleteRecord(CrcInputStream crcStream)
-                throws IOException, MessageFormatException {
-            DataInputStream dataStream = new DataInputStream(crcStream);
-            short accountId = dataStream.readShort();
-            short containerId = dataStream.readShort();
-            long deletionTimeInMs = dataStream.readLong();
-            long actualCRC = crcStream.getValue();
-            long expectedCRC = dataStream.readLong();
-            if (actualCRC != expectedCRC) {
-                throw new MessageFormatException("delete record data is corrupt (mismatch in CRC) ",
-                        MessageFormatErrorCodes.Data_Corrupt);
-            }
-            return new DeleteRecord(accountId, containerId, deletionTimeInMs);
-        }
-=======
-    public static BlobProperties deserializeBlobPropertiesRecord(CrcInputStream crcStream)
-        throws IOException, MessageFormatException {
-      try {
-        DataInputStream dataStream = new DataInputStream(crcStream);
-        BlobProperties properties = BlobPropertiesSerDe.getBlobPropertiesFromStream(dataStream);
-        long actualCRC = crcStream.getValue();
-        long expectedCRC = dataStream.readLong();
-        if (actualCRC != expectedCRC) {
-          logger.error(
-              "corrupt data while parsing blob properties Expected CRC " + expectedCRC + " Actual CRC " + actualCRC);
-          throw new MessageFormatException("Blob property data is corrupt", MessageFormatErrorCodes.Data_Corrupt);
-        }
-        return properties;
-      } catch (Exception e) {
-        logger.error("Blob property failed to be parsed. Data may be corrupt with exception {}", e);
-        throw new MessageFormatException("Blob property failed to be parsed. Data may be corrupt",
-            MessageFormatErrorCodes.Data_Corrupt);
-      }
-    }
-  }
 
   /**
    *  - - - - - - - - - - - - - - - - - - -
@@ -1741,32 +1176,6 @@
     }
   }
 
-  /**
-   *  - - - - - - - - - - - - - - - - - - - - - - - - - - - - -
-   * |         |           |                      |            |
-   * | version |   size    |  blob encryption key |     Crc    |
-   * |(2 bytes)| (4 bytes) |  (n bytes)           |  (8 bytes) |
-   * |         |           |                      |            |
-   *  - - - - - - - - - - - - - - - - - - - - - - - - - - - - -
-   *  version                - The version of the blob key
-   *
-   *  size                   - The size of the blob key
-   *
-   *  blob encryption key    - The blob encryption key in bytes
-   *
-   *  crc                    - The crc of the blob key record
-   *
-   */
-  public static class BlobEncryptionKey_Format_V1 {
-    public static final int Blob_Encryption_Key_Size_Field_In_Bytes = 4;
-    private static Logger logger = LoggerFactory.getLogger(BlobEncryptionKey_Format_V1.class);
-
-    public static int getBlobEncryptionKeyRecordSize(ByteBuffer blobEncryptionKey) {
-      return Version_Field_Size_In_Bytes + Blob_Encryption_Key_Size_Field_In_Bytes + blobEncryptionKey.remaining()
-          + Crc_Size;
->>>>>>> 4dd1c8c7
-    }
-
     /**
      *  - - - - - - - - - - - - - - - - - - - - - - - - - - - - -
      * |         |           |                      |            |
