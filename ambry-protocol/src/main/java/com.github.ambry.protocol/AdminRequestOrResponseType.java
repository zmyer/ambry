--- conflicted
+++ resolved
@@ -21,12 +21,5 @@
  */
 // TODO: 2018/4/20 by zmyer
 public enum AdminRequestOrResponseType {
-<<<<<<< HEAD
-    TriggerCompaction,
-    RequestControl,
-    ReplicationControl,
-    CatchupStatus
-=======
   TriggerCompaction, RequestControl, ReplicationControl, CatchupStatus, BlobStoreControl
->>>>>>> 4dd1c8c7
 }