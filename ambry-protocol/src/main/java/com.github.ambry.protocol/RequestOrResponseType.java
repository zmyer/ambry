/**
 * Copyright 2016 LinkedIn Corp. All rights reserved.
 *
 * Licensed under the Apache License, Version 2.0 (the "License");
 * you may not use this file except in compliance with the License.
 * You may obtain a copy of the License at
 *
 * http://www.apache.org/licenses/LICENSE-2.0
 *
 * Unless required by applicable law or agreed to in writing, software
 * distributed under the License is distributed on an "AS IS" BASIS,
 * WITHOUT WARRANTIES OR CONDITIONS OF ANY KIND, either express or implied.
 */
package com.github.ambry.protocol;

/**
 * Type of request response. Do not change this order. Add
 * new entries to the end of the list.
 */
// TODO: 2018/4/20 by zmyer
public enum RequestOrResponseType {
<<<<<<< HEAD
    PutRequest,
    PutResponse,
    GetRequest,
    GetResponse,
    DeleteRequest,
    DeleteResponse,
    TTLRequest,
    // Unsupported
    TTLResponse,
    // Unsupported
    ReplicaMetadataRequest,
    ReplicaMetadataResponse,
    AdminRequest,
    AdminResponse
=======
  PutRequest,
  PutResponse,
  GetRequest,
  GetResponse,
  DeleteRequest,
  DeleteResponse,
  TtlUpdateRequest,
  TtlUpdateResponse,
  ReplicaMetadataRequest,
  ReplicaMetadataResponse,
  AdminRequest,
  AdminResponse
>>>>>>> 4dd1c8c7
}<|MERGE_RESOLUTION|>--- conflicted
+++ resolved
@@ -19,22 +19,6 @@
  */
 // TODO: 2018/4/20 by zmyer
 public enum RequestOrResponseType {
-<<<<<<< HEAD
-    PutRequest,
-    PutResponse,
-    GetRequest,
-    GetResponse,
-    DeleteRequest,
-    DeleteResponse,
-    TTLRequest,
-    // Unsupported
-    TTLResponse,
-    // Unsupported
-    ReplicaMetadataRequest,
-    ReplicaMetadataResponse,
-    AdminRequest,
-    AdminResponse
-=======
   PutRequest,
   PutResponse,
   GetRequest,
@@ -47,5 +31,4 @@
   ReplicaMetadataResponse,
   AdminRequest,
   AdminResponse
->>>>>>> 4dd1c8c7
 }