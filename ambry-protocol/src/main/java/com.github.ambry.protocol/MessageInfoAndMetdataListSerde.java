--- conflicted
+++ resolved
@@ -35,14 +35,6 @@
  */
 // TODO: 2018/4/20 by zmyer
 class MessageInfoAndMetadataListSerde {
-<<<<<<< HEAD
-    private final List<MessageInfo> messageInfoList;
-    private final List<MessageMetadata> messageMetadataList;
-    static final short VERSION_1 = 1;
-    static final short VERSION_2 = 2;
-    static final short VERSION_3 = 3;
-    static final short VERSION_4 = 4;
-=======
   private final List<MessageInfo> messageInfoList;
   private final List<MessageMetadata> messageMetadataList;
   static final short DETERMINE_VERSION = -1;
@@ -53,54 +45,30 @@
   static final short VERSION_5 = 5;
 
   static final short AUTO_VERSION = VERSION_5;
->>>>>>> 4dd1c8c7
 
     private final short version;
 
-<<<<<<< HEAD
-    private static final byte FIELD_PRESENT = (byte) 1;
-    private static final byte DELETED = (byte) 1;
-=======
   private static final byte FIELD_PRESENT = (byte) 1;
   private static final byte UPDATED = (byte) 1;
->>>>>>> 4dd1c8c7
-
-    MessageInfoAndMetadataListSerde(List<MessageInfo> messageInfoList, List<MessageMetadata> messageMetadataList,
-            short version) {
-        if (messageInfoList != null && messageMetadataList != null
-                && messageInfoList.size() != messageMetadataList.size()) {
-            throw new IllegalArgumentException(
-                    "Mismatch in the number of messages in message Info list: " + messageInfoList.size()
-                            + " and message metadata list: " + messageMetadataList.size());
-        }
-        this.messageInfoList = messageInfoList;
-        this.messageMetadataList = messageMetadataList;
-        this.version = version;
-    }
-<<<<<<< HEAD
+
+  MessageInfoAndMetadataListSerde(List<MessageInfo> messageInfoList, List<MessageMetadata> messageMetadataList,
+      short version) {
+    if (messageInfoList != null && messageMetadataList != null
+        && messageInfoList.size() != messageMetadataList.size()) {
+      throw new IllegalArgumentException(
+          "Mismatch in the number of messages in message Info list: " + messageInfoList.size()
+              + " and message metadata list: " + messageMetadataList.size());
+    }
+    this.messageInfoList = messageInfoList;
+    this.messageMetadataList = messageMetadataList;
+    this.version = version == DETERMINE_VERSION ? AUTO_VERSION : version;
+  }
 
     MessageInfoAndMetadataListSerde(List<MessageInfo> messageInfoList, short version) {
         this(messageInfoList,
                 messageInfoList == null ? null : new ArrayList<>(Collections.nCopies(messageInfoList.size(), null)),
                 version);
     }
-
-    /**
-     * @return the size in bytes that serialization of this MessageInfoAndMetadataList will result in.
-     */
-    int getMessageInfoAndMetadataListSize() {
-        if (messageInfoList == null) {
-            return Integer.BYTES;
-=======
-    this.messageInfoList = messageInfoList;
-    this.messageMetadataList = messageMetadataList;
-    this.version = version == DETERMINE_VERSION ? AUTO_VERSION : version;
-  }
-
-  MessageInfoAndMetadataListSerde(List<MessageInfo> messageInfoList, short version) {
-    this(messageInfoList,
-        messageInfoList == null ? null : new ArrayList<>(Collections.nCopies(messageInfoList.size(), null)), version);
-  }
 
   /**
    * @return the size in bytes that serialization of this MessageInfoAndMetadataList will result in.
@@ -141,95 +109,27 @@
         if (messageInfo.getCrc() != null) {
           // crc
           size += Long.BYTES;
->>>>>>> 4dd1c8c7
-        }
-        int size = Integer.BYTES;
-        ListIterator<MessageInfo> infoListIterator = messageInfoList.listIterator();
-        ListIterator<MessageMetadata> metadataListIterator = messageMetadataList.listIterator();
-        while (infoListIterator.hasNext()) {
-            MessageInfo messageInfo = infoListIterator.next();
-            MessageMetadata messageMetadata = metadataListIterator.next();
-            size += messageInfo.getStoreKey().sizeInBytes();
-            // message size
-            size += Long.BYTES;
-            // expiration time
-            size += Long.BYTES;
-            // whether deleted
-            size += 1;
-            if (version < VERSION_1 || version > VERSION_4) {
-                throw new IllegalArgumentException("Unknown version in MessageInfoList " + version);
-            }
-            if (version > VERSION_1) {
-                // whether crc is present
-                size += 1;
-                if (messageInfo.getCrc() != null) {
-                    // crc
-                    size += Long.BYTES;
-                }
-            }
-            if (version > VERSION_2) {
-                // accountId
-                size += Short.BYTES;
-                // containerId
-                size += Short.BYTES;
-                // operationTime
-                size += Long.BYTES;
-            }
-            if (version > VERSION_3) {
-                // whether message metadata is present.
-                size += Byte.BYTES;
-                if (messageMetadata != null) {
-                    size += messageMetadata.sizeInBytes();
-                }
-            }
-        }
-        return size;
-    }
-
-<<<<<<< HEAD
-    /**
-     * Serialize this object into the given buffer.
-     * @param outputBuffer the ByteBuffer to serialize into.
-     */
-    void serializeMessageInfoAndMetadataList(ByteBuffer outputBuffer) {
-        outputBuffer.putInt(messageInfoList == null ? 0 : messageInfoList.size());
-        if (messageInfoList != null) {
-            ListIterator<MessageInfo> infoListIterator = messageInfoList.listIterator();
-            ListIterator<MessageMetadata> metadataListIterator = messageMetadataList.listIterator();
-            while (infoListIterator.hasNext()) {
-                MessageInfo messageInfo = infoListIterator.next();
-                MessageMetadata messageMetadata = metadataListIterator.next();
-                outputBuffer.put(messageInfo.getStoreKey().toBytes());
-                outputBuffer.putLong(messageInfo.getSize());
-                outputBuffer.putLong(messageInfo.getExpirationTimeInMs());
-                outputBuffer.put(messageInfo.isDeleted() ? DELETED : (byte) ~DELETED);
-                if (version < VERSION_1 || version > VERSION_4) {
-                    throw new IllegalArgumentException("Unknown version in MessageInfoList " + version);
-                }
-                if (version > VERSION_1) {
-                    Long crc = messageInfo.getCrc();
-                    if (crc != null) {
-                        outputBuffer.put(FIELD_PRESENT);
-                        outputBuffer.putLong(crc);
-                    } else {
-                        outputBuffer.put((byte) ~FIELD_PRESENT);
-                    }
-                }
-                if (version > VERSION_2) {
-                    outputBuffer.putShort(messageInfo.getAccountId());
-                    outputBuffer.putShort(messageInfo.getContainerId());
-                    outputBuffer.putLong(messageInfo.getOperationTimeMs());
-                }
-                if (version > VERSION_3) {
-                    if (messageMetadata != null) {
-                        outputBuffer.put(FIELD_PRESENT);
-                        messageMetadata.serializeMessageMetadata(outputBuffer);
-                    } else {
-                        outputBuffer.put((byte) ~FIELD_PRESENT);
-                    }
-                }
-            }
-=======
+        }
+      }
+      if (version > VERSION_2) {
+        // accountId
+        size += Short.BYTES;
+        // containerId
+        size += Short.BYTES;
+        // operationTime
+        size += Long.BYTES;
+      }
+      if (version > VERSION_3) {
+        // whether message metadata is present.
+        size += Byte.BYTES;
+        if (messageMetadata != null) {
+          size += messageMetadata.sizeInBytes();
+        }
+      }
+    }
+    return size;
+  }
+
   /**
    * Serialize this object into the given buffer.
    * @param outputBuffer the ByteBuffer to serialize into.
@@ -263,48 +163,24 @@
           } else {
             outputBuffer.put((byte) ~FIELD_PRESENT);
           }
->>>>>>> 4dd1c8c7
-        }
-    }
-
-<<<<<<< HEAD
-    /**
-     * Deserialize the given stream and return the MessageInfo and Metadata lists.
-     * @param stream the stream to deserialize from.
-     * @param map the clustermap to use.
-     * @param versionToDeserializeIn the SerDe version to use to deserialize.
-     * @return a pair of {@link MessageInfo} list and {@link MessageMetadata} list.
-     * @throws IOException if an I/O error occurs while reading from the stream.
-     */
-    static Pair<List<MessageInfo>, List<MessageMetadata>> deserializeMessageInfoAndMetadataList(DataInputStream stream,
-            ClusterMap map, short versionToDeserializeIn) throws IOException {
-        int messageCount = stream.readInt();
-        ArrayList<MessageInfo> messageInfoList = new ArrayList<>(messageCount);
-        ArrayList<MessageMetadata> messageMetadataList = new ArrayList<>(messageCount);
-        for (int i = 0; i < messageCount; i++) {
-            BlobId id = new BlobId(stream, map);
-            long size = stream.readLong();
-            long ttl = stream.readLong();
-            boolean isDeleted = stream.readByte() == DELETED;
-            Long crc = null;
-            short accountId = Account.UNKNOWN_ACCOUNT_ID;
-            short containerId = Container.UNKNOWN_CONTAINER_ID;
-            long operationTime = Utils.Infinite_Time;
-            if (versionToDeserializeIn < VERSION_1 || versionToDeserializeIn > VERSION_4) {
-                throw new IllegalArgumentException(
-                        "Unknown version to deserialize MessageInfoList " + versionToDeserializeIn);
-            }
-            if (versionToDeserializeIn > VERSION_1) {
-                crc = stream.readByte() == FIELD_PRESENT ? stream.readLong() : null;
-            }
-            if (versionToDeserializeIn > VERSION_2) {
-                accountId = stream.readShort();
-                containerId = stream.readShort();
-                operationTime = stream.readLong();
-            }
-
-            messageInfoList.add(new MessageInfo(id, size, isDeleted, ttl, crc, accountId, containerId, operationTime));
-=======
+        }
+        if (version > VERSION_2) {
+          outputBuffer.putShort(messageInfo.getAccountId());
+          outputBuffer.putShort(messageInfo.getContainerId());
+          outputBuffer.putLong(messageInfo.getOperationTimeMs());
+        }
+        if (version > VERSION_3) {
+          if (messageMetadata != null) {
+            outputBuffer.put(FIELD_PRESENT);
+            messageMetadata.serializeMessageMetadata(outputBuffer);
+          } else {
+            outputBuffer.put((byte) ~FIELD_PRESENT);
+          }
+        }
+      }
+    }
+  }
+
   /**
    * Deserialize the given stream and return the MessageInfo and Metadata lists.
    * @param stream the stream to deserialize from.
@@ -356,23 +232,17 @@
 
       messageInfoList.add(
           new MessageInfo(id, size, isDeleted, isTtlUpdated, ttl, crc, accountId, containerId, operationTime));
->>>>>>> 4dd1c8c7
-
-            if (versionToDeserializeIn > VERSION_3) {
-                MessageMetadata messageMetadata =
-                        stream.readByte() == FIELD_PRESENT ? MessageMetadata.deserializeMessageMetadata(stream) : null;
-                messageMetadataList.add(messageMetadata);
-            } else {
-                messageMetadataList.add(null);
-            }
-        }
-        return new Pair<>(messageInfoList, messageMetadataList);
-    }
-<<<<<<< HEAD
-=======
+
+      if (versionToDeserializeIn > VERSION_3) {
+        MessageMetadata messageMetadata =
+            stream.readByte() == FIELD_PRESENT ? MessageMetadata.deserializeMessageMetadata(stream) : null;
+        messageMetadataList.add(messageMetadata);
+      } else {
+        messageMetadataList.add(null);
+      }
+    }
     return new MessageInfoAndMetadataListSerde(messageInfoList, messageMetadataList, versionToDeserializeIn);
   }
->>>>>>> 4dd1c8c7
 
     List<MessageInfo> getMessageInfoList() {
         return messageInfoList;
