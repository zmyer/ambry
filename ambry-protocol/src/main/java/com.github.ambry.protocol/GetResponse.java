/**
 * Copyright 2016 LinkedIn Corp. All rights reserved.
 *
 * Licensed under the Apache License, Version 2.0 (the "License");
 * you may not use this file except in compliance with the License.
 * You may obtain a copy of the License at
 *
 * http://www.apache.org/licenses/LICENSE-2.0
 *
 * Unless required by applicable law or agreed to in writing, software
 * distributed under the License is distributed on an "AS IS" BASIS,
 * WITHOUT WARRANTIES OR CONDITIONS OF ANY KIND, either express or implied.
 */
package com.github.ambry.protocol;

import com.github.ambry.clustermap.ClusterMap;
import com.github.ambry.commons.ServerErrorCode;
import com.github.ambry.network.Send;
import com.github.ambry.utils.Utils;

import java.io.DataInputStream;
import java.io.IOException;
import java.io.InputStream;
import java.nio.ByteBuffer;
import java.nio.channels.WritableByteChannel;
import java.util.ArrayList;
import java.util.List;


/**
 * Response to GetRequest to fetch data
 */
// TODO: 2018/4/20 by zmyer
public class GetResponse extends Response {

<<<<<<< HEAD
    private Send toSend = null;
    private InputStream stream = null;
    private final List<PartitionResponseInfo> partitionResponseInfoList;
    private int partitionResponseInfoSize;

    private static int Partition_Response_Info_List_Size = 4;
    static final short GET_RESPONSE_VERSION_V_1 = 1;
    static final short GET_RESPONSE_VERSION_V_2 = 2;
    static final short GET_RESPONSE_VERSION_V_3 = 3;
    static final short GET_RESPONSE_VERSION_V_4 = 4;

    static short CURRENT_VERSION = GET_RESPONSE_VERSION_V_4;

    public GetResponse(int correlationId, String clientId, List<PartitionResponseInfo> partitionResponseInfoList,
            Send send, ServerErrorCode error) {
        super(RequestOrResponseType.GetResponse, CURRENT_VERSION, correlationId, clientId, error);
        this.partitionResponseInfoList = partitionResponseInfoList;
        this.partitionResponseInfoSize = 0;
        for (PartitionResponseInfo partitionResponseInfo : partitionResponseInfoList) {
            this.partitionResponseInfoSize += partitionResponseInfo.sizeInBytes();
        }
        this.toSend = send;
    }

    public GetResponse(int correlationId, String clientId, List<PartitionResponseInfo> partitionResponseInfoList,
            InputStream stream, ServerErrorCode error) {
        super(RequestOrResponseType.GetResponse, CURRENT_VERSION, correlationId, clientId, error);
        this.partitionResponseInfoList = partitionResponseInfoList;
        this.partitionResponseInfoSize = 0;
        for (PartitionResponseInfo partitionResponseInfo : partitionResponseInfoList) {
            this.partitionResponseInfoSize += partitionResponseInfo.sizeInBytes();
        }
        this.stream = stream;
=======
  private Send toSend = null;
  private InputStream stream = null;
  private final List<PartitionResponseInfo> partitionResponseInfoList;
  private int partitionResponseInfoSize;

  private static int Partition_Response_Info_List_Size = 4;
  static final short GET_RESPONSE_VERSION_V_1 = 1;
  static final short GET_RESPONSE_VERSION_V_2 = 2;
  static final short GET_RESPONSE_VERSION_V_3 = 3;
  static final short GET_RESPONSE_VERSION_V_4 = 4;
  static final short GET_RESPONSE_VERSION_V_5 = 5;

  static short CURRENT_VERSION = GET_RESPONSE_VERSION_V_5;

  public GetResponse(int correlationId, String clientId, List<PartitionResponseInfo> partitionResponseInfoList,
      Send send, ServerErrorCode error) {
    super(RequestOrResponseType.GetResponse, CURRENT_VERSION, correlationId, clientId, error);
    this.partitionResponseInfoList = partitionResponseInfoList;
    this.partitionResponseInfoSize = 0;
    for (PartitionResponseInfo partitionResponseInfo : partitionResponseInfoList) {
      this.partitionResponseInfoSize += partitionResponseInfo.sizeInBytes();
>>>>>>> 4dd1c8c7
    }

    public GetResponse(int correlationId, String clientId, ServerErrorCode error) {
        super(RequestOrResponseType.GetResponse, CURRENT_VERSION, correlationId, clientId, error);
        this.partitionResponseInfoList = null;
        this.partitionResponseInfoSize = 0;
    }

    public InputStream getInputStream() {
        return stream;
    }

    public List<PartitionResponseInfo> getPartitionResponseInfoList() {
        return partitionResponseInfoList;
    }

    // TODO: 2018/4/27 by zmyer
    public static GetResponse readFrom(DataInputStream stream, ClusterMap map) throws IOException {
        short typeval = stream.readShort();
        RequestOrResponseType type = RequestOrResponseType.values()[typeval];
        if (type != RequestOrResponseType.GetResponse) {
            throw new IllegalArgumentException("The type of request response is not compatible");
        }
        Short versionId = stream.readShort();
        // ignore version for now
        int correlationId = stream.readInt();
        String clientId = Utils.readIntString(stream);
        ServerErrorCode error = ServerErrorCode.values()[stream.readShort()];

        if (error != ServerErrorCode.No_Error) {
            return new GetResponse(correlationId, clientId, error);
        } else {
            int partitionResponseInfoCount = stream.readInt();
            ArrayList<PartitionResponseInfo> partitionResponseInfoList =
                    new ArrayList<PartitionResponseInfo>(partitionResponseInfoCount);
            for (int i = 0; i < partitionResponseInfoCount; i++) {
                PartitionResponseInfo partitionResponseInfo = PartitionResponseInfo.readFrom(stream, map, versionId);
                partitionResponseInfoList.add(partitionResponseInfo);
            }
            return new GetResponse(correlationId, clientId, partitionResponseInfoList, stream, error);
        }
    }

    @Override
    public long writeTo(WritableByteChannel channel) throws IOException {
        long written = 0;
        if (bufferToSend == null) {
            bufferToSend = ByteBuffer.allocate(
                    (int) super.sizeInBytes() + (Partition_Response_Info_List_Size + partitionResponseInfoSize));
            writeHeader();
            if (partitionResponseInfoList != null) {
                bufferToSend.putInt(partitionResponseInfoList.size());
                for (PartitionResponseInfo partitionResponseInfo : partitionResponseInfoList) {
                    partitionResponseInfo.writeTo(bufferToSend);
                }
            }
            bufferToSend.flip();
        }
        if (bufferToSend.remaining() > 0) {
            written = channel.write(bufferToSend);
        }
        if (bufferToSend.remaining() == 0 && toSend != null && !toSend.isSendComplete()) {
            written += toSend.writeTo(channel);
        }
        return written;
    }

    @Override
    public boolean isSendComplete() {
        return (super.isSendComplete()) && (toSend == null || toSend.isSendComplete());
    }

    @Override
    public long sizeInBytes() {
        return super.sizeInBytes() + (Partition_Response_Info_List_Size + partitionResponseInfoSize) +
                ((toSend == null) ? 0
                        : toSend.sizeInBytes());
    }

    @Override
    public String toString() {
        StringBuilder sb = new StringBuilder();
        sb.append("GetResponse[");
        if (toSend != null) {
            sb.append("SizeToSend=").append(toSend.sizeInBytes());
        }
        sb.append(" ServerErrorCode=").append(getError());
        if (partitionResponseInfoList != null) {
            sb.append(" PartitionResponseInfoList=").append(partitionResponseInfoList);
        }
        sb.append("]");
        return sb.toString();
    }

    /**
     * @return the current version in which new GetResponse objects are created.
     */
    static short getCurrentVersion() {
        return CURRENT_VERSION;
    }
}<|MERGE_RESOLUTION|>--- conflicted
+++ resolved
@@ -33,19 +33,19 @@
 // TODO: 2018/4/20 by zmyer
 public class GetResponse extends Response {
 
-<<<<<<< HEAD
     private Send toSend = null;
     private InputStream stream = null;
     private final List<PartitionResponseInfo> partitionResponseInfoList;
     private int partitionResponseInfoSize;
 
-    private static int Partition_Response_Info_List_Size = 4;
-    static final short GET_RESPONSE_VERSION_V_1 = 1;
-    static final short GET_RESPONSE_VERSION_V_2 = 2;
-    static final short GET_RESPONSE_VERSION_V_3 = 3;
-    static final short GET_RESPONSE_VERSION_V_4 = 4;
+  private static int Partition_Response_Info_List_Size = 4;
+  static final short GET_RESPONSE_VERSION_V_1 = 1;
+  static final short GET_RESPONSE_VERSION_V_2 = 2;
+  static final short GET_RESPONSE_VERSION_V_3 = 3;
+  static final short GET_RESPONSE_VERSION_V_4 = 4;
+  static final short GET_RESPONSE_VERSION_V_5 = 5;
 
-    static short CURRENT_VERSION = GET_RESPONSE_VERSION_V_4;
+  static short CURRENT_VERSION = GET_RESPONSE_VERSION_V_5;
 
     public GetResponse(int correlationId, String clientId, List<PartitionResponseInfo> partitionResponseInfoList,
             Send send, ServerErrorCode error) {
@@ -67,29 +67,6 @@
             this.partitionResponseInfoSize += partitionResponseInfo.sizeInBytes();
         }
         this.stream = stream;
-=======
-  private Send toSend = null;
-  private InputStream stream = null;
-  private final List<PartitionResponseInfo> partitionResponseInfoList;
-  private int partitionResponseInfoSize;
-
-  private static int Partition_Response_Info_List_Size = 4;
-  static final short GET_RESPONSE_VERSION_V_1 = 1;
-  static final short GET_RESPONSE_VERSION_V_2 = 2;
-  static final short GET_RESPONSE_VERSION_V_3 = 3;
-  static final short GET_RESPONSE_VERSION_V_4 = 4;
-  static final short GET_RESPONSE_VERSION_V_5 = 5;
-
-  static short CURRENT_VERSION = GET_RESPONSE_VERSION_V_5;
-
-  public GetResponse(int correlationId, String clientId, List<PartitionResponseInfo> partitionResponseInfoList,
-      Send send, ServerErrorCode error) {
-    super(RequestOrResponseType.GetResponse, CURRENT_VERSION, correlationId, clientId, error);
-    this.partitionResponseInfoList = partitionResponseInfoList;
-    this.partitionResponseInfoSize = 0;
-    for (PartitionResponseInfo partitionResponseInfo : partitionResponseInfoList) {
-      this.partitionResponseInfoSize += partitionResponseInfo.sizeInBytes();
->>>>>>> 4dd1c8c7
     }
 
     public GetResponse(int correlationId, String clientId, ServerErrorCode error) {
