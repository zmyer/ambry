/**
 * Copyright 2016 LinkedIn Corp. All rights reserved.
 *
 * Licensed under the Apache License, Version 2.0 (the "License");
 * you may not use this file except in compliance with the License.
 * You may obtain a copy of the License at
 *
 * http://www.apache.org/licenses/LICENSE-2.0
 *
 * Unless required by applicable law or agreed to in writing, software
 * distributed under the License is distributed on an "AS IS" BASIS,
 * WITHOUT WARRANTIES OR CONDITIONS OF ANY KIND, either express or implied.
 */
package com.github.ambry.protocol;

import com.github.ambry.clustermap.ClusterMap;
import com.github.ambry.messageformat.MessageFormatFlags;
import com.github.ambry.utils.Utils;

import java.io.DataInputStream;
import java.io.IOException;
import java.nio.ByteBuffer;
import java.nio.channels.WritableByteChannel;
import java.util.ArrayList;
import java.util.List;


/**
 * GetRequest to fetch data
 */
public class GetRequest extends RequestOrResponse {

<<<<<<< HEAD
    private MessageFormatFlags flags;
    private GetOption getOption;
    private List<PartitionRequestInfo> partitionRequestInfoList;
    private int sizeSent;
    private int totalPartitionRequestInfoListSize;

    private static final int MessageFormat_Size_In_Bytes = 2;
    private static final int GetOption_Size_In_Bytes = 2;
    private static final int Partition_Request_Info_List_Size = 4;
    private static final short Get_Request_Version_V2 = 2;

    public GetRequest(int correlationId, String clientId, MessageFormatFlags flags,
            List<PartitionRequestInfo> partitionRequestInfoList, GetOption getOption) {
        super(RequestOrResponseType.GetRequest, Get_Request_Version_V2, correlationId, clientId);

        this.flags = flags;
        this.getOption = getOption;
        if (partitionRequestInfoList == null) {
            throw new IllegalArgumentException("No partition info specified in GetRequest");
        }
        this.partitionRequestInfoList = partitionRequestInfoList;
        for (PartitionRequestInfo partitionRequestInfo : partitionRequestInfoList) {
            totalPartitionRequestInfoListSize += partitionRequestInfo.sizeInBytes();
        }
        this.sizeSent = 0;
    }

    public MessageFormatFlags getMessageFormatFlag() {
        return flags;
    }

    public List<PartitionRequestInfo> getPartitionInfoList() {
        return partitionRequestInfoList;
=======
  private MessageFormatFlags flags;
  private GetOption getOption;
  private List<PartitionRequestInfo> partitionRequestInfoList;
  private int sizeSent;
  private int totalPartitionRequestInfoListSize;

  private static final int MessageFormat_Size_In_Bytes = 2;
  private static final int GetOption_Size_In_Bytes = 2;
  private static final int Partition_Request_Info_List_Size = 4;
  private static final short Get_Request_Version_V2 = 2;
  public static final String Replication_Client_Id_Prefix = "replication-fetch-";

  public GetRequest(int correlationId, String clientId, MessageFormatFlags flags,
      List<PartitionRequestInfo> partitionRequestInfoList, GetOption getOption) {
    super(RequestOrResponseType.GetRequest, Get_Request_Version_V2, correlationId, clientId);

    this.flags = flags;
    this.getOption = getOption;
    if (partitionRequestInfoList == null) {
      throw new IllegalArgumentException("No partition info specified in GetRequest");
>>>>>>> 4dd1c8c7
    }

    public GetOption getGetOption() {
        return getOption;
    }

    public static GetRequest readFrom(DataInputStream stream, ClusterMap clusterMap) throws IOException {
        RequestOrResponseType type = RequestOrResponseType.GetRequest;
        Short versionId = stream.readShort();
        int correlationId = stream.readInt();
        String clientId = Utils.readIntString(stream);
        MessageFormatFlags messageType = MessageFormatFlags.values()[stream.readShort()];
        int totalNumberOfPartitionInfo = stream.readInt();
        ArrayList<PartitionRequestInfo> partitionRequestInfoList =
                new ArrayList<PartitionRequestInfo>(totalNumberOfPartitionInfo);
        for (int i = 0; i < totalNumberOfPartitionInfo; i++) {
            PartitionRequestInfo partitionRequestInfo = PartitionRequestInfo.readFrom(stream, clusterMap);
            partitionRequestInfoList.add(partitionRequestInfo);
        }
        GetOption getOption = GetOption.None;
        if (versionId == Get_Request_Version_V2) {
            getOption = GetOption.values()[stream.readShort()];
        }
        // ignore version for now
        return new GetRequest(correlationId, clientId, messageType, partitionRequestInfoList, getOption);
    }

    @Override
    public long writeTo(WritableByteChannel channel) throws IOException {
        long written = 0;
        if (bufferToSend == null) {
            bufferToSend = ByteBuffer.allocate((int) sizeInBytes());
            writeHeader();
            bufferToSend.putShort((short) flags.ordinal());
            bufferToSend.putInt(partitionRequestInfoList.size());
            for (PartitionRequestInfo partitionRequestInfo : partitionRequestInfoList) {
                partitionRequestInfo.writeTo(bufferToSend);
            }
            bufferToSend.putShort((short) getOption.ordinal());
            bufferToSend.flip();
        }
        if (bufferToSend.remaining() > 0) {
            written = channel.write(bufferToSend);
            sizeSent += written;
        }
        return written;
    }

    @Override
    public boolean isSendComplete() {
        return sizeSent == sizeInBytes();
    }

    @Override
    public long sizeInBytes() {
        // header + message format size + partition request info size + total partition request info list size
        return super.sizeInBytes() + MessageFormat_Size_In_Bytes + Partition_Request_Info_List_Size
                + totalPartitionRequestInfoListSize + GetOption_Size_In_Bytes;
    }

    @Override
    public String toString() {
        StringBuilder sb = new StringBuilder();
        sb.append("GetRequest[");
        for (PartitionRequestInfo partitionRequestInfo : partitionRequestInfoList) {
            sb.append(partitionRequestInfo.toString());
        }
        sb.append(", ").append("ClientId=").append(clientId);
        sb.append(", ").append("CorrelationId=").append(correlationId);
        sb.append(", ").append("MessageFormatFlags=").append(flags);
        sb.append(", ").append("GetOption=").append(getOption);
        sb.append("]");
        return sb.toString();
    }
}<|MERGE_RESOLUTION|>--- conflicted
+++ resolved
@@ -30,17 +30,17 @@
  */
 public class GetRequest extends RequestOrResponse {
 
-<<<<<<< HEAD
     private MessageFormatFlags flags;
     private GetOption getOption;
     private List<PartitionRequestInfo> partitionRequestInfoList;
     private int sizeSent;
     private int totalPartitionRequestInfoListSize;
 
-    private static final int MessageFormat_Size_In_Bytes = 2;
-    private static final int GetOption_Size_In_Bytes = 2;
-    private static final int Partition_Request_Info_List_Size = 4;
-    private static final short Get_Request_Version_V2 = 2;
+  private static final int MessageFormat_Size_In_Bytes = 2;
+  private static final int GetOption_Size_In_Bytes = 2;
+  private static final int Partition_Request_Info_List_Size = 4;
+  private static final short Get_Request_Version_V2 = 2;
+  public static final String Replication_Client_Id_Prefix = "replication-fetch-";
 
     public GetRequest(int correlationId, String clientId, MessageFormatFlags flags,
             List<PartitionRequestInfo> partitionRequestInfoList, GetOption getOption) {
@@ -64,28 +64,6 @@
 
     public List<PartitionRequestInfo> getPartitionInfoList() {
         return partitionRequestInfoList;
-=======
-  private MessageFormatFlags flags;
-  private GetOption getOption;
-  private List<PartitionRequestInfo> partitionRequestInfoList;
-  private int sizeSent;
-  private int totalPartitionRequestInfoListSize;
-
-  private static final int MessageFormat_Size_In_Bytes = 2;
-  private static final int GetOption_Size_In_Bytes = 2;
-  private static final int Partition_Request_Info_List_Size = 4;
-  private static final short Get_Request_Version_V2 = 2;
-  public static final String Replication_Client_Id_Prefix = "replication-fetch-";
-
-  public GetRequest(int correlationId, String clientId, MessageFormatFlags flags,
-      List<PartitionRequestInfo> partitionRequestInfoList, GetOption getOption) {
-    super(RequestOrResponseType.GetRequest, Get_Request_Version_V2, correlationId, clientId);
-
-    this.flags = flags;
-    this.getOption = getOption;
-    if (partitionRequestInfoList == null) {
-      throw new IllegalArgumentException("No partition info specified in GetRequest");
->>>>>>> 4dd1c8c7
     }
 
     public GetOption getGetOption() {
