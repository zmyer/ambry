/**
 * Copyright 2016 LinkedIn Corp. All rights reserved.
 *
 * Licensed under the Apache License, Version 2.0 (the "License");
 * you may not use this file except in compliance with the License.
 * You may obtain a copy of the License at
 *
 * http://www.apache.org/licenses/LICENSE-2.0
 *
 * Unless required by applicable law or agreed to in writing, software
 * distributed under the License is distributed on an "AS IS" BASIS,
 * WITHOUT WARRANTIES OR CONDITIONS OF ANY KIND, either express or implied.
 */
package com.github.ambry.protocol;

import com.github.ambry.clustermap.ClusterMap;
import com.github.ambry.clustermap.PartitionId;
import com.github.ambry.commons.ServerErrorCode;
import com.github.ambry.store.FindToken;
import com.github.ambry.store.FindTokenFactory;
import com.github.ambry.store.MessageInfo;
<<<<<<< HEAD
import com.github.ambry.utils.Pair;

=======
>>>>>>> 4dd1c8c7
import java.io.DataInputStream;
import java.io.IOException;
import java.nio.ByteBuffer;
import java.util.List;


/**
 * Contains the token, messageInfoList, remoteReplicaLag for a local partition. This is used
 * by replica metadata response to specify information for a partition
 */
// TODO: 2018/4/20 by zmyer
public class ReplicaMetadataResponseInfo {
<<<<<<< HEAD
    private final FindToken token;
    private final MessageInfoAndMetadataListSerde messageInfoAndMetadataListSerde;
    private final int messageInfoListSize;
    private final long remoteReplicaLagInBytes;
    private final PartitionId partitionId;
    private final ServerErrorCode errorCode;

    private static final int Error_Size_InBytes = 2;
    private static final int Remote_Replica_Lag_Size_In_Bytes = 8;

    private ReplicaMetadataResponseInfo(PartitionId partitionId, FindToken findToken, List<MessageInfo> messageInfoList,
            long remoteReplicaLagInBytes, short replicaMetadataResponseVersion) {
        if (partitionId == null || findToken == null || messageInfoList == null) {
            throw new IllegalArgumentException(
                    "Invalid partition or token or message info list for ReplicaMetadataResponseInfo");
        }
        this.partitionId = partitionId;
        this.remoteReplicaLagInBytes = remoteReplicaLagInBytes;
        messageInfoAndMetadataListSerde = new MessageInfoAndMetadataListSerde(messageInfoList,
                getMessageInfoAndMetadataListSerDeVersion(replicaMetadataResponseVersion));
        messageInfoListSize = messageInfoAndMetadataListSerde.getMessageInfoAndMetadataListSize();
        this.token = findToken;
        this.errorCode = ServerErrorCode.No_Error;
    }

    public ReplicaMetadataResponseInfo(PartitionId partitionId, ServerErrorCode errorCode) {
        if (partitionId == null) {
            throw new IllegalArgumentException("Invalid partition for ReplicaMetadataResponseInfo");
        }
        this.partitionId = partitionId;
        this.errorCode = errorCode;
        this.token = null;
        this.messageInfoAndMetadataListSerde = null;
        this.messageInfoListSize = 0;
        this.remoteReplicaLagInBytes = 0;
    }

    public ReplicaMetadataResponseInfo(PartitionId partitionId, FindToken findToken, List<MessageInfo> messageInfoList,
            long remoteReplicaLagInBytes) {
        this(partitionId, findToken, messageInfoList, remoteReplicaLagInBytes,
                ReplicaMetadataResponse.getCurrentVersion());
    }

    public PartitionId getPartitionId() {
        return partitionId;
    }

    public List<MessageInfo> getMessageInfoList() {
        return messageInfoAndMetadataListSerde.getMessageInfoList();
    }

    public FindToken getFindToken() {
        return token;
    }

    public long getRemoteReplicaLagInBytes() {
        return remoteReplicaLagInBytes;
    }

    public ServerErrorCode getError() {
        return errorCode;
    }

    public static ReplicaMetadataResponseInfo readFrom(DataInputStream stream, FindTokenFactory factory,
            ClusterMap clusterMap, short replicaMetadataResponseVersion) throws IOException {
        PartitionId partitionId = clusterMap.getPartitionIdFromStream(stream);
        ServerErrorCode error = ServerErrorCode.values()[stream.readShort()];
        if (error != ServerErrorCode.No_Error) {
            return new ReplicaMetadataResponseInfo(partitionId, error);
        } else {
            FindToken token = factory.getFindToken(stream);
            Pair<List<MessageInfo>, List<MessageMetadata>> messageInfoAndMetadataList =
                    MessageInfoAndMetadataListSerde.deserializeMessageInfoAndMetadataList(stream, clusterMap,
                            getMessageInfoAndMetadataListSerDeVersion(replicaMetadataResponseVersion));
            long remoteReplicaLag = stream.readLong();
            return new ReplicaMetadataResponseInfo(partitionId, token, messageInfoAndMetadataList.getFirst(),
                    remoteReplicaLag, replicaMetadataResponseVersion);
        }
    }

    public void writeTo(ByteBuffer buffer) {
        buffer.put(partitionId.getBytes());
        buffer.putShort((short) errorCode.ordinal());
        if (errorCode == ServerErrorCode.No_Error) {
            buffer.put(token.toBytes());
            messageInfoAndMetadataListSerde.serializeMessageInfoAndMetadataList(buffer);
            buffer.putLong(remoteReplicaLagInBytes);
        }
=======
  private final FindToken token;
  private final MessageInfoAndMetadataListSerde messageInfoAndMetadataListSerde;
  private final int messageInfoListSize;
  private final long remoteReplicaLagInBytes;
  private final PartitionId partitionId;
  private final ServerErrorCode errorCode;

  private long totalSizeOfAllMessages = 0;

  private static final int Error_Size_InBytes = 2;
  private static final int Remote_Replica_Lag_Size_In_Bytes = 8;

  private ReplicaMetadataResponseInfo(PartitionId partitionId, FindToken findToken, List<MessageInfo> messageInfoList,
      long remoteReplicaLagInBytes, short replicaMetadataResponseVersion) {
    if (partitionId == null || findToken == null || messageInfoList == null) {
      throw new IllegalArgumentException(
          "Invalid partition or token or message info list for ReplicaMetadataResponseInfo");
    }
    this.partitionId = partitionId;
    this.remoteReplicaLagInBytes = remoteReplicaLagInBytes;
    messageInfoAndMetadataListSerde = new MessageInfoAndMetadataListSerde(messageInfoList,
        getMessageInfoAndMetadataListSerDeVersion(replicaMetadataResponseVersion));
    messageInfoListSize = messageInfoAndMetadataListSerde.getMessageInfoAndMetadataListSize();
    this.token = findToken;
    this.errorCode = ServerErrorCode.No_Error;
    messageInfoList.forEach(info -> totalSizeOfAllMessages += info.getSize());
  }

  public ReplicaMetadataResponseInfo(PartitionId partitionId, ServerErrorCode errorCode) {
    if (partitionId == null) {
      throw new IllegalArgumentException("Invalid partition for ReplicaMetadataResponseInfo");
    }
    this.partitionId = partitionId;
    this.errorCode = errorCode;
    this.token = null;
    this.messageInfoAndMetadataListSerde = null;
    this.messageInfoListSize = 0;
    this.remoteReplicaLagInBytes = 0;
  }

  public ReplicaMetadataResponseInfo(PartitionId partitionId, FindToken findToken, List<MessageInfo> messageInfoList,
      long remoteReplicaLagInBytes) {
    this(partitionId, findToken, messageInfoList, remoteReplicaLagInBytes, ReplicaMetadataResponse.getCurrentVersion());
  }

  public PartitionId getPartitionId() {
    return partitionId;
  }

  public List<MessageInfo> getMessageInfoList() {
    return messageInfoAndMetadataListSerde.getMessageInfoList();
  }

  public FindToken getFindToken() {
    return token;
  }

  public long getRemoteReplicaLagInBytes() {
    return remoteReplicaLagInBytes;
  }

  public ServerErrorCode getError() {
    return errorCode;
  }

  public static ReplicaMetadataResponseInfo readFrom(DataInputStream stream, FindTokenFactory factory,
      ClusterMap clusterMap, short replicaMetadataResponseVersion) throws IOException {
    PartitionId partitionId = clusterMap.getPartitionIdFromStream(stream);
    ServerErrorCode error = ServerErrorCode.values()[stream.readShort()];
    if (error != ServerErrorCode.No_Error) {
      return new ReplicaMetadataResponseInfo(partitionId, error);
    } else {
      FindToken token = factory.getFindToken(stream);
      MessageInfoAndMetadataListSerde messageInfoAndMetadataList =
          MessageInfoAndMetadataListSerde.deserializeMessageInfoAndMetadataList(stream, clusterMap,
              getMessageInfoAndMetadataListSerDeVersion(replicaMetadataResponseVersion));
      long remoteReplicaLag = stream.readLong();
      return new ReplicaMetadataResponseInfo(partitionId, token, messageInfoAndMetadataList.getMessageInfoList(),
          remoteReplicaLag, replicaMetadataResponseVersion);
>>>>>>> 4dd1c8c7
    }

    public long sizeInBytes() {
        return (token == null ? 0 : (token.toBytes().length + Remote_Replica_Lag_Size_In_Bytes + messageInfoListSize))
                + +partitionId.getBytes().length + Error_Size_InBytes;
    }
<<<<<<< HEAD

    @Override
    public String toString() {
        StringBuilder sb = new StringBuilder();
        sb.append(partitionId);
        sb.append(" ServerErrorCode=").append(errorCode);
        if (errorCode == ServerErrorCode.No_Error) {
            sb.append(" Token=").append(token);
            sb.append(" MessageInfoList=").append(messageInfoAndMetadataListSerde.getMessageInfoList());
            sb.append(" RemoteReplicaLagInBytes=").append(remoteReplicaLagInBytes);
        }
        return sb.toString();
    }

    /**
     * Return the MessageInfoAndMetadataList SerDe version to use for the given {@link ReplicaMetadataResponse} version
     * @param replicaMetadataResponseVersion the {@link ReplicaMetadataResponse} version
     * @return the MessageInfoAndMetadataList SerDe version to use for the given {@link ReplicaMetadataResponse} version
     */
    private static short getMessageInfoAndMetadataListSerDeVersion(short replicaMetadataResponseVersion) {
        switch (replicaMetadataResponseVersion) {
        case ReplicaMetadataResponse.REPLICA_METADATA_RESPONSE_VERSION_V_1:
            return MessageInfoAndMetadataListSerde.VERSION_1;
        case ReplicaMetadataResponse.REPLICA_METADATA_RESPONSE_VERSION_V_2:
            return MessageInfoAndMetadataListSerde.VERSION_2;
        case ReplicaMetadataResponse.REPLICA_METADATA_RESPONSE_VERSION_V_3:
            return MessageInfoAndMetadataListSerde.VERSION_3;
        case ReplicaMetadataResponse.REPLICA_METADATA_RESPONSE_VERSION_V_4:
            return MessageInfoAndMetadataListSerde.VERSION_4;
        default:
            throw new IllegalArgumentException(
                    "Unknown ReplicaMetadataResponse version encountered: " + replicaMetadataResponseVersion);
        }
=======
  }

  public long sizeInBytes() {
    return (token == null ? 0 : (token.toBytes().length + Remote_Replica_Lag_Size_In_Bytes + messageInfoListSize))
        + +partitionId.getBytes().length + Error_Size_InBytes;
  }

  /**
   * @return the cumulative size of all the messages represented by this response. 0 if the response signifies an error
   */
  public long getTotalSizeOfAllMessages() {
    return totalSizeOfAllMessages;
  }

  @Override
  public String toString() {
    StringBuilder sb = new StringBuilder();
    sb.append(partitionId);
    sb.append(" ServerErrorCode=").append(errorCode);
    if (errorCode == ServerErrorCode.No_Error) {
      List<MessageInfo> messageInfos = messageInfoAndMetadataListSerde.getMessageInfoList();
      sb.append(" Token=").append(token);
      sb.append(" MessagesTotalSize=").append(totalSizeOfAllMessages);
      if (messageInfos != null) {
        int size = messageInfos.size();
        sb.append(" MessageInfoListSize=").append(size);
        if (size > 0) {
          sb.append(" MessageInfoListFirstId=").append(messageInfos.get(0).getStoreKey());
          sb.append(" MessageInfoListLastId=").append(messageInfos.get(size - 1).getStoreKey());
        }
      }
      sb.append(" RemoteReplicaLagInBytes=").append(remoteReplicaLagInBytes);
    }
    return sb.toString();
  }

  /**
   * Return the MessageInfoAndMetadataList SerDe version to use for the given {@link ReplicaMetadataResponse} version
   * @param replicaMetadataResponseVersion the {@link ReplicaMetadataResponse} version
   * @return the MessageInfoAndMetadataList SerDe version to use for the given {@link ReplicaMetadataResponse} version
   */
  private static short getMessageInfoAndMetadataListSerDeVersion(short replicaMetadataResponseVersion) {
    switch (replicaMetadataResponseVersion) {
      case ReplicaMetadataResponse.REPLICA_METADATA_RESPONSE_VERSION_V_1:
        return MessageInfoAndMetadataListSerde.VERSION_1;
      case ReplicaMetadataResponse.REPLICA_METADATA_RESPONSE_VERSION_V_2:
        return MessageInfoAndMetadataListSerde.VERSION_2;
      case ReplicaMetadataResponse.REPLICA_METADATA_RESPONSE_VERSION_V_3:
        return MessageInfoAndMetadataListSerde.VERSION_3;
      case ReplicaMetadataResponse.REPLICA_METADATA_RESPONSE_VERSION_V_4:
        return MessageInfoAndMetadataListSerde.VERSION_4;
      case ReplicaMetadataResponse.REPLICA_METADATA_RESPONSE_VERSION_V_5:
        return MessageInfoAndMetadataListSerde.DETERMINE_VERSION;
      default:
        throw new IllegalArgumentException(
            "Unknown ReplicaMetadataResponse version encountered: " + replicaMetadataResponseVersion);
>>>>>>> 4dd1c8c7
    }
}<|MERGE_RESOLUTION|>--- conflicted
+++ resolved
@@ -19,11 +19,6 @@
 import com.github.ambry.store.FindToken;
 import com.github.ambry.store.FindTokenFactory;
 import com.github.ambry.store.MessageInfo;
-<<<<<<< HEAD
-import com.github.ambry.utils.Pair;
-
-=======
->>>>>>> 4dd1c8c7
 import java.io.DataInputStream;
 import java.io.IOException;
 import java.nio.ByteBuffer;
@@ -36,7 +31,6 @@
  */
 // TODO: 2018/4/20 by zmyer
 public class ReplicaMetadataResponseInfo {
-<<<<<<< HEAD
     private final FindToken token;
     private final MessageInfoAndMetadataListSerde messageInfoAndMetadataListSerde;
     private final int messageInfoListSize;
@@ -44,23 +38,26 @@
     private final PartitionId partitionId;
     private final ServerErrorCode errorCode;
 
-    private static final int Error_Size_InBytes = 2;
-    private static final int Remote_Replica_Lag_Size_In_Bytes = 8;
+  private long totalSizeOfAllMessages = 0;
 
-    private ReplicaMetadataResponseInfo(PartitionId partitionId, FindToken findToken, List<MessageInfo> messageInfoList,
-            long remoteReplicaLagInBytes, short replicaMetadataResponseVersion) {
-        if (partitionId == null || findToken == null || messageInfoList == null) {
-            throw new IllegalArgumentException(
-                    "Invalid partition or token or message info list for ReplicaMetadataResponseInfo");
-        }
-        this.partitionId = partitionId;
-        this.remoteReplicaLagInBytes = remoteReplicaLagInBytes;
-        messageInfoAndMetadataListSerde = new MessageInfoAndMetadataListSerde(messageInfoList,
-                getMessageInfoAndMetadataListSerDeVersion(replicaMetadataResponseVersion));
-        messageInfoListSize = messageInfoAndMetadataListSerde.getMessageInfoAndMetadataListSize();
-        this.token = findToken;
-        this.errorCode = ServerErrorCode.No_Error;
+  private static final int Error_Size_InBytes = 2;
+  private static final int Remote_Replica_Lag_Size_In_Bytes = 8;
+
+  private ReplicaMetadataResponseInfo(PartitionId partitionId, FindToken findToken, List<MessageInfo> messageInfoList,
+      long remoteReplicaLagInBytes, short replicaMetadataResponseVersion) {
+    if (partitionId == null || findToken == null || messageInfoList == null) {
+      throw new IllegalArgumentException(
+          "Invalid partition or token or message info list for ReplicaMetadataResponseInfo");
     }
+    this.partitionId = partitionId;
+    this.remoteReplicaLagInBytes = remoteReplicaLagInBytes;
+    messageInfoAndMetadataListSerde = new MessageInfoAndMetadataListSerde(messageInfoList,
+        getMessageInfoAndMetadataListSerDeVersion(replicaMetadataResponseVersion));
+    messageInfoListSize = messageInfoAndMetadataListSerde.getMessageInfoAndMetadataListSize();
+    this.token = findToken;
+    this.errorCode = ServerErrorCode.No_Error;
+    messageInfoList.forEach(info -> totalSizeOfAllMessages += info.getSize());
+  }
 
     public ReplicaMetadataResponseInfo(PartitionId partitionId, ServerErrorCode errorCode) {
         if (partitionId == null) {
@@ -100,97 +97,6 @@
         return errorCode;
     }
 
-    public static ReplicaMetadataResponseInfo readFrom(DataInputStream stream, FindTokenFactory factory,
-            ClusterMap clusterMap, short replicaMetadataResponseVersion) throws IOException {
-        PartitionId partitionId = clusterMap.getPartitionIdFromStream(stream);
-        ServerErrorCode error = ServerErrorCode.values()[stream.readShort()];
-        if (error != ServerErrorCode.No_Error) {
-            return new ReplicaMetadataResponseInfo(partitionId, error);
-        } else {
-            FindToken token = factory.getFindToken(stream);
-            Pair<List<MessageInfo>, List<MessageMetadata>> messageInfoAndMetadataList =
-                    MessageInfoAndMetadataListSerde.deserializeMessageInfoAndMetadataList(stream, clusterMap,
-                            getMessageInfoAndMetadataListSerDeVersion(replicaMetadataResponseVersion));
-            long remoteReplicaLag = stream.readLong();
-            return new ReplicaMetadataResponseInfo(partitionId, token, messageInfoAndMetadataList.getFirst(),
-                    remoteReplicaLag, replicaMetadataResponseVersion);
-        }
-    }
-
-    public void writeTo(ByteBuffer buffer) {
-        buffer.put(partitionId.getBytes());
-        buffer.putShort((short) errorCode.ordinal());
-        if (errorCode == ServerErrorCode.No_Error) {
-            buffer.put(token.toBytes());
-            messageInfoAndMetadataListSerde.serializeMessageInfoAndMetadataList(buffer);
-            buffer.putLong(remoteReplicaLagInBytes);
-        }
-=======
-  private final FindToken token;
-  private final MessageInfoAndMetadataListSerde messageInfoAndMetadataListSerde;
-  private final int messageInfoListSize;
-  private final long remoteReplicaLagInBytes;
-  private final PartitionId partitionId;
-  private final ServerErrorCode errorCode;
-
-  private long totalSizeOfAllMessages = 0;
-
-  private static final int Error_Size_InBytes = 2;
-  private static final int Remote_Replica_Lag_Size_In_Bytes = 8;
-
-  private ReplicaMetadataResponseInfo(PartitionId partitionId, FindToken findToken, List<MessageInfo> messageInfoList,
-      long remoteReplicaLagInBytes, short replicaMetadataResponseVersion) {
-    if (partitionId == null || findToken == null || messageInfoList == null) {
-      throw new IllegalArgumentException(
-          "Invalid partition or token or message info list for ReplicaMetadataResponseInfo");
-    }
-    this.partitionId = partitionId;
-    this.remoteReplicaLagInBytes = remoteReplicaLagInBytes;
-    messageInfoAndMetadataListSerde = new MessageInfoAndMetadataListSerde(messageInfoList,
-        getMessageInfoAndMetadataListSerDeVersion(replicaMetadataResponseVersion));
-    messageInfoListSize = messageInfoAndMetadataListSerde.getMessageInfoAndMetadataListSize();
-    this.token = findToken;
-    this.errorCode = ServerErrorCode.No_Error;
-    messageInfoList.forEach(info -> totalSizeOfAllMessages += info.getSize());
-  }
-
-  public ReplicaMetadataResponseInfo(PartitionId partitionId, ServerErrorCode errorCode) {
-    if (partitionId == null) {
-      throw new IllegalArgumentException("Invalid partition for ReplicaMetadataResponseInfo");
-    }
-    this.partitionId = partitionId;
-    this.errorCode = errorCode;
-    this.token = null;
-    this.messageInfoAndMetadataListSerde = null;
-    this.messageInfoListSize = 0;
-    this.remoteReplicaLagInBytes = 0;
-  }
-
-  public ReplicaMetadataResponseInfo(PartitionId partitionId, FindToken findToken, List<MessageInfo> messageInfoList,
-      long remoteReplicaLagInBytes) {
-    this(partitionId, findToken, messageInfoList, remoteReplicaLagInBytes, ReplicaMetadataResponse.getCurrentVersion());
-  }
-
-  public PartitionId getPartitionId() {
-    return partitionId;
-  }
-
-  public List<MessageInfo> getMessageInfoList() {
-    return messageInfoAndMetadataListSerde.getMessageInfoList();
-  }
-
-  public FindToken getFindToken() {
-    return token;
-  }
-
-  public long getRemoteReplicaLagInBytes() {
-    return remoteReplicaLagInBytes;
-  }
-
-  public ServerErrorCode getError() {
-    return errorCode;
-  }
-
   public static ReplicaMetadataResponseInfo readFrom(DataInputStream stream, FindTokenFactory factory,
       ClusterMap clusterMap, short replicaMetadataResponseVersion) throws IOException {
     PartitionId partitionId = clusterMap.getPartitionIdFromStream(stream);
@@ -205,54 +111,23 @@
       long remoteReplicaLag = stream.readLong();
       return new ReplicaMetadataResponseInfo(partitionId, token, messageInfoAndMetadataList.getMessageInfoList(),
           remoteReplicaLag, replicaMetadataResponseVersion);
->>>>>>> 4dd1c8c7
+    }
+  }
+
+    public void writeTo(ByteBuffer buffer) {
+        buffer.put(partitionId.getBytes());
+        buffer.putShort((short) errorCode.ordinal());
+        if (errorCode == ServerErrorCode.No_Error) {
+            buffer.put(token.toBytes());
+            messageInfoAndMetadataListSerde.serializeMessageInfoAndMetadataList(buffer);
+            buffer.putLong(remoteReplicaLagInBytes);
+        }
     }
 
     public long sizeInBytes() {
         return (token == null ? 0 : (token.toBytes().length + Remote_Replica_Lag_Size_In_Bytes + messageInfoListSize))
                 + +partitionId.getBytes().length + Error_Size_InBytes;
     }
-<<<<<<< HEAD
-
-    @Override
-    public String toString() {
-        StringBuilder sb = new StringBuilder();
-        sb.append(partitionId);
-        sb.append(" ServerErrorCode=").append(errorCode);
-        if (errorCode == ServerErrorCode.No_Error) {
-            sb.append(" Token=").append(token);
-            sb.append(" MessageInfoList=").append(messageInfoAndMetadataListSerde.getMessageInfoList());
-            sb.append(" RemoteReplicaLagInBytes=").append(remoteReplicaLagInBytes);
-        }
-        return sb.toString();
-    }
-
-    /**
-     * Return the MessageInfoAndMetadataList SerDe version to use for the given {@link ReplicaMetadataResponse} version
-     * @param replicaMetadataResponseVersion the {@link ReplicaMetadataResponse} version
-     * @return the MessageInfoAndMetadataList SerDe version to use for the given {@link ReplicaMetadataResponse} version
-     */
-    private static short getMessageInfoAndMetadataListSerDeVersion(short replicaMetadataResponseVersion) {
-        switch (replicaMetadataResponseVersion) {
-        case ReplicaMetadataResponse.REPLICA_METADATA_RESPONSE_VERSION_V_1:
-            return MessageInfoAndMetadataListSerde.VERSION_1;
-        case ReplicaMetadataResponse.REPLICA_METADATA_RESPONSE_VERSION_V_2:
-            return MessageInfoAndMetadataListSerde.VERSION_2;
-        case ReplicaMetadataResponse.REPLICA_METADATA_RESPONSE_VERSION_V_3:
-            return MessageInfoAndMetadataListSerde.VERSION_3;
-        case ReplicaMetadataResponse.REPLICA_METADATA_RESPONSE_VERSION_V_4:
-            return MessageInfoAndMetadataListSerde.VERSION_4;
-        default:
-            throw new IllegalArgumentException(
-                    "Unknown ReplicaMetadataResponse version encountered: " + replicaMetadataResponseVersion);
-        }
-=======
-  }
-
-  public long sizeInBytes() {
-    return (token == null ? 0 : (token.toBytes().length + Remote_Replica_Lag_Size_In_Bytes + messageInfoListSize))
-        + +partitionId.getBytes().length + Error_Size_InBytes;
-  }
 
   /**
    * @return the cumulative size of all the messages represented by this response. 0 if the response signifies an error
@@ -303,6 +178,6 @@
       default:
         throw new IllegalArgumentException(
             "Unknown ReplicaMetadataResponse version encountered: " + replicaMetadataResponseVersion);
->>>>>>> 4dd1c8c7
     }
+  }
 }