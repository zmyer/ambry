/**
 * Copyright 2016 LinkedIn Corp. All rights reserved.
 *
 * Licensed under the Apache License, Version 2.0 (the "License");
 * you may not use this file except in compliance with the License.
 * You may obtain a copy of the License at
 *
 * http://www.apache.org/licenses/LICENSE-2.0
 *
 * Unless required by applicable law or agreed to in writing, software
 * distributed under the License is distributed on an "AS IS" BASIS,
 * WITHOUT WARRANTIES OR CONDITIONS OF ANY KIND, either express or implied.
 */

package com.github.ambry.store;

import com.codahale.metrics.Counter;
import com.codahale.metrics.Gauge;
import com.codahale.metrics.Histogram;
import com.codahale.metrics.Meter;
import com.codahale.metrics.MetricRegistry;
import com.codahale.metrics.Timer;

import java.util.concurrent.atomic.AtomicBoolean;


/**
 * Metrics for store operations
 */
// TODO: 2018/3/22 by zmyer
public class StoreMetrics {
<<<<<<< HEAD
    private static final String SEPERATOR = ".";

    public final Timer getResponse;
    public final Timer putResponse;
    public final Timer deleteResponse;
    public final Timer findEntriesSinceResponse;
    public final Timer findMissingKeysResponse;
    public final Timer isKeyDeletedResponse;
    public final Timer storeStartTime;
    public final Histogram storeShutdownTimeInMs;
    public final Histogram indexShutdownTimeInMs;
    public final Histogram hardDeleteShutdownTimeInMs;
    public final Counter storeStartFailure;
    public final Counter overflowWriteError;
    public final Counter overflowReadError;
    public final Counter sealSetError;
    public final Counter unsealSetError;
    public final Timer recoveryTime;
    public final Timer findTime;
    public final Timer indexFlushTime;
    public final Timer cleanupTokenFlushTime;
    public final Timer hardDeleteTime;
    public final Counter putEntryDeletedInfoMismatchCount;
    public final Counter nonzeroMessageRecovery;
    public final Counter blobFoundInActiveSegmentCount;
    public final Counter bloomAccessedCount;
    public final Counter bloomPositiveCount;
    public final Counter bloomFalsePositiveCount;
    public final Counter keySizeMismatchCount;
    public final Counter hardDeleteDoneCount;
    public final Counter hardDeleteFailedCount;
    public final Counter hardDeleteIncompleteRecoveryCount;
    public final Counter hardDeleteExceptionsCount;
    public final Histogram segmentSizeForExists;
    public final Histogram segmentsAccessedPerBlobCount;
    public final Counter identicalPutAttemptCount;
    public final Counter getAuthorizationFailureCount;
    public final Counter deleteAuthorizationFailureCount;

    // Compaction related metrics
    public final Counter compactionFixStateCount;
    public final Meter compactionCopyRateInBytes;
    public final Counter compactionBytesReclaimedCount;

    // BlobStoreStats metrics
    public final Counter blobStoreStatsIndexScannerErrorCount;
    public final Counter blobStoreStatsQueueProcessorErrorCount;
    public final Timer statsOnDemandScanTotalTimeMs;
    public final Timer statsOnDemandScanTimePerIndexSegmentMs;
    public final Timer statsBucketingScanTotalTimeMs;
    public final Timer statsBucketingScanTimePerIndexSegmentMs;
    public final Timer statsRecentEntryQueueProcessTimeMs;
    public final Histogram statsRecentEntryQueueSize;
    public final Histogram statsForwardScanEntryCount;

    private final MetricRegistry registry;

    public StoreMetrics(MetricRegistry registry) {
        this("", registry);
    }

    public StoreMetrics(String prefix, MetricRegistry registry) {
        this.registry = registry;
        String name = !prefix.isEmpty() ? prefix + SEPERATOR : "";
        getResponse = registry.timer(MetricRegistry.name(BlobStore.class, name + "StoreGetResponse"));
        putResponse = registry.timer(MetricRegistry.name(BlobStore.class, name + "StorePutResponse"));
        deleteResponse = registry.timer(MetricRegistry.name(BlobStore.class, name + "StoreDeleteResponse"));
        findEntriesSinceResponse =
                registry.timer(MetricRegistry.name(BlobStore.class, name + "StoreFindEntriesSinceResponse"));
        findMissingKeysResponse =
                registry.timer(MetricRegistry.name(BlobStore.class, name + "StoreFindMissingKeyResponse"));
        isKeyDeletedResponse = registry.timer(MetricRegistry.name(BlobStore.class, name + "IsKeyDeletedResponse"));
        storeStartTime = registry.timer(MetricRegistry.name(BlobStore.class, name + "StoreStartTime"));
        storeShutdownTimeInMs = registry.histogram(
                MetricRegistry.name(BlobStore.class, name + "StoreShutdownTimeInMs"));
        indexShutdownTimeInMs =
                registry.histogram(MetricRegistry.name(PersistentIndex.class, name + "IndexShutdownTimeInMs"));
        hardDeleteShutdownTimeInMs =
                registry.histogram(MetricRegistry.name(HardDeleter.class, name + "HardDeleteShutdownTimeInMs"));
        storeStartFailure = registry.counter(MetricRegistry.name(BlobStore.class, name + "StoreStartFailure"));
        overflowWriteError = registry.counter(MetricRegistry.name(Log.class, name + "OverflowWriteError"));
        overflowReadError = registry.counter(MetricRegistry.name(Log.class, name + "OverflowReadError"));
        sealSetError = registry.counter(MetricRegistry.name(BlobStore.class, name + "SealSetError"));
        unsealSetError = registry.counter(MetricRegistry.name(BlobStore.class, name + "UnsealSetError"));
        recoveryTime = registry.timer(MetricRegistry.name(PersistentIndex.class, name + "IndexRecoveryTime"));
        findTime = registry.timer(MetricRegistry.name(PersistentIndex.class, name + "IndexFindTime"));
        indexFlushTime = registry.timer(MetricRegistry.name(PersistentIndex.class, name + "IndexFlushTime"));
        cleanupTokenFlushTime = registry.timer(
                MetricRegistry.name(PersistentIndex.class, name + "CleanupTokenFlushTime"));
        hardDeleteTime = registry.timer(MetricRegistry.name(PersistentIndex.class, name + "HardDeleteTime"));
        putEntryDeletedInfoMismatchCount =
                registry.counter(MetricRegistry.name(PersistentIndex.class, name + "PutEntryDeletedInfoMismatchCount"));
        nonzeroMessageRecovery =
                registry.counter(MetricRegistry.name(PersistentIndex.class, name + "NonZeroMessageRecovery"));
        blobFoundInActiveSegmentCount =
                registry.counter(MetricRegistry.name(IndexSegment.class, name + "BlobFoundInActiveSegmentCount"));
        bloomAccessedCount = registry.counter(MetricRegistry.name(IndexSegment.class, name + "BloomAccessedCount"));
        bloomPositiveCount = registry.counter(MetricRegistry.name(IndexSegment.class, name + "BloomPositiveCount"));
        bloomFalsePositiveCount =
                registry.counter(MetricRegistry.name(IndexSegment.class, name + "BloomFalsePositiveCount"));
        keySizeMismatchCount = registry.counter(MetricRegistry.name(IndexSegment.class, name + "KeySizeMismatchCount"));
        hardDeleteDoneCount = registry.counter(
                MetricRegistry.name(PersistentIndex.class, name + "HardDeleteDoneCount"));
        hardDeleteFailedCount =
                registry.counter(MetricRegistry.name(PersistentIndex.class, name + "HardDeleteFailedCount"));
        hardDeleteIncompleteRecoveryCount =
                registry.counter(
                        MetricRegistry.name(PersistentIndex.class, name + "HardDeleteIncompleteRecoveryCount"));
        hardDeleteExceptionsCount =
                registry.counter(MetricRegistry.name(PersistentIndex.class, name + "HardDeleteExceptionsCount"));
        segmentSizeForExists = registry.histogram(
                MetricRegistry.name(IndexSegment.class, name + "SegmentSizeForExists"));
        segmentsAccessedPerBlobCount =
                registry.histogram(MetricRegistry.name(IndexSegment.class, name + "SegmentsAccessedPerBlobCount"));
        identicalPutAttemptCount =
                registry.counter(MetricRegistry.name(PersistentIndex.class, name + "IdenticalPutAttemptCount"));
        getAuthorizationFailureCount =
                registry.counter(MetricRegistry.name(BlobStore.class, name + "GetAuthorizationFailureCount"));
        deleteAuthorizationFailureCount =
                registry.counter(MetricRegistry.name(BlobStore.class, name + "DeleteAuthorizationFailureCount"));
        compactionFixStateCount = registry.counter(
                MetricRegistry.name(BlobStoreCompactor.class, name + "FixStateCount"));
        compactionCopyRateInBytes = registry.meter(
                MetricRegistry.name(BlobStoreCompactor.class, name + "CopyRateInBytes"));
        compactionBytesReclaimedCount =
                registry.counter(MetricRegistry.name(BlobStoreCompactor.class, name + "CompactionBytesReclaimedCount"));
        blobStoreStatsIndexScannerErrorCount =
                registry.counter(
                        MetricRegistry.name(BlobStoreStats.class, name + "BlobStoreStatsIndexScannerErrorCount"));
        blobStoreStatsQueueProcessorErrorCount =
                registry.counter(
                        MetricRegistry.name(BlobStoreStats.class, name + "BlobStoreStatsQueueProcessorErrorCount"));
        statsOnDemandScanTotalTimeMs =
                registry.timer(MetricRegistry.name(BlobStoreStats.class, name + "StatsOnDemandScanTotalTimeMs"));
        statsOnDemandScanTimePerIndexSegmentMs =
                registry.timer(
                        MetricRegistry.name(BlobStoreStats.class, name + "StatsOnDemandScanTimePerIndexSegmentMs"));
        statsBucketingScanTotalTimeMs =
                registry.timer(MetricRegistry.name(BlobStoreStats.class, name + "StatsBucketingScanTotalTimeMs"));
        statsBucketingScanTimePerIndexSegmentMs =
                registry.timer(
                        MetricRegistry.name(BlobStoreStats.class, name + "StatsBucketingScanTimePerIndexSegmentMs"));
        statsRecentEntryQueueProcessTimeMs =
                registry.timer(MetricRegistry.name(BlobStoreStats.class, name + "StatsRecentEntryQueueProcessTimeMs"));
        statsRecentEntryQueueSize =
                registry.histogram(MetricRegistry.name(BlobStoreStats.class, name + "StatsRecentEntryQueueSize"));
        statsForwardScanEntryCount =
                registry.histogram(MetricRegistry.name(BlobStoreStats.class, name + "StatsForwardScanEntryCount"));
    }

    void initializeIndexGauges(String storeId, final PersistentIndex index, final long capacityInBytes) {
        String prefix = storeId + SEPERATOR;
        Gauge<Long> currentCapacityUsed = index::getLogUsedCapacity;
        registry.register(MetricRegistry.name(Log.class, prefix + "CurrentCapacityUsed"), currentCapacityUsed);
        Gauge<Double> percentageUsedCapacity = () -> ((double) index.getLogUsedCapacity() / capacityInBytes) * 100;
        registry.register(MetricRegistry.name(Log.class, prefix + "PercentageUsedCapacity"), percentageUsedCapacity);
        Gauge<Long> currentSegmentCount = index::getLogSegmentCount;
        registry.register(MetricRegistry.name(Log.class, prefix + "CurrentSegmentCount"), currentSegmentCount);
    }

    void initializeHardDeleteMetric(String storeId, final HardDeleter hardDeleter, final PersistentIndex index) {
        String prefix = storeId + SEPERATOR;
        Gauge<Long> currentHardDeleteProgress = hardDeleter::getProgress;
        registry.register(MetricRegistry.name(PersistentIndex.class, prefix + "CurrentHardDeleteProgress"),
                currentHardDeleteProgress);

        Gauge<Double> percentageHardDeleteCompleted =
                () -> ((double) hardDeleter.getProgress() / index.getLogUsedCapacity()) * 100;
        registry.register(MetricRegistry.name(Log.class, prefix + "PercentageHardDeleteCompleted"),
                percentageHardDeleteCompleted);

        Gauge<Long> hardDeleteThreadRunning = () -> hardDeleter.isRunning() ? 1L : 0L;
        registry.register(MetricRegistry.name(PersistentIndex.class, prefix + "HardDeleteThreadRunning"),
                hardDeleteThreadRunning);

        Gauge<Long> hardDeleteCaughtUp = () -> hardDeleter.isCaughtUp() ? 1L : 0L;
        registry.register(MetricRegistry.name(PersistentIndex.class, prefix + "HardDeleteCaughtUp"),
                hardDeleteCaughtUp);
    }

    void initializeCompactorGauges(String storeId, final AtomicBoolean compactionInProgress) {
        String prefix = storeId + SEPERATOR;
        Gauge<Long> compactionInProgressGauge = () -> compactionInProgress.get() ? 1L : 0L;
        registry.register(MetricRegistry.name(BlobStoreCompactor.class, prefix + "CompactionInProgress"),
                compactionInProgressGauge);
    }
=======
  private static final String SEPERATOR = ".";

  public final Timer getResponse;
  public final Timer putResponse;
  public final Timer deleteResponse;
  public final Timer ttlUpdateResponse;
  public final Timer findEntriesSinceResponse;
  public final Timer findMissingKeysResponse;
  public final Timer isKeyDeletedResponse;
  public final Timer storeStartTime;
  public final Histogram storeShutdownTimeInMs;
  public final Histogram indexShutdownTimeInMs;
  public final Histogram hardDeleteShutdownTimeInMs;
  public final Counter storeStartFailure;
  public final Counter overflowWriteError;
  public final Counter overflowReadError;
  public final Counter sealSetError;
  public final Counter unsealSetError;
  public final Counter sealDoneCount;
  public final Counter unsealDoneCount;
  public final Timer recoveryTime;
  public final Timer findTime;
  public final Timer indexFlushTime;
  public final Timer cleanupTokenFlushTime;
  public final Timer hardDeleteTime;
  public final Counter putEntryDeletedInfoMismatchCount;
  public final Counter nonzeroMessageRecovery;
  public final Counter blobFoundInMemSegmentCount;
  public final Counter bloomAccessedCount;
  public final Counter bloomPositiveCount;
  public final Counter bloomFalsePositiveCount;
  public final Counter mappedSegmentIsLoadedDuringFindCount;
  public final Counter mappedSegmentIsNotLoadedDuringFindCount;
  public final Counter keySizeMismatchCount;
  public final Counter hardDeleteDoneCount;
  public final Counter hardDeleteFailedCount;
  public final Counter hardDeleteIncompleteRecoveryCount;
  public final Counter hardDeleteExceptionsCount;
  public final Histogram segmentSizeForExists;
  public final Histogram segmentsAccessedPerBlobCount;
  public final Counter identicalPutAttemptCount;
  public final Counter getAuthorizationFailureCount;
  public final Counter deleteAuthorizationFailureCount;
  public final Counter ttlUpdateAuthorizationFailureCount;
  public final Counter keyInFindEntriesAbsent;
  public final Counter duplicateKeysInBatch;

  // Compaction related metrics
  public final Counter compactionFixStateCount;
  public final Meter compactionCopyRateInBytes;
  public final Counter compactionBytesReclaimedCount;
  public final Counter compactionBundleReadBufferNotFitIn;
  public final Counter compactionBundleReadBufferUsed;
  public final Counter compactionBundleReadBufferIoCount;

  // BlobStoreStats metrics
  public final Counter blobStoreStatsIndexScannerErrorCount;
  public final Counter blobStoreStatsQueueProcessorErrorCount;
  public final Timer statsOnDemandScanTotalTimeMs;
  public final Timer statsOnDemandScanTimePerIndexSegmentMs;
  public final Timer statsBucketingScanTotalTimeMs;
  public final Timer statsBucketingScanTimePerIndexSegmentMs;
  public final Timer statsRecentEntryQueueProcessTimeMs;
  public final Histogram statsRecentEntryQueueSize;
  public final Histogram statsForwardScanEntryCount;

  private final MetricRegistry registry;

  public StoreMetrics(MetricRegistry registry) {
    this("", registry);
  }

  public StoreMetrics(String prefix, MetricRegistry registry) {
    this.registry = registry;
    String name = !prefix.isEmpty() ? prefix + SEPERATOR : "";
    getResponse = registry.timer(MetricRegistry.name(BlobStore.class, name + "StoreGetResponse"));
    putResponse = registry.timer(MetricRegistry.name(BlobStore.class, name + "StorePutResponse"));
    deleteResponse = registry.timer(MetricRegistry.name(BlobStore.class, name + "StoreDeleteResponse"));
    ttlUpdateResponse = registry.timer(MetricRegistry.name(BlobStore.class, name + "StoreTtlUpdateResponse"));
    findEntriesSinceResponse =
        registry.timer(MetricRegistry.name(BlobStore.class, name + "StoreFindEntriesSinceResponse"));
    findMissingKeysResponse =
        registry.timer(MetricRegistry.name(BlobStore.class, name + "StoreFindMissingKeyResponse"));
    isKeyDeletedResponse = registry.timer(MetricRegistry.name(BlobStore.class, name + "IsKeyDeletedResponse"));
    storeStartTime = registry.timer(MetricRegistry.name(BlobStore.class, name + "StoreStartTime"));
    storeShutdownTimeInMs = registry.histogram(MetricRegistry.name(BlobStore.class, name + "StoreShutdownTimeInMs"));
    indexShutdownTimeInMs =
        registry.histogram(MetricRegistry.name(PersistentIndex.class, name + "IndexShutdownTimeInMs"));
    hardDeleteShutdownTimeInMs =
        registry.histogram(MetricRegistry.name(HardDeleter.class, name + "HardDeleteShutdownTimeInMs"));
    storeStartFailure = registry.counter(MetricRegistry.name(BlobStore.class, name + "StoreStartFailure"));
    overflowWriteError = registry.counter(MetricRegistry.name(Log.class, name + "OverflowWriteError"));
    overflowReadError = registry.counter(MetricRegistry.name(Log.class, name + "OverflowReadError"));
    sealSetError = registry.counter(MetricRegistry.name(BlobStore.class, name + "SealSetError"));
    unsealSetError = registry.counter(MetricRegistry.name(BlobStore.class, name + "UnsealSetError"));
    sealDoneCount = registry.counter(MetricRegistry.name(BlobStore.class, name + "SealDoneCount"));
    unsealDoneCount = registry.counter(MetricRegistry.name(BlobStore.class, name + "UnsealDoneCount"));
    recoveryTime = registry.timer(MetricRegistry.name(PersistentIndex.class, name + "IndexRecoveryTime"));
    findTime = registry.timer(MetricRegistry.name(PersistentIndex.class, name + "IndexFindTime"));
    indexFlushTime = registry.timer(MetricRegistry.name(PersistentIndex.class, name + "IndexFlushTime"));
    cleanupTokenFlushTime = registry.timer(MetricRegistry.name(PersistentIndex.class, name + "CleanupTokenFlushTime"));
    hardDeleteTime = registry.timer(MetricRegistry.name(PersistentIndex.class, name + "HardDeleteTime"));
    putEntryDeletedInfoMismatchCount =
        registry.counter(MetricRegistry.name(PersistentIndex.class, name + "PutEntryDeletedInfoMismatchCount"));
    nonzeroMessageRecovery =
        registry.counter(MetricRegistry.name(PersistentIndex.class, name + "NonZeroMessageRecovery"));
    blobFoundInMemSegmentCount =
        registry.counter(MetricRegistry.name(IndexSegment.class, name + "BlobFoundInMemSegmentCount"));
    bloomAccessedCount = registry.counter(MetricRegistry.name(IndexSegment.class, name + "BloomAccessedCount"));
    bloomPositiveCount = registry.counter(MetricRegistry.name(IndexSegment.class, name + "BloomPositiveCount"));
    bloomFalsePositiveCount =
        registry.counter(MetricRegistry.name(IndexSegment.class, name + "BloomFalsePositiveCount"));
    mappedSegmentIsLoadedDuringFindCount =
        registry.counter(MetricRegistry.name(IndexSegment.class, name + "MappedSegmentIsLoadedDuringFindCount"));
    mappedSegmentIsNotLoadedDuringFindCount =
        registry.counter(MetricRegistry.name(IndexSegment.class, name + "MappedSegmentIsNotLoadedDuringFindCount"));
    keySizeMismatchCount = registry.counter(MetricRegistry.name(IndexSegment.class, name + "KeySizeMismatchCount"));
    hardDeleteDoneCount = registry.counter(MetricRegistry.name(PersistentIndex.class, name + "HardDeleteDoneCount"));
    hardDeleteFailedCount =
        registry.counter(MetricRegistry.name(PersistentIndex.class, name + "HardDeleteFailedCount"));
    hardDeleteIncompleteRecoveryCount =
        registry.counter(MetricRegistry.name(PersistentIndex.class, name + "HardDeleteIncompleteRecoveryCount"));
    hardDeleteExceptionsCount =
        registry.counter(MetricRegistry.name(PersistentIndex.class, name + "HardDeleteExceptionsCount"));
    segmentSizeForExists = registry.histogram(MetricRegistry.name(IndexSegment.class, name + "SegmentSizeForExists"));
    segmentsAccessedPerBlobCount =
        registry.histogram(MetricRegistry.name(IndexSegment.class, name + "SegmentsAccessedPerBlobCount"));
    identicalPutAttemptCount =
        registry.counter(MetricRegistry.name(PersistentIndex.class, name + "IdenticalPutAttemptCount"));
    getAuthorizationFailureCount =
        registry.counter(MetricRegistry.name(BlobStore.class, name + "GetAuthorizationFailureCount"));
    deleteAuthorizationFailureCount =
        registry.counter(MetricRegistry.name(BlobStore.class, name + "DeleteAuthorizationFailureCount"));
    ttlUpdateAuthorizationFailureCount =
        registry.counter(MetricRegistry.name(BlobStore.class, name + "TtlUpdateAuthorizationFailureCount"));
    keyInFindEntriesAbsent = registry.counter(MetricRegistry.name(BlobStore.class, name + "KeyInFindEntriesAbsent"));
    duplicateKeysInBatch = registry.counter(MetricRegistry.name(BlobStore.class, name + "DuplicateKeysInBatch"));
    compactionFixStateCount = registry.counter(MetricRegistry.name(BlobStoreCompactor.class, name + "FixStateCount"));
    compactionCopyRateInBytes = registry.meter(MetricRegistry.name(BlobStoreCompactor.class, name + "CopyRateInBytes"));
    compactionBytesReclaimedCount =
        registry.counter(MetricRegistry.name(BlobStoreCompactor.class, name + "CompactionBytesReclaimedCount"));
    compactionBundleReadBufferNotFitIn =
        registry.counter(MetricRegistry.name(BlobStoreCompactor.class, name + "CompactionBundleReadBufferNotFitIn"));
    compactionBundleReadBufferUsed =
        registry.counter(MetricRegistry.name(BlobStoreCompactor.class, name + "CompactionBundleReadBufferUsed"));
    compactionBundleReadBufferIoCount =
        registry.counter(MetricRegistry.name(BlobStoreCompactor.class, name + "CompactionBundleReadBufferIoCount"));
    blobStoreStatsIndexScannerErrorCount =
        registry.counter(MetricRegistry.name(BlobStoreStats.class, name + "BlobStoreStatsIndexScannerErrorCount"));
    blobStoreStatsQueueProcessorErrorCount =
        registry.counter(MetricRegistry.name(BlobStoreStats.class, name + "BlobStoreStatsQueueProcessorErrorCount"));
    statsOnDemandScanTotalTimeMs =
        registry.timer(MetricRegistry.name(BlobStoreStats.class, name + "StatsOnDemandScanTotalTimeMs"));
    statsOnDemandScanTimePerIndexSegmentMs =
        registry.timer(MetricRegistry.name(BlobStoreStats.class, name + "StatsOnDemandScanTimePerIndexSegmentMs"));
    statsBucketingScanTotalTimeMs =
        registry.timer(MetricRegistry.name(BlobStoreStats.class, name + "StatsBucketingScanTotalTimeMs"));
    statsBucketingScanTimePerIndexSegmentMs =
        registry.timer(MetricRegistry.name(BlobStoreStats.class, name + "StatsBucketingScanTimePerIndexSegmentMs"));
    statsRecentEntryQueueProcessTimeMs =
        registry.timer(MetricRegistry.name(BlobStoreStats.class, name + "StatsRecentEntryQueueProcessTimeMs"));
    statsRecentEntryQueueSize =
        registry.histogram(MetricRegistry.name(BlobStoreStats.class, name + "StatsRecentEntryQueueSize"));
    statsForwardScanEntryCount =
        registry.histogram(MetricRegistry.name(BlobStoreStats.class, name + "StatsForwardScanEntryCount"));
    Gauge<Integer> byteBufferForAppendTotalCountGauge = LogSegment.byteBufferForAppendTotalCount::get;
    registry.register(MetricRegistry.name(Log.class, name + "ByteBufferForAppendTotalCount"),
        byteBufferForAppendTotalCountGauge);
  }

  void initializeIndexGauges(String storeId, final PersistentIndex index, final long capacityInBytes) {
    String prefix = storeId + SEPERATOR;
    Gauge<Long> currentCapacityUsed = index::getLogUsedCapacity;
    registry.register(MetricRegistry.name(Log.class, prefix + "CurrentCapacityUsed"), currentCapacityUsed);
    Gauge<Double> percentageUsedCapacity = () -> ((double) index.getLogUsedCapacity() / capacityInBytes) * 100;
    registry.register(MetricRegistry.name(Log.class, prefix + "PercentageUsedCapacity"), percentageUsedCapacity);
    Gauge<Long> currentSegmentCount = index::getLogSegmentCount;
    registry.register(MetricRegistry.name(Log.class, prefix + "CurrentSegmentCount"), currentSegmentCount);
  }

  /**
   * Deregister the IndexGauges for given {@code store}.
   * @param storeId the {@link BlobStore} for which the IndexGauges should be deregistered.
   */
  private void deregisterIndexGauges(String storeId) {
    String prefix = storeId + SEPERATOR;
    registry.remove(MetricRegistry.name(Log.class, prefix + "CurrentCapacityUsed"));
    registry.remove(MetricRegistry.name(Log.class, prefix + "PercentageUsedCapacity"));
    registry.remove(MetricRegistry.name(Log.class, prefix + "CurrentSegmentCount"));
  }

  void initializeHardDeleteMetric(String storeId, final HardDeleter hardDeleter, final PersistentIndex index) {
    String prefix = storeId + SEPERATOR;
    Gauge<Long> currentHardDeleteProgress = hardDeleter::getProgress;
    registry.register(MetricRegistry.name(PersistentIndex.class, prefix + "CurrentHardDeleteProgress"),
        currentHardDeleteProgress);

    Gauge<Double> percentageHardDeleteCompleted =
        () -> ((double) hardDeleter.getProgress() / index.getLogUsedCapacity()) * 100;
    registry.register(MetricRegistry.name(Log.class, prefix + "PercentageHardDeleteCompleted"),
        percentageHardDeleteCompleted);

    Gauge<Long> hardDeleteThreadRunning = () -> hardDeleter.isRunning() ? 1L : 0L;
    registry.register(MetricRegistry.name(PersistentIndex.class, prefix + "HardDeleteThreadRunning"),
        hardDeleteThreadRunning);

    Gauge<Long> hardDeleteCaughtUp = () -> hardDeleter.isCaughtUp() ? 1L : 0L;
    registry.register(MetricRegistry.name(PersistentIndex.class, prefix + "HardDeleteCaughtUp"), hardDeleteCaughtUp);
  }

  /**
   * Deregister the HardDeleteMetric for given {@code store}.
   * @param storeId the {@link BlobStore} for which the HardDeleteMetric should be deregistered.
   */
  private void deregisterHardDeleteMetric(String storeId) {
    String prefix = storeId + SEPERATOR;
    registry.remove(MetricRegistry.name(PersistentIndex.class, prefix + "CurrentHardDeleteProgress"));
    registry.remove(MetricRegistry.name(Log.class, prefix + "PercentageHardDeleteCompleted"));
    registry.remove(MetricRegistry.name(PersistentIndex.class, prefix + "HardDeleteThreadRunning"));
    registry.remove(MetricRegistry.name(PersistentIndex.class, prefix + "HardDeleteCaughtUp"));
  }

  void initializeCompactorGauges(String storeId, final AtomicBoolean compactionInProgress) {
    String prefix = storeId + SEPERATOR;
    Gauge<Long> compactionInProgressGauge = () -> compactionInProgress.get() ? 1L : 0L;
    registry.register(MetricRegistry.name(BlobStoreCompactor.class, prefix + "CompactionInProgress"),
        compactionInProgressGauge);
  }

  /**
   * Deregister the CompactorGauges for given {@code store}.
   * @param storeId the {@link BlobStore} for which the CompactorGauges should be deregistered.
   */
  private void deregisterCompactorGauges(String storeId) {
    String prefix = storeId + SEPERATOR;
    registry.remove(MetricRegistry.name(BlobStoreCompactor.class, prefix + "CompactionInProgress"));
  }

  /**
   * Deregister the Metrics related to the given {@code store}.
   * @param storeId the {@link BlobStore} for which some Metrics should be deregistered.
   */
  void deregisterMetrics(String storeId) {
    deregisterIndexGauges(storeId);
    deregisterHardDeleteMetric(storeId);
    deregisterCompactorGauges(storeId);
  }
>>>>>>> 4dd1c8c7
}<|MERGE_RESOLUTION|>--- conflicted
+++ resolved
@@ -29,195 +29,7 @@
  */
 // TODO: 2018/3/22 by zmyer
 public class StoreMetrics {
-<<<<<<< HEAD
     private static final String SEPERATOR = ".";
-
-    public final Timer getResponse;
-    public final Timer putResponse;
-    public final Timer deleteResponse;
-    public final Timer findEntriesSinceResponse;
-    public final Timer findMissingKeysResponse;
-    public final Timer isKeyDeletedResponse;
-    public final Timer storeStartTime;
-    public final Histogram storeShutdownTimeInMs;
-    public final Histogram indexShutdownTimeInMs;
-    public final Histogram hardDeleteShutdownTimeInMs;
-    public final Counter storeStartFailure;
-    public final Counter overflowWriteError;
-    public final Counter overflowReadError;
-    public final Counter sealSetError;
-    public final Counter unsealSetError;
-    public final Timer recoveryTime;
-    public final Timer findTime;
-    public final Timer indexFlushTime;
-    public final Timer cleanupTokenFlushTime;
-    public final Timer hardDeleteTime;
-    public final Counter putEntryDeletedInfoMismatchCount;
-    public final Counter nonzeroMessageRecovery;
-    public final Counter blobFoundInActiveSegmentCount;
-    public final Counter bloomAccessedCount;
-    public final Counter bloomPositiveCount;
-    public final Counter bloomFalsePositiveCount;
-    public final Counter keySizeMismatchCount;
-    public final Counter hardDeleteDoneCount;
-    public final Counter hardDeleteFailedCount;
-    public final Counter hardDeleteIncompleteRecoveryCount;
-    public final Counter hardDeleteExceptionsCount;
-    public final Histogram segmentSizeForExists;
-    public final Histogram segmentsAccessedPerBlobCount;
-    public final Counter identicalPutAttemptCount;
-    public final Counter getAuthorizationFailureCount;
-    public final Counter deleteAuthorizationFailureCount;
-
-    // Compaction related metrics
-    public final Counter compactionFixStateCount;
-    public final Meter compactionCopyRateInBytes;
-    public final Counter compactionBytesReclaimedCount;
-
-    // BlobStoreStats metrics
-    public final Counter blobStoreStatsIndexScannerErrorCount;
-    public final Counter blobStoreStatsQueueProcessorErrorCount;
-    public final Timer statsOnDemandScanTotalTimeMs;
-    public final Timer statsOnDemandScanTimePerIndexSegmentMs;
-    public final Timer statsBucketingScanTotalTimeMs;
-    public final Timer statsBucketingScanTimePerIndexSegmentMs;
-    public final Timer statsRecentEntryQueueProcessTimeMs;
-    public final Histogram statsRecentEntryQueueSize;
-    public final Histogram statsForwardScanEntryCount;
-
-    private final MetricRegistry registry;
-
-    public StoreMetrics(MetricRegistry registry) {
-        this("", registry);
-    }
-
-    public StoreMetrics(String prefix, MetricRegistry registry) {
-        this.registry = registry;
-        String name = !prefix.isEmpty() ? prefix + SEPERATOR : "";
-        getResponse = registry.timer(MetricRegistry.name(BlobStore.class, name + "StoreGetResponse"));
-        putResponse = registry.timer(MetricRegistry.name(BlobStore.class, name + "StorePutResponse"));
-        deleteResponse = registry.timer(MetricRegistry.name(BlobStore.class, name + "StoreDeleteResponse"));
-        findEntriesSinceResponse =
-                registry.timer(MetricRegistry.name(BlobStore.class, name + "StoreFindEntriesSinceResponse"));
-        findMissingKeysResponse =
-                registry.timer(MetricRegistry.name(BlobStore.class, name + "StoreFindMissingKeyResponse"));
-        isKeyDeletedResponse = registry.timer(MetricRegistry.name(BlobStore.class, name + "IsKeyDeletedResponse"));
-        storeStartTime = registry.timer(MetricRegistry.name(BlobStore.class, name + "StoreStartTime"));
-        storeShutdownTimeInMs = registry.histogram(
-                MetricRegistry.name(BlobStore.class, name + "StoreShutdownTimeInMs"));
-        indexShutdownTimeInMs =
-                registry.histogram(MetricRegistry.name(PersistentIndex.class, name + "IndexShutdownTimeInMs"));
-        hardDeleteShutdownTimeInMs =
-                registry.histogram(MetricRegistry.name(HardDeleter.class, name + "HardDeleteShutdownTimeInMs"));
-        storeStartFailure = registry.counter(MetricRegistry.name(BlobStore.class, name + "StoreStartFailure"));
-        overflowWriteError = registry.counter(MetricRegistry.name(Log.class, name + "OverflowWriteError"));
-        overflowReadError = registry.counter(MetricRegistry.name(Log.class, name + "OverflowReadError"));
-        sealSetError = registry.counter(MetricRegistry.name(BlobStore.class, name + "SealSetError"));
-        unsealSetError = registry.counter(MetricRegistry.name(BlobStore.class, name + "UnsealSetError"));
-        recoveryTime = registry.timer(MetricRegistry.name(PersistentIndex.class, name + "IndexRecoveryTime"));
-        findTime = registry.timer(MetricRegistry.name(PersistentIndex.class, name + "IndexFindTime"));
-        indexFlushTime = registry.timer(MetricRegistry.name(PersistentIndex.class, name + "IndexFlushTime"));
-        cleanupTokenFlushTime = registry.timer(
-                MetricRegistry.name(PersistentIndex.class, name + "CleanupTokenFlushTime"));
-        hardDeleteTime = registry.timer(MetricRegistry.name(PersistentIndex.class, name + "HardDeleteTime"));
-        putEntryDeletedInfoMismatchCount =
-                registry.counter(MetricRegistry.name(PersistentIndex.class, name + "PutEntryDeletedInfoMismatchCount"));
-        nonzeroMessageRecovery =
-                registry.counter(MetricRegistry.name(PersistentIndex.class, name + "NonZeroMessageRecovery"));
-        blobFoundInActiveSegmentCount =
-                registry.counter(MetricRegistry.name(IndexSegment.class, name + "BlobFoundInActiveSegmentCount"));
-        bloomAccessedCount = registry.counter(MetricRegistry.name(IndexSegment.class, name + "BloomAccessedCount"));
-        bloomPositiveCount = registry.counter(MetricRegistry.name(IndexSegment.class, name + "BloomPositiveCount"));
-        bloomFalsePositiveCount =
-                registry.counter(MetricRegistry.name(IndexSegment.class, name + "BloomFalsePositiveCount"));
-        keySizeMismatchCount = registry.counter(MetricRegistry.name(IndexSegment.class, name + "KeySizeMismatchCount"));
-        hardDeleteDoneCount = registry.counter(
-                MetricRegistry.name(PersistentIndex.class, name + "HardDeleteDoneCount"));
-        hardDeleteFailedCount =
-                registry.counter(MetricRegistry.name(PersistentIndex.class, name + "HardDeleteFailedCount"));
-        hardDeleteIncompleteRecoveryCount =
-                registry.counter(
-                        MetricRegistry.name(PersistentIndex.class, name + "HardDeleteIncompleteRecoveryCount"));
-        hardDeleteExceptionsCount =
-                registry.counter(MetricRegistry.name(PersistentIndex.class, name + "HardDeleteExceptionsCount"));
-        segmentSizeForExists = registry.histogram(
-                MetricRegistry.name(IndexSegment.class, name + "SegmentSizeForExists"));
-        segmentsAccessedPerBlobCount =
-                registry.histogram(MetricRegistry.name(IndexSegment.class, name + "SegmentsAccessedPerBlobCount"));
-        identicalPutAttemptCount =
-                registry.counter(MetricRegistry.name(PersistentIndex.class, name + "IdenticalPutAttemptCount"));
-        getAuthorizationFailureCount =
-                registry.counter(MetricRegistry.name(BlobStore.class, name + "GetAuthorizationFailureCount"));
-        deleteAuthorizationFailureCount =
-                registry.counter(MetricRegistry.name(BlobStore.class, name + "DeleteAuthorizationFailureCount"));
-        compactionFixStateCount = registry.counter(
-                MetricRegistry.name(BlobStoreCompactor.class, name + "FixStateCount"));
-        compactionCopyRateInBytes = registry.meter(
-                MetricRegistry.name(BlobStoreCompactor.class, name + "CopyRateInBytes"));
-        compactionBytesReclaimedCount =
-                registry.counter(MetricRegistry.name(BlobStoreCompactor.class, name + "CompactionBytesReclaimedCount"));
-        blobStoreStatsIndexScannerErrorCount =
-                registry.counter(
-                        MetricRegistry.name(BlobStoreStats.class, name + "BlobStoreStatsIndexScannerErrorCount"));
-        blobStoreStatsQueueProcessorErrorCount =
-                registry.counter(
-                        MetricRegistry.name(BlobStoreStats.class, name + "BlobStoreStatsQueueProcessorErrorCount"));
-        statsOnDemandScanTotalTimeMs =
-                registry.timer(MetricRegistry.name(BlobStoreStats.class, name + "StatsOnDemandScanTotalTimeMs"));
-        statsOnDemandScanTimePerIndexSegmentMs =
-                registry.timer(
-                        MetricRegistry.name(BlobStoreStats.class, name + "StatsOnDemandScanTimePerIndexSegmentMs"));
-        statsBucketingScanTotalTimeMs =
-                registry.timer(MetricRegistry.name(BlobStoreStats.class, name + "StatsBucketingScanTotalTimeMs"));
-        statsBucketingScanTimePerIndexSegmentMs =
-                registry.timer(
-                        MetricRegistry.name(BlobStoreStats.class, name + "StatsBucketingScanTimePerIndexSegmentMs"));
-        statsRecentEntryQueueProcessTimeMs =
-                registry.timer(MetricRegistry.name(BlobStoreStats.class, name + "StatsRecentEntryQueueProcessTimeMs"));
-        statsRecentEntryQueueSize =
-                registry.histogram(MetricRegistry.name(BlobStoreStats.class, name + "StatsRecentEntryQueueSize"));
-        statsForwardScanEntryCount =
-                registry.histogram(MetricRegistry.name(BlobStoreStats.class, name + "StatsForwardScanEntryCount"));
-    }
-
-    void initializeIndexGauges(String storeId, final PersistentIndex index, final long capacityInBytes) {
-        String prefix = storeId + SEPERATOR;
-        Gauge<Long> currentCapacityUsed = index::getLogUsedCapacity;
-        registry.register(MetricRegistry.name(Log.class, prefix + "CurrentCapacityUsed"), currentCapacityUsed);
-        Gauge<Double> percentageUsedCapacity = () -> ((double) index.getLogUsedCapacity() / capacityInBytes) * 100;
-        registry.register(MetricRegistry.name(Log.class, prefix + "PercentageUsedCapacity"), percentageUsedCapacity);
-        Gauge<Long> currentSegmentCount = index::getLogSegmentCount;
-        registry.register(MetricRegistry.name(Log.class, prefix + "CurrentSegmentCount"), currentSegmentCount);
-    }
-
-    void initializeHardDeleteMetric(String storeId, final HardDeleter hardDeleter, final PersistentIndex index) {
-        String prefix = storeId + SEPERATOR;
-        Gauge<Long> currentHardDeleteProgress = hardDeleter::getProgress;
-        registry.register(MetricRegistry.name(PersistentIndex.class, prefix + "CurrentHardDeleteProgress"),
-                currentHardDeleteProgress);
-
-        Gauge<Double> percentageHardDeleteCompleted =
-                () -> ((double) hardDeleter.getProgress() / index.getLogUsedCapacity()) * 100;
-        registry.register(MetricRegistry.name(Log.class, prefix + "PercentageHardDeleteCompleted"),
-                percentageHardDeleteCompleted);
-
-        Gauge<Long> hardDeleteThreadRunning = () -> hardDeleter.isRunning() ? 1L : 0L;
-        registry.register(MetricRegistry.name(PersistentIndex.class, prefix + "HardDeleteThreadRunning"),
-                hardDeleteThreadRunning);
-
-        Gauge<Long> hardDeleteCaughtUp = () -> hardDeleter.isCaughtUp() ? 1L : 0L;
-        registry.register(MetricRegistry.name(PersistentIndex.class, prefix + "HardDeleteCaughtUp"),
-                hardDeleteCaughtUp);
-    }
-
-    void initializeCompactorGauges(String storeId, final AtomicBoolean compactionInProgress) {
-        String prefix = storeId + SEPERATOR;
-        Gauge<Long> compactionInProgressGauge = () -> compactionInProgress.get() ? 1L : 0L;
-        registry.register(MetricRegistry.name(BlobStoreCompactor.class, prefix + "CompactionInProgress"),
-                compactionInProgressGauge);
-    }
-=======
-  private static final String SEPERATOR = ".";
 
   public final Timer getResponse;
   public final Timer putResponse;
@@ -272,22 +84,22 @@
   public final Counter compactionBundleReadBufferUsed;
   public final Counter compactionBundleReadBufferIoCount;
 
-  // BlobStoreStats metrics
-  public final Counter blobStoreStatsIndexScannerErrorCount;
-  public final Counter blobStoreStatsQueueProcessorErrorCount;
-  public final Timer statsOnDemandScanTotalTimeMs;
-  public final Timer statsOnDemandScanTimePerIndexSegmentMs;
-  public final Timer statsBucketingScanTotalTimeMs;
-  public final Timer statsBucketingScanTimePerIndexSegmentMs;
-  public final Timer statsRecentEntryQueueProcessTimeMs;
-  public final Histogram statsRecentEntryQueueSize;
-  public final Histogram statsForwardScanEntryCount;
-
-  private final MetricRegistry registry;
-
-  public StoreMetrics(MetricRegistry registry) {
-    this("", registry);
-  }
+    // BlobStoreStats metrics
+    public final Counter blobStoreStatsIndexScannerErrorCount;
+    public final Counter blobStoreStatsQueueProcessorErrorCount;
+    public final Timer statsOnDemandScanTotalTimeMs;
+    public final Timer statsOnDemandScanTimePerIndexSegmentMs;
+    public final Timer statsBucketingScanTotalTimeMs;
+    public final Timer statsBucketingScanTimePerIndexSegmentMs;
+    public final Timer statsRecentEntryQueueProcessTimeMs;
+    public final Histogram statsRecentEntryQueueSize;
+    public final Histogram statsForwardScanEntryCount;
+
+    private final MetricRegistry registry;
+
+    public StoreMetrics(MetricRegistry registry) {
+        this("", registry);
+    }
 
   public StoreMetrics(String prefix, MetricRegistry registry) {
     this.registry = registry;
@@ -387,15 +199,15 @@
         byteBufferForAppendTotalCountGauge);
   }
 
-  void initializeIndexGauges(String storeId, final PersistentIndex index, final long capacityInBytes) {
-    String prefix = storeId + SEPERATOR;
-    Gauge<Long> currentCapacityUsed = index::getLogUsedCapacity;
-    registry.register(MetricRegistry.name(Log.class, prefix + "CurrentCapacityUsed"), currentCapacityUsed);
-    Gauge<Double> percentageUsedCapacity = () -> ((double) index.getLogUsedCapacity() / capacityInBytes) * 100;
-    registry.register(MetricRegistry.name(Log.class, prefix + "PercentageUsedCapacity"), percentageUsedCapacity);
-    Gauge<Long> currentSegmentCount = index::getLogSegmentCount;
-    registry.register(MetricRegistry.name(Log.class, prefix + "CurrentSegmentCount"), currentSegmentCount);
-  }
+    void initializeIndexGauges(String storeId, final PersistentIndex index, final long capacityInBytes) {
+        String prefix = storeId + SEPERATOR;
+        Gauge<Long> currentCapacityUsed = index::getLogUsedCapacity;
+        registry.register(MetricRegistry.name(Log.class, prefix + "CurrentCapacityUsed"), currentCapacityUsed);
+        Gauge<Double> percentageUsedCapacity = () -> ((double) index.getLogUsedCapacity() / capacityInBytes) * 100;
+        registry.register(MetricRegistry.name(Log.class, prefix + "PercentageUsedCapacity"), percentageUsedCapacity);
+        Gauge<Long> currentSegmentCount = index::getLogSegmentCount;
+        registry.register(MetricRegistry.name(Log.class, prefix + "CurrentSegmentCount"), currentSegmentCount);
+    }
 
   /**
    * Deregister the IndexGauges for given {@code store}.
@@ -414,18 +226,19 @@
     registry.register(MetricRegistry.name(PersistentIndex.class, prefix + "CurrentHardDeleteProgress"),
         currentHardDeleteProgress);
 
-    Gauge<Double> percentageHardDeleteCompleted =
-        () -> ((double) hardDeleter.getProgress() / index.getLogUsedCapacity()) * 100;
-    registry.register(MetricRegistry.name(Log.class, prefix + "PercentageHardDeleteCompleted"),
-        percentageHardDeleteCompleted);
-
-    Gauge<Long> hardDeleteThreadRunning = () -> hardDeleter.isRunning() ? 1L : 0L;
-    registry.register(MetricRegistry.name(PersistentIndex.class, prefix + "HardDeleteThreadRunning"),
-        hardDeleteThreadRunning);
-
-    Gauge<Long> hardDeleteCaughtUp = () -> hardDeleter.isCaughtUp() ? 1L : 0L;
-    registry.register(MetricRegistry.name(PersistentIndex.class, prefix + "HardDeleteCaughtUp"), hardDeleteCaughtUp);
-  }
+        Gauge<Double> percentageHardDeleteCompleted =
+                () -> ((double) hardDeleter.getProgress() / index.getLogUsedCapacity()) * 100;
+        registry.register(MetricRegistry.name(Log.class, prefix + "PercentageHardDeleteCompleted"),
+                percentageHardDeleteCompleted);
+
+        Gauge<Long> hardDeleteThreadRunning = () -> hardDeleter.isRunning() ? 1L : 0L;
+        registry.register(MetricRegistry.name(PersistentIndex.class, prefix + "HardDeleteThreadRunning"),
+                hardDeleteThreadRunning);
+
+        Gauge<Long> hardDeleteCaughtUp = () -> hardDeleter.isCaughtUp() ? 1L : 0L;
+        registry.register(MetricRegistry.name(PersistentIndex.class, prefix + "HardDeleteCaughtUp"),
+                hardDeleteCaughtUp);
+    }
 
   /**
    * Deregister the HardDeleteMetric for given {@code store}.
@@ -464,5 +277,4 @@
     deregisterHardDeleteMetric(storeId);
     deregisterCompactorGauges(storeId);
   }
->>>>>>> 4dd1c8c7
 }