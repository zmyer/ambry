/**
 * Copyright 2016 LinkedIn Corp. All rights reserved.
 *
 * Licensed under the Apache License, Version 2.0 (the "License");
 * you may not use this file except in compliance with the License.
 * You may obtain a copy of the License at
 *
 * http://www.apache.org/licenses/LICENSE-2.0
 *
 * Unless required by applicable law or agreed to in writing, software
 * distributed under the License is distributed on an "AS IS" BASIS,
 * WITHOUT WARRANTIES OR CONDITIONS OF ANY KIND, either express or implied.
 */
package com.github.ambry.store;

import com.github.ambry.utils.Pair;
import org.slf4j.Logger;
import org.slf4j.LoggerFactory;

import java.io.File;
import java.io.IOException;
import java.nio.ByteBuffer;
import java.nio.channels.ReadableByteChannel;
import java.util.ArrayList;
import java.util.Collections;
import java.util.Iterator;
import java.util.List;
import java.util.Map;
import java.util.concurrent.ConcurrentNavigableMap;
import java.util.concurrent.ConcurrentSkipListMap;
import java.util.concurrent.atomic.AtomicLong;


/**
 * The Log is an abstraction over a group of files that are loaded as {@link LogSegment} instances. It provides a
 * unified view of these segments and provides a way to interact and query different properties of this group of
 * segments.
 */
// TODO: 2018/3/22 by zmyer
class Log implements Write {
    //数据目录
    private final String dataDir;
    //字节容量
    private final long capacityInBytes;
    //磁盘空间分配器
    private final DiskSpaceAllocator diskSpaceAllocator;
    //存储统计信息
    private final StoreMetrics metrics;
    //segment和文件关系迭代器
    private final Iterator<Pair<String, String>> segmentNameAndFileNameIterator;
    //logsegment集合
    private final ConcurrentSkipListMap<String, LogSegment> segmentsByName =
            new ConcurrentSkipListMap<>(LogSegmentNameHelper.COMPARATOR);
    //日志
    private final Logger logger = LoggerFactory.getLogger(getClass());
    //未分配segment的数量
    private final AtomicLong remainingUnallocatedSegments = new AtomicLong(0);

    private boolean isLogSegmented;
    //活跃的segment
    private LogSegment activeSegment = null;

    /**
     * Create a Log instance
     * @param dataDir the directory where the segments of the log need to be loaded from.
     * @param totalCapacityInBytes the total capacity of this log.
     * @param segmentCapacityInBytes the capacity of a single segment in the log.
     * @param diskSpaceAllocator the {@link DiskSpaceAllocator} to use to allocate new log segments.
     * @param metrics the {@link StoreMetrics} instance to use.
     * @throws IOException if there is any I/O error loading the segment files.
     * @throws IllegalArgumentException if {@code totalCapacityInBytes} or {@code segmentCapacityInBytes} <= 0 or if
     * {@code totalCapacityInBytes} > {@code segmentCapacityInBytes} and {@code totalCapacityInBytes} is not a perfect
     * multiple of {@code segmentCapacityInBytes}.
     */
    // TODO: 2018/4/23 by zmyer
    Log(String dataDir, long totalCapacityInBytes, long segmentCapacityInBytes, DiskSpaceAllocator diskSpaceAllocator,
            StoreMetrics metrics) throws IOException {
        this.dataDir = dataDir;
        this.capacityInBytes = totalCapacityInBytes;
        this.isLogSegmented = totalCapacityInBytes > segmentCapacityInBytes;
        this.diskSpaceAllocator = diskSpaceAllocator;
        this.metrics = metrics;
        this.segmentNameAndFileNameIterator = Collections.EMPTY_LIST.iterator();

        File dir = new File(dataDir);
        File[] segmentFiles = dir.listFiles(LogSegmentNameHelper.LOG_FILE_FILTER);
        if (segmentFiles == null) {
            throw new IOException("Could not read from directory: " + dataDir);
        } else {
            //初始化segment
            initialize(getSegmentsToLoad(segmentFiles), segmentCapacityInBytes);
            this.isLogSegmented = isExistingLogSegmented();
        }
    }

    /**
     * Create a Log instance
     * @param dataDir the directory where the segments of the log need to be loaded from.
     * @param totalCapacityInBytes the total capacity of this log.
     * @param segmentCapacityInBytes the capacity of a single segment in the log.
     * @param diskSpaceAllocator the {@link DiskSpaceAllocator} to use to allocate new log segments.
     * @param metrics the {@link StoreMetrics} instance to use.
     * @param isLogSegmented {@code true} if this log is segmented or needs to be segmented.
     * @param segmentsToLoad the list of pre-created {@link LogSegment} instances to load.
     * @param segmentNameAndFileNameIterator an {@link Iterator} that provides the name and filename for newly allocated
     *                                       log segments. Once the iterator ends, the active segment name is used to
     *                                       generate the names of the subsequent segments.
     * @throws IOException if there is any I/O error loading the segment files.
     * @throws IllegalArgumentException if {@code totalCapacityInBytes} or {@code segmentCapacityInBytes} <= 0 or if
     * {@code totalCapacityInBytes} > {@code segmentCapacityInBytes} and {@code totalCapacityInBytes} is not a perfect
     * multiple of {@code segmentCapacityInBytes}.
     */
    // TODO: 2018/4/23 by zmyer
    Log(String dataDir, long totalCapacityInBytes, long segmentCapacityInBytes, DiskSpaceAllocator diskSpaceAllocator,
            StoreMetrics metrics, boolean isLogSegmented, List<LogSegment> segmentsToLoad,
            Iterator<Pair<String, String>> segmentNameAndFileNameIterator) throws IOException {
        this.dataDir = dataDir;
        this.capacityInBytes = totalCapacityInBytes;
        this.isLogSegmented = isLogSegmented;
        this.diskSpaceAllocator = diskSpaceAllocator;
        this.metrics = metrics;
        this.segmentNameAndFileNameIterator = segmentNameAndFileNameIterator;

        //初始化segment
        initialize(segmentsToLoad, segmentCapacityInBytes);
    }

    /**
     * {@inheritDoc}
     * <p/>
     * Appends the given {@code buffer} to the active log segment. The {@code buffer} will be written to a single log
     * segment i.e. its data will not exist across segments.
     * @param buffer The buffer from which data needs to be written from
     * @return the number of bytes written.
     * @throws IllegalArgumentException if the {@code buffer.remaining()} is greater than a single segment's size.
     * @throws IllegalStateException if there no more capacity in the log.
     * @throws IOException if there was an I/O error while writing.
     */
    // TODO: 2018/4/23 by zmyer
    @Override
    public int appendFrom(ByteBuffer buffer) throws IOException {
        rollOverIfRequired(buffer.remaining());
        return activeSegment.appendFrom(buffer);
    }
<<<<<<< HEAD

    /**
     * {@inheritDoc}
     * <p/>
     * Appends the given data to the active log segment. The data will be written to a single log segment i.e. the data
     * will not exist across segments.
     * @param channel The channel from which data needs to be written from
     * @param size The amount of data in bytes to be written from the channel
     * @throws IllegalArgumentException if the {@code size} is greater than a single segment's size.
     * @throws IllegalStateException if there no more capacity in the log.
     * @throws IOException if there was an I/O error while writing.
     */
    // TODO: 2018/4/23 by zmyer
    @Override
    public void appendFrom(ReadableByteChannel channel, long size) throws IOException {
        rollOverIfRequired(size);
        activeSegment.appendFrom(channel, size);
=======
    logger.info("Setting active segment to [{}]", name);
    LogSegment newActiveSegment = segmentsByName.get(name);
    if (newActiveSegment != activeSegment) {
      // If activeSegment needs to be changed, then drop buffer for old activeSegment and init buffer for new activeSegment.
      activeSegment.dropBufferForAppend();
      activeSegment = newActiveSegment;
      activeSegment.initBufferForAppend();
    }
  }

  /**
   * @return the capacity of a single segment.
   */
  long getSegmentCapacity() {
    // all segments same size
    return getFirstSegment().getCapacityInBytes();
  }

  /**
   * This returns the number of unallocated segments for this log. However, this method can only be used when compaction
   * is not running.
   * @return the number of unallocated segments.
   */
  long getRemainingUnallocatedSegments() {
    return remainingUnallocatedSegments.get();
  }

  /**
   * @return {@code true} if the log is segmented.
   */
  boolean isLogSegmented() {
    return isLogSegmented;
  }

  /**
   * @return the total capacity, in bytes, of this log.
   */
  long getCapacityInBytes() {
    return capacityInBytes;
  }

  /**
   * @return the first {@link LogSegment} instance in the log.
   */
  LogSegment getFirstSegment() {
    return segmentsByName.firstEntry().getValue();
  }

  /**
   * Returns the {@link LogSegment} that is logically after the given {@code segment}.
   * @param segment the {@link LogSegment} whose "next" segment is required.
   * @return the {@link LogSegment} that is logically after the given {@code segment}.
   */
  LogSegment getNextSegment(LogSegment segment) {
    String name = segment.getName();
    if (!segmentsByName.containsKey(name)) {
      throw new IllegalArgumentException("Invalid log segment name: " + name);
>>>>>>> 4dd1c8c7
    }

    /**
     * Sets the active segment in the log.
     * </p>
     * Frees all segments that follow the active segment. Therefore, this should be
     * used only after the active segment is conclusively determined.
     * @param name the name of the log segment that is to be marked active.
     * @throws IllegalArgumentException if there no segment with name {@code name}.
     * @throws IOException if there is any I/O error freeing segments.
     */
    // TODO: 2018/4/27 by zmyer
    void setActiveSegment(String name) throws IOException {
        if (!segmentsByName.containsKey(name)) {
            throw new IllegalArgumentException("There is no log segment with name: " + name);
        }
        //根据segment名称查找对应的segment对象
        ConcurrentNavigableMap<String, LogSegment> extraSegments = segmentsByName.tailMap(name, false);
        Iterator<Map.Entry<String, LogSegment>> iterator = extraSegments.entrySet().iterator();
        while (iterator.hasNext()) {
            Map.Entry<String, LogSegment> entry = iterator.next();
            logger.info("Freeing extra segment with name [{}] ", entry.getValue().getName());
            free(entry.getValue());
            remainingUnallocatedSegments.getAndIncrement();
            iterator.remove();
        }
        logger.info("Setting active segment to [{}]", name);
        activeSegment = segmentsByName.get(name);
    }

    /**
     * @return the capacity of a single segment.
     */
    long getSegmentCapacity() {
        // all segments same size
        return getFirstSegment().getCapacityInBytes();
    }

    /**
     * This returns the number of unallocated segments for this log. However, this method can only be used when compaction
     * is not running.
     * @return the number of unallocated segments.
     */
    long getRemainingUnallocatedSegments() {
        return remainingUnallocatedSegments.get();
    }

    /**
     * @return {@code true} if the log is segmented.
     */
    // TODO: 2018/3/22 by zmyer
    boolean isLogSegmented() {
        return isLogSegmented;
    }

    /**
     * @return the total capacity, in bytes, of this log.
     */
    long getCapacityInBytes() {
        return capacityInBytes;
    }

    /**
     * @return the first {@link LogSegment} instance in the log.
     */
    // TODO: 2018/3/23 by zmyer
    LogSegment getFirstSegment() {
        return segmentsByName.firstEntry().getValue();
    }

    /**
     * Returns the {@link LogSegment} that is logically after the given {@code segment}.
     * @param segment the {@link LogSegment} whose "next" segment is required.
     * @return the {@link LogSegment} that is logically after the given {@code segment}.
     */
    // TODO: 2018/3/23 by zmyer
    LogSegment getNextSegment(LogSegment segment) {
        //获取logSegment名称
        String name = segment.getName();
        if (!segmentsByName.containsKey(name)) {
            throw new IllegalArgumentException("Invalid log segment name: " + name);
        }
        //根据名字查找对应额logSegment对象
        Map.Entry<String, LogSegment> nextEntry = segmentsByName.higherEntry(name);
        //返回LogSegment对象
        return nextEntry == null ? null : nextEntry.getValue();
    }

    /**
     * Returns the {@link LogSegment} that is logically before the given {@code segment}.
     * @param segment the {@link LogSegment} whose "previous" segment is required.
     * @return the {@link LogSegment} that is logically before the given {@code segment}.
     */
    // TODO: 2018/4/27 by zmyer
    LogSegment getPrevSegment(LogSegment segment) {
        String name = segment.getName();
        if (!segmentsByName.containsKey(name)) {
            throw new IllegalArgumentException("Invalid log segment name: " + name);
        }
        //获取segment之前的对象
        Map.Entry<String, LogSegment> prevEntry = segmentsByName.lowerEntry(name);
        //返回结果
        return prevEntry == null ? null : prevEntry.getValue();
    }
<<<<<<< HEAD

    /**
     * @param name the name of the segment required.
     * @return a {@link LogSegment} with {@code name} if it exists.
     */
    // TODO: 2018/4/27 by zmyer
    LogSegment getSegment(String name) {
        return segmentsByName.get(name);
    }

    /**
     * @return the end offset of the log abstraction.
     */
    // TODO: 2018/3/23 by zmyer
    Offset getEndOffset() {
        LogSegment segment = activeSegment;
        return new Offset(segment.getName(), segment.getEndOffset());
=======
    remainingUnallocatedSegments.set(totalSegments - segmentsByName.size());
    activeSegment = segmentsByName.lastEntry().getValue();
    activeSegment.initBufferForAppend();
  }

  /**
   * Allocates a file named {@code filename} and of capacity {@code size}.
   * @param filename the intended filename of the file.
   * @param size the intended size of the file.
   * @return a {@link File} instance that points to the created file named {@code filename} and capacity {@code size}.
   * @throws IOException if the there is any I/O error in allocating the file.
   */
  private File allocate(String filename, long size) throws IOException {
    File segmentFile = new File(dataDir, filename);
    if (!segmentFile.exists()) {
      diskSpaceAllocator.allocate(segmentFile, size);
    }
    return segmentFile;
  }

  /**
   * Frees the given {@link LogSegment} and its backing segment file.
   * @param logSegment the {@link LogSegment} instance whose backing file needs to be freed.
   * @throws IOException if there is any I/O error freeing the log segment.
   */
  private void free(LogSegment logSegment) throws IOException {
    File segmentFile = logSegment.getView().getFirst();
    logSegment.close();
    diskSpaceAllocator.free(segmentFile, logSegment.getCapacityInBytes());
  }

  /**
   * Rolls the active log segment over if required. If rollover is required, a new segment is allocated.
   * @param writeSize the size of the incoming write.
   * @throws IllegalArgumentException if the {@code writeSize} is greater than a single segment's size
   * @throws IllegalStateException if there is no more capacity in the log.
   * @throws IOException if any I/O error occurred as part of ensuring capacity.
   *
   */
  private void rollOverIfRequired(long writeSize) throws IOException {
    if (activeSegment.getCapacityInBytes() - activeSegment.getEndOffset() < writeSize) {
      ensureCapacity(writeSize);
      // this cannot be null since capacity has either been ensured or has thrown.
      LogSegment nextActiveSegment = segmentsByName.higherEntry(activeSegment.getName()).getValue();
      logger.info("Rolling over writes to {} from {} on write of data of size {}. End offset was {} and capacity is {}",
          nextActiveSegment.getName(), activeSegment.getName(), writeSize, activeSegment.getEndOffset(),
          activeSegment.getCapacityInBytes());
      activeSegment.dropBufferForAppend();
      nextActiveSegment.initBufferForAppend();
      activeSegment = nextActiveSegment;
>>>>>>> 4dd1c8c7
    }

    /**
     * Flushes the Log and all its segments.
     * @throws IOException if the flush encountered an I/O error.
     */
    // TODO: 2018/4/27 by zmyer
    void flush() throws IOException {
        // TODO: try to flush only segments that require flushing.
        logger.trace("Flushing log");
        for (LogSegment segment : segmentsByName.values()) {
            segment.flush();
        }
    }

    /**
     * Closes the Log and all its segments.
     * @throws IOException if the flush encountered an I/O error.
     */
    // TODO: 2018/4/27 by zmyer
    void close() throws IOException {
        for (LogSegment segment : segmentsByName.values()) {
            segment.close();
        }
    }

    /**
     * Checks the provided arguments for consistency and allocates the first segment file and creates the
     * {@link LogSegment} instance for it.
     * @param segmentCapacity the intended capacity of each segment of the log.
     * @return the {@link LogSegment} instance that is created.
     * @throws IOException if there is an I/O error creating the segment files or creating {@link LogSegment} instances.
     */
    // TODO: 2018/4/23 by zmyer
    private LogSegment checkArgsAndGetFirstSegment(long segmentCapacity) throws IOException {
        if (capacityInBytes <= 0 || segmentCapacity <= 0) {
            throw new IllegalArgumentException(
                    "One of totalCapacityInBytes [" + capacityInBytes + "] or " + "segmentCapacityInBytes [" +
                            segmentCapacity
                            + "] is <=0");
        }
        //计算segment容量大小
        segmentCapacity = Math.min(capacityInBytes, segmentCapacity);
        // all segments should be the same size.
        //计算需要segment数量
        long numSegments = capacityInBytes / segmentCapacity;
        if (capacityInBytes % segmentCapacity != 0) {
            throw new IllegalArgumentException(
                    "Capacity of log [" + capacityInBytes + "] should be a multiple of segment capacity [" +
                            segmentCapacity
                            + "]");
        }
        //获取segment名称
        Pair<String, String> segmentNameAndFilename = getNextSegmentNameAndFilename();
        logger.info("Allocating first segment with name [{}], back by file {} and capacity {} bytes. Total number of "
                        + "segments is {}", segmentNameAndFilename.getFirst(), segmentNameAndFilename.getSecond(),
                segmentCapacity,
                numSegments);
        //分配文件
        File segmentFile = allocate(segmentNameAndFilename.getSecond(), segmentCapacity);
        // to be backwards compatible, headers are not written for a log segment if it is the only log segment.
        //创建segment对象
        return new LogSegment(segmentNameAndFilename.getFirst(), segmentFile, segmentCapacity, metrics, isLogSegmented);
    }

    /**
     * Creates {@link LogSegment} instances from {@code segmentFiles}.
     * @param segmentFiles the files that form the segments of the log.
     * @return {@code List} of {@link LogSegment} instances corresponding to {@code segmentFiles}.
     * @throws IOException if there is an I/O error loading the segment files or creating {@link LogSegment} instances.
     */
    // TODO: 2018/4/27 by zmyer
    private List<LogSegment> getSegmentsToLoad(File[] segmentFiles) throws IOException {
        List<LogSegment> segments = new ArrayList<>(segmentFiles.length);
        for (File segmentFile : segmentFiles) {
            //获取logsegment名
            String name = LogSegmentNameHelper.nameFromFilename(segmentFile.getName());
            logger.info("Loading segment with name [{}]", name);
            LogSegment segment;
            if (name.isEmpty()) {
                // for backwards compatibility, a single segment log is loaded by providing capacity since the old logs have
                // no headers
                //创建logsegment对象
                segment = new LogSegment(name, segmentFile, capacityInBytes, metrics, false);
            } else {
                //创建logsegment对象
                segment = new LogSegment(name, segmentFile, metrics);
            }
            logger.info("Segment [{}] has capacity of {} bytes", name, segment.getCapacityInBytes());
            //将segment插入到集合中
            segments.add(segment);
        }
        //返回结果
        return segments;
    }

    /**
     * @return {@code true} if the data directory contains segments that aren't old-style single segment log files.
     * This should be run after a log is initialized to get the actual log segmentation state.
     */
    // TODO: 2018/4/23 by zmyer
    private boolean isExistingLogSegmented() {
        return !segmentsByName.firstKey().isEmpty();
    }

    /**
     * Initializes the log.
     * @param segmentsToLoad the {@link LogSegment} instances to include as a part of the log. These are not in any order
     * @param segmentCapacityInBytes the capacity of a single {@link LogSegment}.
     * @throws IOException if there is any I/O error during initialization.
     */
    // TODO: 2018/4/23 by zmyer
    private void initialize(List<LogSegment> segmentsToLoad, long segmentCapacityInBytes) throws IOException {
        if (segmentsToLoad.size() == 0) {
            // bootstrapping log.
            //如果segment集合为空，则需要创建第一个segment
            segmentsToLoad = Collections.singletonList(checkArgsAndGetFirstSegment(segmentCapacityInBytes));
        }
        //读取第一个segment对象
        LogSegment anySegment = segmentsToLoad.get(0);
        //计算需要的segment的数量
        long totalSegments = anySegment.getName().isEmpty() ? 1 : capacityInBytes / anySegment.getCapacityInBytes();
        for (LogSegment segment : segmentsToLoad) {
            // putting the segments in the map orders them
            //将segment对象插入到集合中
            segmentsByName.put(segment.getName(), segment);
        }
        //更新目前还未使用的segment数量
        remainingUnallocatedSegments.set(totalSegments - segmentsByName.size());
        //设置目前活跃的segment
        activeSegment = segmentsByName.lastEntry().getValue();
    }

    /**
     * Allocates a file named {@code filename} and of capacity {@code size}.
     * @param filename the intended filename of the file.
     * @param size the intended size of the file.
     * @return a {@link File} instance that points to the created file named {@code filename} and capacity {@code size}.
     * @throws IOException if the there is any I/O error in allocating the file.
     */
    // TODO: 2018/4/27 by zmyer
    private File allocate(String filename, long size) throws IOException {
        //创建文件对象
        File segmentFile = new File(dataDir, filename);
        if (!segmentFile.exists()) {
            //开始分配空间
            diskSpaceAllocator.allocate(segmentFile, size);
        }
        //返回分配结果
        return segmentFile;
    }

    /**
     * Frees the given {@link LogSegment} and its backing segment file.
     * @param logSegment the {@link LogSegment} instance whose backing file needs to be freed.
     * @throws IOException if there is any I/O error freeing the log segment.
     */
    // TODO: 2018/4/27 by zmyer
    private void free(LogSegment logSegment) throws IOException {
        File segmentFile = logSegment.getView().getFirst();
        logSegment.close();
        //释放空间
        diskSpaceAllocator.free(segmentFile, logSegment.getCapacityInBytes());
    }
<<<<<<< HEAD

    /**
     * Rolls the active log segment over if required. If rollover is required, a new segment is allocated.
     * @param writeSize the size of the incoming write.
     * @throws IllegalArgumentException if the {@code writeSize} is greater than a single segment's size
     * @throws IllegalStateException if there is no more capacity in the log.
     * @throws IOException if any I/O error occurred as part of ensuring capacity.
     *
     */
    // TODO: 2018/4/27 by zmyer
    private void rollOverIfRequired(long writeSize) throws IOException {
        if (activeSegment.getCapacityInBytes() - activeSegment.getEndOffset() < writeSize) {
            //如果空闲的空间无法满足需要写入的字节数，则需要扩容
            ensureCapacity(writeSize);
            // this cannot be null since capacity has either been ensured or has thrown.
            //根据提供的segment名称，查找具体的segment对象
            LogSegment nextActiveSegment = segmentsByName.higherEntry(activeSegment.getName()).getValue();
            logger.info(
                    "Rolling over writes to {} from {} on write of data of size {}. End offset was {} and capacity is {}",
                    nextActiveSegment.getName(), activeSegment.getName(), writeSize, activeSegment.getEndOffset(),
                    activeSegment.getCapacityInBytes());
            //设置活跃的segment对象
            activeSegment = nextActiveSegment;
        }
=======
    segment.dropBufferForAppend();
    if (increaseUsedSegmentCount) {
      remainingUnallocatedSegments.decrementAndGet();
>>>>>>> 4dd1c8c7
    }

    /**
     * Ensures that there is enough capacity for a write of size {@code writeSize} in the log. As a part of ensuring
     * capacity, this function will also allocate more segments if required.
     * @param writeSize the size of a subsequent write on the active log segment.
     * @throws IllegalArgumentException if the {@code writeSize} is greater than a single segment's size
     * @throws IllegalStateException if there no more capacity in the log.
     * @throws IOException if any I/O error occurred as a part of ensuring capacity.
     */
    // TODO: 2018/4/27 by zmyer
    private void ensureCapacity(long writeSize) throws IOException {
        // all segments are (should be) the same size.
        //获取活跃的segment容量大小
        long segmentCapacity = activeSegment.getCapacityInBytes();
        if (writeSize > segmentCapacity - LogSegment.HEADER_SIZE) {
            //如果待写入的字节数大于整个segment容量，则直接异常
            metrics.overflowWriteError.inc();
            throw new IllegalArgumentException(
                    "Write of size [" + writeSize + "] cannot be serviced because it is greater "
                            + "than a single segment's capacity [" + (segmentCapacity - LogSegment.HEADER_SIZE) + "]");
        }
        if (remainingUnallocatedSegments.decrementAndGet() < 0) {
            remainingUnallocatedSegments.incrementAndGet();
            metrics.overflowWriteError.inc();
            throw new IllegalStateException(
                    "There is no more capacity left in [" + dataDir + "]. Max capacity is [" + capacityInBytes + "]");
        }
        //获取下一个可用的segment
        Pair<String, String> segmentNameAndFilename = getNextSegmentNameAndFilename();
        logger.info("Allocating new segment with name: " + segmentNameAndFilename.getFirst());
        //根据提供的segment信息，创建对应的文件对象
        File newSegmentFile = allocate(segmentNameAndFilename.getSecond(), segmentCapacity);
        //创建segment对象
        LogSegment newSegment =
                new LogSegment(segmentNameAndFilename.getFirst(), newSegmentFile, segmentCapacity, metrics, true);
        //将segment对象插入到集合中
        segmentsByName.put(segmentNameAndFilename.getFirst(), newSegment);
    }

    /**
     * @return the name and filename of the segment that is to be created.
     */
    // TODO: 2018/4/27 by zmyer
    private Pair<String, String> getNextSegmentNameAndFilename() {
        Pair<String, String> nameAndFilename;
        if (segmentNameAndFileNameIterator != null && segmentNameAndFileNameIterator.hasNext()) {
            nameAndFilename = segmentNameAndFileNameIterator.next();
        } else if (activeSegment == null) {
            // this code path gets exercised only on first startup
            String name = LogSegmentNameHelper.generateFirstSegmentName(isLogSegmented);
            nameAndFilename = new Pair<>(name, LogSegmentNameHelper.nameToFilename(name));
        } else {
            String name = LogSegmentNameHelper.getNextPositionName(activeSegment.getName());
            nameAndFilename = new Pair<>(name, LogSegmentNameHelper.nameToFilename(name));
        }
        return nameAndFilename;
    }

    /**
     * Adds a {@link LogSegment} instance to the log.
     * @param segment the {@link LogSegment} instance to add.
     * @param increaseUsedSegmentCount {@code true} if the number of segments used has to be incremented, {@code false}
     *                                             otherwise.
     * @throws IllegalArgumentException if the {@code segment} being added is past the active segment
     */
    // TODO: 2018/4/27 by zmyer
    void addSegment(LogSegment segment, boolean increaseUsedSegmentCount) {
        if (LogSegmentNameHelper.COMPARATOR.compare(segment.getName(), activeSegment.getName()) >= 0) {
            throw new IllegalArgumentException(
                    "Cannot add segments past the current active segment. Active segment is [" + activeSegment.getName()
                            + "]. Tried to add [" + segment.getName() + "]");
        }
        if (increaseUsedSegmentCount) {
            remainingUnallocatedSegments.decrementAndGet();
        }
        //将segment对象插入到集合中
        segmentsByName.put(segment.getName(), segment);
    }

    /**
     * Drops an existing {@link LogSegment} instance from the log.
     * @param segmentName the {@link LogSegment} instance to drop.
     * @param decreaseUsedSegmentCount {@code true} if the number of segments used has to be decremented, {@code false}
     *                                             otherwise.
     * @throws IllegalArgumentException if {@code segmentName} is not a part of the log.
     * @throws IOException if there is any I/O error cleaning up the log segment.
     */
    // TODO: 2018/4/27 by zmyer
    void dropSegment(String segmentName, boolean decreaseUsedSegmentCount) throws IOException {
        LogSegment segment = segmentsByName.get(segmentName);
        if (segment == null || segment == activeSegment) {
            throw new IllegalArgumentException("Segment does not exist or is the active segment: " + segmentName);
        }
        //从集合中删除指定的segment对象
        segmentsByName.remove(segmentName);
        //释放掉segment占用的空间
        free(segment);
        if (decreaseUsedSegmentCount) {
            remainingUnallocatedSegments.incrementAndGet();
        }
    }

    /**
     * Gets the {@link FileSpan} for a message that is written starting at {@code endOffsetOfPrevMessage} and is of size
     * {@code size}. This function is safe to use only immediately after a write to the log to get the {@link FileSpan}
     * for an index entry.
     * @param endOffsetOfPrevMessage the end offset of the message that is before this one.
     * @param size the size of the write.
     * @return the {@link FileSpan} for a message that is written starting at {@code endOffsetOfPrevMessage} and is of
     * size {@code size}.
     */
    // TODO: 2018/3/22 by zmyer
    FileSpan getFileSpanForMessage(Offset endOffsetOfPrevMessage, long size) {
        //获取指定偏移所在的LogSegment对象
        LogSegment segment = segmentsByName.get(endOffsetOfPrevMessage.getName());
        //获取logsegment起始偏移量
        long startOffset = endOffsetOfPrevMessage.getOffset();
        if (startOffset > segment.getEndOffset()) {
            throw new IllegalArgumentException("Start offset provided is greater than segment end offset");
        } else if (startOffset == segment.getEndOffset()) {
            // current segment has ended. Since a blob will be wholly contained within one segment, this blob is in the
            // next segment
            //如果当前的起始偏移量跟logsegment的末尾一致，则需要在下一个logsegment中查找
            segment = getNextSegment(segment);
            //下一个segment的起始偏移量
            startOffset = segment.getStartOffset();
        } else if (startOffset + size > segment.getEndOffset()) {
            throw new IllegalStateException("Args indicate that blob is not wholly contained within a single segment");
        }
        //返回结果
        return new FileSpan(new Offset(segment.getName(), startOffset),
                new Offset(segment.getName(), startOffset + size));
    }
}<|MERGE_RESOLUTION|>--- conflicted
+++ resolved
@@ -142,7 +142,6 @@
         rollOverIfRequired(buffer.remaining());
         return activeSegment.appendFrom(buffer);
     }
-<<<<<<< HEAD
 
     /**
      * {@inheritDoc}
@@ -160,7 +159,30 @@
     public void appendFrom(ReadableByteChannel channel, long size) throws IOException {
         rollOverIfRequired(size);
         activeSegment.appendFrom(channel, size);
-=======
+    }
+
+  /**
+   * Sets the active segment in the log.
+   * </p>
+   * Frees all segments that follow the active segment. Therefore, this should be
+   * used only after the active segment is conclusively determined.
+   * @param name the name of the log segment that is to be marked active.
+   * @throws IllegalArgumentException if there no segment with name {@code name}.
+   * @throws IOException if there is any I/O error freeing segments.
+   */
+  void setActiveSegment(String name) throws IOException {
+    if (!segmentsByName.containsKey(name)) {
+      throw new IllegalArgumentException("There is no log segment with name: " + name);
+    }
+    ConcurrentNavigableMap<String, LogSegment> extraSegments = segmentsByName.tailMap(name, false);
+    Iterator<Map.Entry<String, LogSegment>> iterator = extraSegments.entrySet().iterator();
+    while (iterator.hasNext()) {
+      Map.Entry<String, LogSegment> entry = iterator.next();
+      logger.info("Freeing extra segment with name [{}] ", entry.getValue().getName());
+      free(entry.getValue());
+      remainingUnallocatedSegments.getAndIncrement();
+      iterator.remove();
+    }
     logger.info("Setting active segment to [{}]", name);
     LogSegment newActiveSegment = segmentsByName.get(name);
     if (newActiveSegment != activeSegment) {
@@ -171,84 +193,6 @@
     }
   }
 
-  /**
-   * @return the capacity of a single segment.
-   */
-  long getSegmentCapacity() {
-    // all segments same size
-    return getFirstSegment().getCapacityInBytes();
-  }
-
-  /**
-   * This returns the number of unallocated segments for this log. However, this method can only be used when compaction
-   * is not running.
-   * @return the number of unallocated segments.
-   */
-  long getRemainingUnallocatedSegments() {
-    return remainingUnallocatedSegments.get();
-  }
-
-  /**
-   * @return {@code true} if the log is segmented.
-   */
-  boolean isLogSegmented() {
-    return isLogSegmented;
-  }
-
-  /**
-   * @return the total capacity, in bytes, of this log.
-   */
-  long getCapacityInBytes() {
-    return capacityInBytes;
-  }
-
-  /**
-   * @return the first {@link LogSegment} instance in the log.
-   */
-  LogSegment getFirstSegment() {
-    return segmentsByName.firstEntry().getValue();
-  }
-
-  /**
-   * Returns the {@link LogSegment} that is logically after the given {@code segment}.
-   * @param segment the {@link LogSegment} whose "next" segment is required.
-   * @return the {@link LogSegment} that is logically after the given {@code segment}.
-   */
-  LogSegment getNextSegment(LogSegment segment) {
-    String name = segment.getName();
-    if (!segmentsByName.containsKey(name)) {
-      throw new IllegalArgumentException("Invalid log segment name: " + name);
->>>>>>> 4dd1c8c7
-    }
-
-    /**
-     * Sets the active segment in the log.
-     * </p>
-     * Frees all segments that follow the active segment. Therefore, this should be
-     * used only after the active segment is conclusively determined.
-     * @param name the name of the log segment that is to be marked active.
-     * @throws IllegalArgumentException if there no segment with name {@code name}.
-     * @throws IOException if there is any I/O error freeing segments.
-     */
-    // TODO: 2018/4/27 by zmyer
-    void setActiveSegment(String name) throws IOException {
-        if (!segmentsByName.containsKey(name)) {
-            throw new IllegalArgumentException("There is no log segment with name: " + name);
-        }
-        //根据segment名称查找对应的segment对象
-        ConcurrentNavigableMap<String, LogSegment> extraSegments = segmentsByName.tailMap(name, false);
-        Iterator<Map.Entry<String, LogSegment>> iterator = extraSegments.entrySet().iterator();
-        while (iterator.hasNext()) {
-            Map.Entry<String, LogSegment> entry = iterator.next();
-            logger.info("Freeing extra segment with name [{}] ", entry.getValue().getName());
-            free(entry.getValue());
-            remainingUnallocatedSegments.getAndIncrement();
-            iterator.remove();
-        }
-        logger.info("Setting active segment to [{}]", name);
-        activeSegment = segmentsByName.get(name);
-    }
-
     /**
      * @return the capacity of a single segment.
      */
@@ -323,7 +267,6 @@
         //返回结果
         return prevEntry == null ? null : prevEntry.getValue();
     }
-<<<<<<< HEAD
 
     /**
      * @param name the name of the segment required.
@@ -341,37 +284,165 @@
     Offset getEndOffset() {
         LogSegment segment = activeSegment;
         return new Offset(segment.getName(), segment.getEndOffset());
-=======
+    }
+
+    /**
+     * Flushes the Log and all its segments.
+     * @throws IOException if the flush encountered an I/O error.
+     */
+    // TODO: 2018/4/27 by zmyer
+    void flush() throws IOException {
+        // TODO: try to flush only segments that require flushing.
+        logger.trace("Flushing log");
+        for (LogSegment segment : segmentsByName.values()) {
+            segment.flush();
+        }
+    }
+
+    /**
+     * Closes the Log and all its segments.
+     * @throws IOException if the flush encountered an I/O error.
+     */
+    // TODO: 2018/4/27 by zmyer
+    void close() throws IOException {
+        for (LogSegment segment : segmentsByName.values()) {
+            segment.close();
+        }
+    }
+
+    /**
+     * Checks the provided arguments for consistency and allocates the first segment file and creates the
+     * {@link LogSegment} instance for it.
+     * @param segmentCapacity the intended capacity of each segment of the log.
+     * @return the {@link LogSegment} instance that is created.
+     * @throws IOException if there is an I/O error creating the segment files or creating {@link LogSegment} instances.
+     */
+    // TODO: 2018/4/23 by zmyer
+    private LogSegment checkArgsAndGetFirstSegment(long segmentCapacity) throws IOException {
+        if (capacityInBytes <= 0 || segmentCapacity <= 0) {
+            throw new IllegalArgumentException(
+                    "One of totalCapacityInBytes [" + capacityInBytes + "] or " + "segmentCapacityInBytes [" +
+                            segmentCapacity
+                            + "] is <=0");
+        }
+        //计算segment容量大小
+        segmentCapacity = Math.min(capacityInBytes, segmentCapacity);
+        // all segments should be the same size.
+        //计算需要segment数量
+        long numSegments = capacityInBytes / segmentCapacity;
+        if (capacityInBytes % segmentCapacity != 0) {
+            throw new IllegalArgumentException(
+                    "Capacity of log [" + capacityInBytes + "] should be a multiple of segment capacity [" +
+                            segmentCapacity
+                            + "]");
+        }
+        //获取segment名称
+        Pair<String, String> segmentNameAndFilename = getNextSegmentNameAndFilename();
+        logger.info("Allocating first segment with name [{}], back by file {} and capacity {} bytes. Total number of "
+                        + "segments is {}", segmentNameAndFilename.getFirst(), segmentNameAndFilename.getSecond(),
+                segmentCapacity,
+                numSegments);
+        //分配文件
+        File segmentFile = allocate(segmentNameAndFilename.getSecond(), segmentCapacity);
+        // to be backwards compatible, headers are not written for a log segment if it is the only log segment.
+        //创建segment对象
+        return new LogSegment(segmentNameAndFilename.getFirst(), segmentFile, segmentCapacity, metrics, isLogSegmented);
+    }
+
+    /**
+     * Creates {@link LogSegment} instances from {@code segmentFiles}.
+     * @param segmentFiles the files that form the segments of the log.
+     * @return {@code List} of {@link LogSegment} instances corresponding to {@code segmentFiles}.
+     * @throws IOException if there is an I/O error loading the segment files or creating {@link LogSegment} instances.
+     */
+    // TODO: 2018/4/27 by zmyer
+    private List<LogSegment> getSegmentsToLoad(File[] segmentFiles) throws IOException {
+        List<LogSegment> segments = new ArrayList<>(segmentFiles.length);
+        for (File segmentFile : segmentFiles) {
+            //获取logsegment名
+            String name = LogSegmentNameHelper.nameFromFilename(segmentFile.getName());
+            logger.info("Loading segment with name [{}]", name);
+            LogSegment segment;
+            if (name.isEmpty()) {
+                // for backwards compatibility, a single segment log is loaded by providing capacity since the old logs have
+                // no headers
+                //创建logsegment对象
+                segment = new LogSegment(name, segmentFile, capacityInBytes, metrics, false);
+            } else {
+                //创建logsegment对象
+                segment = new LogSegment(name, segmentFile, metrics);
+            }
+            logger.info("Segment [{}] has capacity of {} bytes", name, segment.getCapacityInBytes());
+            //将segment插入到集合中
+            segments.add(segment);
+        }
+        //返回结果
+        return segments;
+    }
+
+    /**
+     * @return {@code true} if the data directory contains segments that aren't old-style single segment log files.
+     * This should be run after a log is initialized to get the actual log segmentation state.
+     */
+    // TODO: 2018/4/23 by zmyer
+    private boolean isExistingLogSegmented() {
+        return !segmentsByName.firstKey().isEmpty();
+    }
+
+  /**
+   * Initializes the log.
+   * @param segmentsToLoad the {@link LogSegment} instances to include as a part of the log. These are not in any order
+   * @param segmentCapacityInBytes the capacity of a single {@link LogSegment}.
+   * @throws IOException if there is any I/O error during initialization.
+   */
+  private void initialize(List<LogSegment> segmentsToLoad, long segmentCapacityInBytes) throws IOException {
+    if (segmentsToLoad.size() == 0) {
+      // bootstrapping log.
+      segmentsToLoad = Collections.singletonList(checkArgsAndGetFirstSegment(segmentCapacityInBytes));
+    }
+
+    LogSegment anySegment = segmentsToLoad.get(0);
+    long totalSegments = anySegment.getName().isEmpty() ? 1 : capacityInBytes / anySegment.getCapacityInBytes();
+    for (LogSegment segment : segmentsToLoad) {
+      // putting the segments in the map orders them
+      segmentsByName.put(segment.getName(), segment);
+    }
     remainingUnallocatedSegments.set(totalSegments - segmentsByName.size());
     activeSegment = segmentsByName.lastEntry().getValue();
     activeSegment.initBufferForAppend();
   }
 
-  /**
-   * Allocates a file named {@code filename} and of capacity {@code size}.
-   * @param filename the intended filename of the file.
-   * @param size the intended size of the file.
-   * @return a {@link File} instance that points to the created file named {@code filename} and capacity {@code size}.
-   * @throws IOException if the there is any I/O error in allocating the file.
-   */
-  private File allocate(String filename, long size) throws IOException {
-    File segmentFile = new File(dataDir, filename);
-    if (!segmentFile.exists()) {
-      diskSpaceAllocator.allocate(segmentFile, size);
-    }
-    return segmentFile;
-  }
-
-  /**
-   * Frees the given {@link LogSegment} and its backing segment file.
-   * @param logSegment the {@link LogSegment} instance whose backing file needs to be freed.
-   * @throws IOException if there is any I/O error freeing the log segment.
-   */
-  private void free(LogSegment logSegment) throws IOException {
-    File segmentFile = logSegment.getView().getFirst();
-    logSegment.close();
-    diskSpaceAllocator.free(segmentFile, logSegment.getCapacityInBytes());
-  }
+    /**
+     * Allocates a file named {@code filename} and of capacity {@code size}.
+     * @param filename the intended filename of the file.
+     * @param size the intended size of the file.
+     * @return a {@link File} instance that points to the created file named {@code filename} and capacity {@code size}.
+     * @throws IOException if the there is any I/O error in allocating the file.
+     */
+    // TODO: 2018/4/27 by zmyer
+    private File allocate(String filename, long size) throws IOException {
+        //创建文件对象
+        File segmentFile = new File(dataDir, filename);
+        if (!segmentFile.exists()) {
+            //开始分配空间
+            diskSpaceAllocator.allocate(segmentFile, size);
+        }
+        //返回分配结果
+        return segmentFile;
+    }
+
+    /**
+     * Frees the given {@link LogSegment} and its backing segment file.
+     * @param logSegment the {@link LogSegment} instance whose backing file needs to be freed.
+     * @throws IOException if there is any I/O error freeing the log segment.
+     */
+    // TODO: 2018/4/27 by zmyer
+    private void free(LogSegment logSegment) throws IOException {
+        File segmentFile = logSegment.getView().getFirst();
+        logSegment.close();
+        //释放空间
+        diskSpaceAllocator.free(segmentFile, logSegment.getCapacityInBytes());
+    }
 
   /**
    * Rolls the active log segment over if required. If rollover is required, a new segment is allocated.
@@ -392,202 +463,8 @@
       activeSegment.dropBufferForAppend();
       nextActiveSegment.initBufferForAppend();
       activeSegment = nextActiveSegment;
->>>>>>> 4dd1c8c7
-    }
-
-    /**
-     * Flushes the Log and all its segments.
-     * @throws IOException if the flush encountered an I/O error.
-     */
-    // TODO: 2018/4/27 by zmyer
-    void flush() throws IOException {
-        // TODO: try to flush only segments that require flushing.
-        logger.trace("Flushing log");
-        for (LogSegment segment : segmentsByName.values()) {
-            segment.flush();
-        }
-    }
-
-    /**
-     * Closes the Log and all its segments.
-     * @throws IOException if the flush encountered an I/O error.
-     */
-    // TODO: 2018/4/27 by zmyer
-    void close() throws IOException {
-        for (LogSegment segment : segmentsByName.values()) {
-            segment.close();
-        }
-    }
-
-    /**
-     * Checks the provided arguments for consistency and allocates the first segment file and creates the
-     * {@link LogSegment} instance for it.
-     * @param segmentCapacity the intended capacity of each segment of the log.
-     * @return the {@link LogSegment} instance that is created.
-     * @throws IOException if there is an I/O error creating the segment files or creating {@link LogSegment} instances.
-     */
-    // TODO: 2018/4/23 by zmyer
-    private LogSegment checkArgsAndGetFirstSegment(long segmentCapacity) throws IOException {
-        if (capacityInBytes <= 0 || segmentCapacity <= 0) {
-            throw new IllegalArgumentException(
-                    "One of totalCapacityInBytes [" + capacityInBytes + "] or " + "segmentCapacityInBytes [" +
-                            segmentCapacity
-                            + "] is <=0");
-        }
-        //计算segment容量大小
-        segmentCapacity = Math.min(capacityInBytes, segmentCapacity);
-        // all segments should be the same size.
-        //计算需要segment数量
-        long numSegments = capacityInBytes / segmentCapacity;
-        if (capacityInBytes % segmentCapacity != 0) {
-            throw new IllegalArgumentException(
-                    "Capacity of log [" + capacityInBytes + "] should be a multiple of segment capacity [" +
-                            segmentCapacity
-                            + "]");
-        }
-        //获取segment名称
-        Pair<String, String> segmentNameAndFilename = getNextSegmentNameAndFilename();
-        logger.info("Allocating first segment with name [{}], back by file {} and capacity {} bytes. Total number of "
-                        + "segments is {}", segmentNameAndFilename.getFirst(), segmentNameAndFilename.getSecond(),
-                segmentCapacity,
-                numSegments);
-        //分配文件
-        File segmentFile = allocate(segmentNameAndFilename.getSecond(), segmentCapacity);
-        // to be backwards compatible, headers are not written for a log segment if it is the only log segment.
-        //创建segment对象
-        return new LogSegment(segmentNameAndFilename.getFirst(), segmentFile, segmentCapacity, metrics, isLogSegmented);
-    }
-
-    /**
-     * Creates {@link LogSegment} instances from {@code segmentFiles}.
-     * @param segmentFiles the files that form the segments of the log.
-     * @return {@code List} of {@link LogSegment} instances corresponding to {@code segmentFiles}.
-     * @throws IOException if there is an I/O error loading the segment files or creating {@link LogSegment} instances.
-     */
-    // TODO: 2018/4/27 by zmyer
-    private List<LogSegment> getSegmentsToLoad(File[] segmentFiles) throws IOException {
-        List<LogSegment> segments = new ArrayList<>(segmentFiles.length);
-        for (File segmentFile : segmentFiles) {
-            //获取logsegment名
-            String name = LogSegmentNameHelper.nameFromFilename(segmentFile.getName());
-            logger.info("Loading segment with name [{}]", name);
-            LogSegment segment;
-            if (name.isEmpty()) {
-                // for backwards compatibility, a single segment log is loaded by providing capacity since the old logs have
-                // no headers
-                //创建logsegment对象
-                segment = new LogSegment(name, segmentFile, capacityInBytes, metrics, false);
-            } else {
-                //创建logsegment对象
-                segment = new LogSegment(name, segmentFile, metrics);
-            }
-            logger.info("Segment [{}] has capacity of {} bytes", name, segment.getCapacityInBytes());
-            //将segment插入到集合中
-            segments.add(segment);
-        }
-        //返回结果
-        return segments;
-    }
-
-    /**
-     * @return {@code true} if the data directory contains segments that aren't old-style single segment log files.
-     * This should be run after a log is initialized to get the actual log segmentation state.
-     */
-    // TODO: 2018/4/23 by zmyer
-    private boolean isExistingLogSegmented() {
-        return !segmentsByName.firstKey().isEmpty();
-    }
-
-    /**
-     * Initializes the log.
-     * @param segmentsToLoad the {@link LogSegment} instances to include as a part of the log. These are not in any order
-     * @param segmentCapacityInBytes the capacity of a single {@link LogSegment}.
-     * @throws IOException if there is any I/O error during initialization.
-     */
-    // TODO: 2018/4/23 by zmyer
-    private void initialize(List<LogSegment> segmentsToLoad, long segmentCapacityInBytes) throws IOException {
-        if (segmentsToLoad.size() == 0) {
-            // bootstrapping log.
-            //如果segment集合为空，则需要创建第一个segment
-            segmentsToLoad = Collections.singletonList(checkArgsAndGetFirstSegment(segmentCapacityInBytes));
-        }
-        //读取第一个segment对象
-        LogSegment anySegment = segmentsToLoad.get(0);
-        //计算需要的segment的数量
-        long totalSegments = anySegment.getName().isEmpty() ? 1 : capacityInBytes / anySegment.getCapacityInBytes();
-        for (LogSegment segment : segmentsToLoad) {
-            // putting the segments in the map orders them
-            //将segment对象插入到集合中
-            segmentsByName.put(segment.getName(), segment);
-        }
-        //更新目前还未使用的segment数量
-        remainingUnallocatedSegments.set(totalSegments - segmentsByName.size());
-        //设置目前活跃的segment
-        activeSegment = segmentsByName.lastEntry().getValue();
-    }
-
-    /**
-     * Allocates a file named {@code filename} and of capacity {@code size}.
-     * @param filename the intended filename of the file.
-     * @param size the intended size of the file.
-     * @return a {@link File} instance that points to the created file named {@code filename} and capacity {@code size}.
-     * @throws IOException if the there is any I/O error in allocating the file.
-     */
-    // TODO: 2018/4/27 by zmyer
-    private File allocate(String filename, long size) throws IOException {
-        //创建文件对象
-        File segmentFile = new File(dataDir, filename);
-        if (!segmentFile.exists()) {
-            //开始分配空间
-            diskSpaceAllocator.allocate(segmentFile, size);
-        }
-        //返回分配结果
-        return segmentFile;
-    }
-
-    /**
-     * Frees the given {@link LogSegment} and its backing segment file.
-     * @param logSegment the {@link LogSegment} instance whose backing file needs to be freed.
-     * @throws IOException if there is any I/O error freeing the log segment.
-     */
-    // TODO: 2018/4/27 by zmyer
-    private void free(LogSegment logSegment) throws IOException {
-        File segmentFile = logSegment.getView().getFirst();
-        logSegment.close();
-        //释放空间
-        diskSpaceAllocator.free(segmentFile, logSegment.getCapacityInBytes());
-    }
-<<<<<<< HEAD
-
-    /**
-     * Rolls the active log segment over if required. If rollover is required, a new segment is allocated.
-     * @param writeSize the size of the incoming write.
-     * @throws IllegalArgumentException if the {@code writeSize} is greater than a single segment's size
-     * @throws IllegalStateException if there is no more capacity in the log.
-     * @throws IOException if any I/O error occurred as part of ensuring capacity.
-     *
-     */
-    // TODO: 2018/4/27 by zmyer
-    private void rollOverIfRequired(long writeSize) throws IOException {
-        if (activeSegment.getCapacityInBytes() - activeSegment.getEndOffset() < writeSize) {
-            //如果空闲的空间无法满足需要写入的字节数，则需要扩容
-            ensureCapacity(writeSize);
-            // this cannot be null since capacity has either been ensured or has thrown.
-            //根据提供的segment名称，查找具体的segment对象
-            LogSegment nextActiveSegment = segmentsByName.higherEntry(activeSegment.getName()).getValue();
-            logger.info(
-                    "Rolling over writes to {} from {} on write of data of size {}. End offset was {} and capacity is {}",
-                    nextActiveSegment.getName(), activeSegment.getName(), writeSize, activeSegment.getEndOffset(),
-                    activeSegment.getCapacityInBytes());
-            //设置活跃的segment对象
-            activeSegment = nextActiveSegment;
-        }
-=======
-    segment.dropBufferForAppend();
-    if (increaseUsedSegmentCount) {
-      remainingUnallocatedSegments.decrementAndGet();
->>>>>>> 4dd1c8c7
-    }
+    }
+  }
 
     /**
      * Ensures that there is enough capacity for a write of size {@code writeSize} in the log. As a part of ensuring
@@ -646,26 +523,25 @@
         return nameAndFilename;
     }
 
-    /**
-     * Adds a {@link LogSegment} instance to the log.
-     * @param segment the {@link LogSegment} instance to add.
-     * @param increaseUsedSegmentCount {@code true} if the number of segments used has to be incremented, {@code false}
-     *                                             otherwise.
-     * @throws IllegalArgumentException if the {@code segment} being added is past the active segment
-     */
-    // TODO: 2018/4/27 by zmyer
-    void addSegment(LogSegment segment, boolean increaseUsedSegmentCount) {
-        if (LogSegmentNameHelper.COMPARATOR.compare(segment.getName(), activeSegment.getName()) >= 0) {
-            throw new IllegalArgumentException(
-                    "Cannot add segments past the current active segment. Active segment is [" + activeSegment.getName()
-                            + "]. Tried to add [" + segment.getName() + "]");
-        }
-        if (increaseUsedSegmentCount) {
-            remainingUnallocatedSegments.decrementAndGet();
-        }
-        //将segment对象插入到集合中
-        segmentsByName.put(segment.getName(), segment);
-    }
+  /**
+   * Adds a {@link LogSegment} instance to the log.
+   * @param segment the {@link LogSegment} instance to add.
+   * @param increaseUsedSegmentCount {@code true} if the number of segments used has to be incremented, {@code false}
+   *                                             otherwise.
+   * @throws IllegalArgumentException if the {@code segment} being added is past the active segment
+   */
+  void addSegment(LogSegment segment, boolean increaseUsedSegmentCount) {
+    if (LogSegmentNameHelper.COMPARATOR.compare(segment.getName(), activeSegment.getName()) >= 0) {
+      throw new IllegalArgumentException(
+          "Cannot add segments past the current active segment. Active segment is [" + activeSegment.getName()
+              + "]. Tried to add [" + segment.getName() + "]");
+    }
+    segment.dropBufferForAppend();
+    if (increaseUsedSegmentCount) {
+      remainingUnallocatedSegments.decrementAndGet();
+    }
+    segmentsByName.put(segment.getName(), segment);
+  }
 
     /**
      * Drops an existing {@link LogSegment} instance from the log.
