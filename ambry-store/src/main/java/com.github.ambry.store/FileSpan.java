/**
 * Copyright 2016 LinkedIn Corp. All rights reserved.
 *
 * Licensed under the Apache License, Version 2.0 (the "License");
 * you may not use this file except in compliance with the License.
 * You may obtain a copy of the License at
 *
 * http://www.apache.org/licenses/LICENSE-2.0
 *
 * Unless required by applicable law or agreed to in writing, software
 * distributed under the License is distributed on an "AS IS" BASIS,
 * WITHOUT WARRANTIES OR CONDITIONS OF ANY KIND, either express or implied.
 */
package com.github.ambry.store;

/**
 * Represents a portion of a log. Provides the start and end offset of a log
 */
// TODO: 2018/3/22 by zmyer
class FileSpan {
    private Offset startOffset;
    private Offset endOffset;

    /**
     * Creates a file span with the given start and end offsets.
     * @param startOffset the start {@link Offset} of the FileSpan.
     * @param endOffset the end {@link Offset} of the FileSpan.
     * @throws IllegalArgumentException if {@code endOffset} < {@code startOffset}
     */
    // TODO: 2018/3/22 by zmyer
    FileSpan(Offset startOffset, Offset endOffset) {
        if (endOffset.compareTo(startOffset) < 0) {
            throw new IllegalArgumentException("File span needs to be positive");
        }
        this.startOffset = startOffset;
        this.endOffset = endOffset;
    }

    /**
     * @return the start {@link Offset} represented by this FileSpan. Guaranteed to be <= {@link #getEndOffset()}.
     */
    Offset getStartOffset() {
        return startOffset;
    }

    /**
     * @return the end {@link Offset} represented by this FileSpan. Guaranteed to be >= {@link #getStartOffset()}.
     */
    Offset getEndOffset() {
        return endOffset;
    }

<<<<<<< HEAD
    @Override
    public String toString() {
        return "StartOffset=[" + startOffset + "], EndOffset=[" + endOffset + "]";
    }
=======
  /**
   * @param offset the {@link Offset} to check
   * @return {@code true} if {@code offset} is in this {@link FileSpan} (start and end offsets are considered inclusive)
   */
  boolean inSpan(Offset offset) {
    return offset.compareTo(startOffset) >= 0 && offset.compareTo(endOffset) <= 0;
  }

  @Override
  public String toString() {
    return "StartOffset=[" + startOffset + "], EndOffset=[" + endOffset + "]";
  }
>>>>>>> 4dd1c8c7
}<|MERGE_RESOLUTION|>--- conflicted
+++ resolved
@@ -50,12 +50,6 @@
         return endOffset;
     }
 
-<<<<<<< HEAD
-    @Override
-    public String toString() {
-        return "StartOffset=[" + startOffset + "], EndOffset=[" + endOffset + "]";
-    }
-=======
   /**
    * @param offset the {@link Offset} to check
    * @return {@code true} if {@code offset} is in this {@link FileSpan} (start and end offsets are considered inclusive)
@@ -68,5 +62,4 @@
   public String toString() {
     return "StartOffset=[" + startOffset + "], EndOffset=[" + endOffset + "]";
   }
->>>>>>> 4dd1c8c7
 }