/**
 * Copyright 2017 LinkedIn Corp. All rights reserved.
 *
 * Licensed under the Apache License, Version 2.0 (the "License");
 * you may not use this file except in compliance with the License.
 * You may obtain a copy of the License at
 *
 * http://www.apache.org/licenses/LICENSE-2.0
 *
 * Unless required by applicable law or agreed to in writing, software
 * distributed under the License is distributed on an "AS IS" BASIS,
 * WITHOUT WARRANTIES OR CONDITIONS OF ANY KIND, either express or implied.
 */

package com.github.ambry.store;

import com.github.ambry.server.StatsSnapshot;
import com.github.ambry.utils.Pair;
import com.github.ambry.utils.Time;
import com.github.ambry.utils.Utils;
import org.slf4j.Logger;
import org.slf4j.LoggerFactory;

import java.io.Closeable;
import java.io.IOException;
import java.util.ArrayList;
import java.util.Comparator;
import java.util.EnumSet;
import java.util.HashMap;
import java.util.HashSet;
import java.util.List;
import java.util.ListIterator;
import java.util.Map;
import java.util.NavigableMap;
import java.util.Queue;
import java.util.Set;
import java.util.SortedMap;
import java.util.TreeMap;
import java.util.concurrent.ConcurrentNavigableMap;
import java.util.concurrent.LinkedBlockingQueue;
import java.util.concurrent.ScheduledExecutorService;
import java.util.concurrent.TimeUnit;
import java.util.concurrent.atomic.AtomicBoolean;
import java.util.concurrent.atomic.AtomicInteger;
import java.util.concurrent.atomic.AtomicLong;
import java.util.concurrent.atomic.AtomicReference;
import java.util.concurrent.locks.Condition;
import java.util.concurrent.locks.ReentrantLock;


/**
 * Exposes stats related to a {@link BlobStore} that is useful to different components.
 *
 * The {@link IndexScanner} implementation periodically scans the index and create buckets to help serve requests within
 * a forecast boundary. Stats related requests are either served via these buckets or a separate scan that will walk
 * through the entire index if the request is outside of the forecast boundary.
 */
// TODO: 2018/3/22 by zmyer
class BlobStoreStats implements StoreStats, Closeable {
<<<<<<< HEAD
    static final String IO_SCHEDULER_JOB_TYPE = "BlobStoreStats";
    static final String IO_SCHEDULER_JOB_ID = "indexSegment_read";
    // Max blob size that's encountered while generating stats
    // TODO: make this dynamically generated
    private static final long MAX_BLOB_SIZE = 4 * 1024 * 1024;
    private static final int ADD = 1;
    private static final int SUBTRACT = -1;
    private static final long REF_TIME_OUT_OF_BOUNDS = -1;
    private static final Logger logger = LoggerFactory.getLogger(BlobStoreStats.class);

    private final String storeId;
    private final PersistentIndex index;
    private final Time time;
    private final DiskIOScheduler diskIOScheduler;
    private final boolean bucketingEnabled;
    private final int bucketCount;
    private final long bucketSpanTimeInMs;
    private final long logSegmentForecastOffsetMs;
    private final long waitTimeoutInSecs;
    private final StoreMetrics metrics;
    private final ReentrantLock scanLock = new ReentrantLock();
    private final Condition waitCondition = scanLock.newCondition();
    private final Queue<Pair<IndexValue, IndexValue>> recentEntryQueue = new LinkedBlockingQueue<>();
    private final AtomicInteger queueEntryCount = new AtomicInteger(0);
    private final AtomicBoolean enabled = new AtomicBoolean(true);

    private volatile boolean isScanning = false;
    private volatile boolean recentEntryQueueEnabled = false;
    private final AtomicReference<ScanResults> scanResults = new AtomicReference<>();
    private IndexScanner indexScanner;
    private QueueProcessor queueProcessor;

    /**
     * Convert a given nested {@link Map} of accountId to containerId to valid size to its corresponding
     * {@link StatsSnapshot} object.
     * @param quotaMap the nested {@link Map} to be converted
     * @return the corresponding {@link StatsSnapshot} object.
     */
    static StatsSnapshot convertQuotaToStatsSnapshot(Map<String, Map<String, Long>> quotaMap) {
        Map<String, StatsSnapshot> accountValidSizeMap = new HashMap<>();
        long totalSize = 0;
        for (Map.Entry<String, Map<String, Long>> accountEntry : quotaMap.entrySet()) {
            long subTotalSize = 0;
            Map<String, StatsSnapshot> containerValidSizeMap = new HashMap<>();
            for (Map.Entry<String, Long> containerEntry : accountEntry.getValue().entrySet()) {
                subTotalSize += containerEntry.getValue();
                containerValidSizeMap.put(containerEntry.getKey(), new StatsSnapshot(containerEntry.getValue(), null));
            }
            totalSize += subTotalSize;
            accountValidSizeMap.put(accountEntry.getKey(), new StatsSnapshot(subTotalSize, containerValidSizeMap));
        }
        return new StatsSnapshot(totalSize, accountValidSizeMap);
    }

    // TODO: 2018/3/22 by zmyer
    BlobStoreStats(String storeId, PersistentIndex index, int bucketCount, long bucketSpanTimeInMs,
            long logSegmentForecastOffsetMs, long queueProcessingPeriodInMs, long waitTimeoutInSecs, Time time,
            ScheduledExecutorService longLiveTaskScheduler, ScheduledExecutorService shortLiveTaskScheduler,
            DiskIOScheduler diskIOScheduler, StoreMetrics metrics) {
        this.storeId = storeId;
        this.index = index;
        this.time = time;
        this.diskIOScheduler = diskIOScheduler;
        this.bucketCount = bucketCount;
        this.bucketSpanTimeInMs = bucketSpanTimeInMs;
        this.logSegmentForecastOffsetMs = logSegmentForecastOffsetMs;
        this.waitTimeoutInSecs = waitTimeoutInSecs;
        this.metrics = metrics;
        bucketingEnabled = bucketCount > 0;

        if (bucketingEnabled) {
            indexScanner = new IndexScanner();
            longLiveTaskScheduler.scheduleAtFixedRate(indexScanner, 0,
                    TimeUnit.MILLISECONDS.toSeconds(bucketCount * bucketSpanTimeInMs), TimeUnit.SECONDS);
            queueProcessor = new QueueProcessor();
            shortLiveTaskScheduler.scheduleAtFixedRate(queueProcessor, 0, queueProcessingPeriodInMs,
                    TimeUnit.MILLISECONDS);
        }
    }

    @Override
    public Pair<Long, Long> getValidSize(TimeRange timeRange) throws StoreException {
        Pair<Long, NavigableMap<String, Long>> logSegmentValidSizeResult = getValidDataSizeByLogSegment(timeRange);
        Long totalValidSize = 0L;
        for (Long value : logSegmentValidSizeResult.getSecond().values()) {
            totalValidSize += value;
        }
        return new Pair<>(logSegmentValidSizeResult.getFirst(), totalValidSize);
=======
  static final String IO_SCHEDULER_JOB_TYPE = "BlobStoreStats";
  static final String IO_SCHEDULER_JOB_ID = "indexSegment_read";
  // Max blob size that's encountered while generating stats
  // TODO: make this dynamically generated
  private static final long MAX_BLOB_SIZE = 4 * 1024 * 1024;
  private static final int ADD = 1;
  private static final int SUBTRACT = -1;
  private static final long REF_TIME_OUT_OF_BOUNDS = -1;
  private static final Logger logger = LoggerFactory.getLogger(BlobStoreStats.class);
  private static final Comparator<IndexEntry> KEY_OFFSET_COMPARATOR =
      Comparator.comparing(IndexEntry::getKey).thenComparing(IndexEntry::getValue);

  private final String storeId;
  private final PersistentIndex index;
  private final Time time;
  private final DiskIOScheduler diskIOScheduler;
  private final int bucketCount;
  private final long bucketSpanTimeInMs;
  private final long logSegmentForecastOffsetMs;
  private final long waitTimeoutInSecs;
  private final StoreMetrics metrics;
  private final ReentrantLock scanLock = new ReentrantLock();
  private final Condition waitCondition = scanLock.newCondition();
  private final Queue<Pair<IndexValue, IndexValue>> recentEntryQueue = new LinkedBlockingQueue<>();
  private final AtomicInteger queueEntryCount = new AtomicInteger(0);
  private final AtomicBoolean enabled = new AtomicBoolean(true);

  private volatile boolean isScanning = false;
  private volatile boolean recentEntryQueueEnabled = false;
  private final AtomicReference<ScanResults> scanResults = new AtomicReference<>();
  private IndexScanner indexScanner;
  private QueueProcessor queueProcessor;

  /**
   * Convert a given nested {@link Map} of accountId to containerId to valid size to its corresponding
   * {@link StatsSnapshot} object.
   * @param quotaMap the nested {@link Map} to be converted
   * @return the corresponding {@link StatsSnapshot} object.
   */
  static StatsSnapshot convertQuotaToStatsSnapshot(Map<String, Map<String, Long>> quotaMap) {
    Map<String, StatsSnapshot> accountValidSizeMap = new HashMap<>();
    long totalSize = 0;
    for (Map.Entry<String, Map<String, Long>> accountEntry : quotaMap.entrySet()) {
      long subTotalSize = 0;
      Map<String, StatsSnapshot> containerValidSizeMap = new HashMap<>();
      for (Map.Entry<String, Long> containerEntry : accountEntry.getValue().entrySet()) {
        subTotalSize += containerEntry.getValue();
        containerValidSizeMap.put(containerEntry.getKey(), new StatsSnapshot(containerEntry.getValue(), null));
      }
      totalSize += subTotalSize;
      accountValidSizeMap.put(accountEntry.getKey(), new StatsSnapshot(subTotalSize, containerValidSizeMap));
    }
    return new StatsSnapshot(totalSize, accountValidSizeMap);
  }

  BlobStoreStats(String storeId, PersistentIndex index, int bucketCount, long bucketSpanTimeInMs,
      long logSegmentForecastOffsetMs, long queueProcessingPeriodInMs, long waitTimeoutInSecs, Time time,
      ScheduledExecutorService longLiveTaskScheduler, ScheduledExecutorService shortLiveTaskScheduler,
      DiskIOScheduler diskIOScheduler, StoreMetrics metrics) {
    this.storeId = storeId;
    this.index = index;
    this.time = time;
    this.diskIOScheduler = diskIOScheduler;
    this.bucketCount = bucketCount;
    this.bucketSpanTimeInMs = bucketSpanTimeInMs;
    this.logSegmentForecastOffsetMs = logSegmentForecastOffsetMs;
    this.waitTimeoutInSecs = waitTimeoutInSecs;
    this.metrics = metrics;

    if (bucketCount > 0) {
      indexScanner = new IndexScanner();
      longLiveTaskScheduler.scheduleAtFixedRate(indexScanner, 0,
          TimeUnit.MILLISECONDS.toSeconds(bucketCount * bucketSpanTimeInMs), TimeUnit.SECONDS);
      queueProcessor = new QueueProcessor();
      shortLiveTaskScheduler.scheduleAtFixedRate(queueProcessor, 0, queueProcessingPeriodInMs, TimeUnit.MILLISECONDS);
>>>>>>> 4dd1c8c7
    }

    /**
     * {@inheritDoc}
     * Implementation in {@link BlobStoreStats} which returns the quota stats of a {@link BlobStore}. Size of delete
     * records are not accounted as valid data size here.
     */
    @Override
    public StatsSnapshot getStatsSnapshot(long referenceTimeInMs) throws StoreException {
        return convertQuotaToStatsSnapshot(getValidDataSizeByContainer(referenceTimeInMs));
    }
<<<<<<< HEAD

    /**
     * Returns the max blob size that is encountered while generating stats
     * @return the max blob size that is encountered while generating stats
     */
    long getMaxBlobSize() {
        return MAX_BLOB_SIZE;
=======
    return new Pair<>(logSegmentValidSizeResult.getFirst(), totalValidSize);
  }

  /**
   * {@inheritDoc}
   * Implementation in {@link BlobStoreStats} which returns the quota stats of a {@link BlobStore}. Size of delete
   * records are not accounted as valid data size here.
   */
  @Override
  public StatsSnapshot getStatsSnapshot(long referenceTimeInMs) throws StoreException {
    return convertQuotaToStatsSnapshot(getValidDataSizeByContainer(referenceTimeInMs));
  }

  /**
   * Returns the max blob size that is encountered while generating stats
   * @return the max blob size that is encountered while generating stats
   */
  long getMaxBlobSize() {
    return MAX_BLOB_SIZE;
  }

  /**
   * Gets the size of valid data at a particular point in time for all log segments. The caller specifies a reference
   * time and acceptable resolution for the stats in the form of a {@link TimeRange}. The store will return data
   * for a point in time within the specified range.
   * The following data are considered as valid data for this API:
   * 1. PUT with no expiry and no corresponding DELETE
   * 2. PUT expiring at t_exp but t_ref < t_exp
   * 3. PUT with corresponding DELETE at time t_delete but t_ref < t_delete
   * 4. DELETE record
   * 5. TTL update record whose PUT record is still valid or is in a different log segment to the TTL update record
   * For this API, t_ref is specified by the given {@link TimeRange}.
   * @param timeRange the reference {@link TimeRange} at which the data is requested. Defines both the reference time
   *                  and the acceptable resolution.
   * @return a {@link Pair} whose first element is the time at which stats was collected (in ms) and whose second
   * element is the valid data size for each segment in the form of a {@link NavigableMap} of segment names to
   * valid data sizes.
   * @throws StoreException
   */
  Pair<Long, NavigableMap<String, Long>> getValidDataSizeByLogSegment(TimeRange timeRange) throws StoreException {
    if (!enabled.get()) {
      throw new StoreException(String.format("BlobStoreStats is not enabled or closing for store %s", storeId),
          StoreErrorCodes.Store_Shutting_Down);
>>>>>>> 4dd1c8c7
    }

    /**
     * Gets the size of valid data at a particular point in time for all log segments. The caller specifies a reference
     * time and acceptable resolution for the stats in the form of a {@link TimeRange}. The store will return data
     * for a point in time within the specified range.
     * The following data are considered as valid data for this API:
     * 1. PUT with no expiry and no corresponding DELETE
     * 2. PUT expiring at t_exp but t_ref < t_exp
     * 3. PUT with corresponding DELETE at time t_delete but t_ref < t_delete
     * 4. DELETE record
     * For this API, t_ref is specified by the given {@link TimeRange}.
     * @param timeRange the reference {@link TimeRange} at which the data is requested. Defines both the reference time
     *                  and the acceptable resolution.
     * @return a {@link Pair} whose first element is the time at which stats was collected (in ms) and whose second
     * element is the valid data size for each segment in the form of a {@link NavigableMap} of segment names to
     * valid data sizes.
     * @throws StoreException
     */
    // TODO: 2018/5/15 by zmyer
    Pair<Long, NavigableMap<String, Long>> getValidDataSizeByLogSegment(TimeRange timeRange) throws StoreException {
        if (!enabled.get()) {
            throw new StoreException(String.format("BlobStoreStats is not enabled or closing for store %s", storeId),
                    StoreErrorCodes.Store_Shutting_Down);
        }
        ScanResults currentScanResults = scanResults.get();
        Pair<Long, NavigableMap<String, Long>> retValue = null;
        long referenceTimeInMs = getLogSegmentRefTimeMs(currentScanResults, timeRange);
        if (referenceTimeInMs != REF_TIME_OUT_OF_BOUNDS) {
            retValue = currentScanResults.getValidSizePerLogSegment(referenceTimeInMs);
        } else {
            if (isScanning && getLogSegmentRefTimeMs(indexScanner.newScanResults, timeRange) !=
                    REF_TIME_OUT_OF_BOUNDS) {
                scanLock.lock();
                try {
                    if (isScanning) {
                        if (waitCondition.await(waitTimeoutInSecs, TimeUnit.SECONDS)) {
                            currentScanResults = scanResults.get();
                            referenceTimeInMs = getLogSegmentRefTimeMs(currentScanResults, timeRange);
                            if (referenceTimeInMs != REF_TIME_OUT_OF_BOUNDS) {
                                retValue = currentScanResults.getValidSizePerLogSegment(referenceTimeInMs);
                            }
                        } else {
                            metrics.blobStoreStatsIndexScannerErrorCount.inc();
                            logger.error(
                                    "Timed out while waiting for BlobStoreStats index scan to complete for store {}",
                                    storeId);
                        }
                    } else {
                        currentScanResults = scanResults.get();
                        referenceTimeInMs = getLogSegmentRefTimeMs(currentScanResults, timeRange);
                        if (referenceTimeInMs != REF_TIME_OUT_OF_BOUNDS) {
                            retValue = currentScanResults.getValidSizePerLogSegment(referenceTimeInMs);
                        }
                    }
                } catch (InterruptedException e) {
                    metrics.blobStoreStatsIndexScannerErrorCount.inc();
                    throw new IllegalStateException(
                            String.format("Illegal state, wait for scan to complete is interrupted for store %s",
                                    storeId), e);
                } finally {
                    scanLock.unlock();
                }
            }
            if (retValue == null) {
                // retValue could be null in three scenarios:
                // 1. timeRange is outside of current forecast coverage and there is no ongoing scan.
                // 2. timed out while waiting for an ongoing scan.
                // 3. rare edge case where currentScanResults updated twice since the start of the wait.
                referenceTimeInMs = timeRange.getEndTimeInMs();
                retValue = new Pair<>(referenceTimeInMs, collectValidDataSizeByLogSegment(referenceTimeInMs));
            }
        }
        return retValue;
    }

    /**
     * Gets the size of valid data for all serviceIds and their containerIds as of now (the time when the API is called).
     * The following data are considered as valid data for this API:
     * 1. PUT with no expiry and no corresponding DELETE
     * 2. PUT expiring at t_exp but t_exp_ref < t_exp
     * 3. PUT with corresponding DELETE at time t_delete but t_del_ref < t_delete
     * For this API, t_ref is specified by the given reference time.
     * @param referenceTimeInMs the reference time in ms until which deletes and expiration are relevant
     * @return the valid data size for each container in the form of a nested {@link Map} of serviceIds to another map of
     * containerIds to valid data size.
     */
    Map<String, Map<String, Long>> getValidDataSizeByContainer(long referenceTimeInMs) throws StoreException {
        if (!enabled.get()) {
            throw new StoreException(String.format("BlobStoreStats is not enabled or closing for store %s", storeId),
                    StoreErrorCodes.Store_Shutting_Down);
        }
        Map<String, Map<String, Long>> retValue = null;
        ScanResults currentScanResults = scanResults.get();
        if (currentScanResults != null && isWithinRange(currentScanResults.containerForecastStartTimeMs,
                currentScanResults.containerForecastEndTimeMs, referenceTimeInMs)) {
            retValue = currentScanResults.getValidSizePerContainer(referenceTimeInMs);
        } else {
            if (isScanning && isWithinRange(indexScanner.newScanResults.containerForecastStartTimeMs,
                    indexScanner.newScanResults.containerForecastEndTimeMs, referenceTimeInMs)) {
                scanLock.lock();
                try {
                    if (isScanning) {
                        if (waitCondition.await(waitTimeoutInSecs, TimeUnit.SECONDS)) {
                            currentScanResults = scanResults.get();
                            if (isWithinRange(currentScanResults.containerForecastStartTimeMs,
                                    currentScanResults.containerForecastEndTimeMs, referenceTimeInMs)) {
                                retValue = currentScanResults.getValidSizePerContainer(referenceTimeInMs);
                            }
                        } else {
                            metrics.blobStoreStatsIndexScannerErrorCount.inc();
                            logger.error(
                                    "Timed out while waiting for BlobStoreStats index scan to complete for store {}",
                                    storeId);
                        }
                    } else {
                        currentScanResults = scanResults.get();
                        if (isWithinRange(currentScanResults.containerForecastStartTimeMs,
                                currentScanResults.containerForecastEndTimeMs, referenceTimeInMs)) {
                            retValue = currentScanResults.getValidSizePerContainer(referenceTimeInMs);
                        }
                    }
                } catch (InterruptedException e) {
                    metrics.blobStoreStatsIndexScannerErrorCount.inc();
                    throw new IllegalStateException(
                            String.format("Illegal state, wait for scan to complete is interrupted for store %s",
                                    storeId), e);
                } finally {
                    scanLock.unlock();
                }
            }
<<<<<<< HEAD
            if (retValue == null) {
                // retValue could be null in three scenarios:
                // 1. referenceTimeInMs is outside of current forecast coverage and there is no ongoing scan.
                // 2. timed out while waiting for an ongoing scan.
                // 3. rare edge case where currentScanResults updated twice since the start of the wait.
                retValue = collectValidDataSizeByContainer(referenceTimeInMs);
            }
        }
        return retValue;
=======
          }
        } catch (InterruptedException e) {
          metrics.blobStoreStatsIndexScannerErrorCount.inc();
          throw new IllegalStateException(
              String.format("Illegal state, wait for scan to complete is interrupted for store %s", storeId), e);
        } finally {
          scanLock.unlock();
        }
      }
      if (retValue == null) {
        // retValue could be null in three scenarios:
        // 1. referenceTimeInMs is outside of current forecast coverage and there is no ongoing scan.
        // 2. timed out while waiting for an ongoing scan.
        // 3. rare edge case where currentScanResults updated twice since the start of the wait.
        retValue = collectValidDataSizeByContainer(referenceTimeInMs);
      }
    }
    return retValue;
  }

  /**
   * Function that handles new PUT after a scan to keep the current {@link ScanResults} relevant.
   * @param putValue the {@link IndexValue} of the new PUT
   */
  void handleNewPutEntry(IndexValue putValue) {
    if (recentEntryQueueEnabled) {
      recentEntryQueue.offer(new Pair<>(putValue, null));
      metrics.statsRecentEntryQueueSize.update(queueEntryCount.incrementAndGet());
    }
  }

  /**
   * Function that handles new DELETE after a scan to keep the current {@link ScanResults} relevant.
   * @param deleteValue the {@link IndexValue} of the new DELETE
   * @param originalPutValue the {@link IndexValue} of the original PUT that is getting deleted
   */
  void handleNewDeleteEntry(IndexValue deleteValue, IndexValue originalPutValue) {
    if (recentEntryQueueEnabled) {
      recentEntryQueue.offer(new Pair<>(deleteValue, originalPutValue));
      metrics.statsRecentEntryQueueSize.update(queueEntryCount.incrementAndGet());
    }
  }

  /**
   * Function that handles new TTL updates after a scan to keep the current {@link ScanResults} relevant.
   * @param ttlUpdateValue the {@link IndexValue} of the new TTL update
   * @param originalPutValue the {@link IndexValue} of the original PUT that is getting updated
   */
  void handleNewTtlUpdateEntry(IndexValue ttlUpdateValue, IndexValue originalPutValue) {
    if (recentEntryQueueEnabled) {
      recentEntryQueue.offer(new Pair<>(ttlUpdateValue, originalPutValue));
      metrics.statsRecentEntryQueueSize.update(queueEntryCount.incrementAndGet());
    }
  }

  /**
   * Disable this {@link BlobStoreStats} and cancel any ongoing and scheduled index scan.
   * @throws InterruptedException
   */
  @Override
  public void close() {
    if (enabled.compareAndSet(true, false)) {
      if (indexScanner != null) {
        indexScanner.cancel();
      }
      if (queueProcessor != null) {
        queueProcessor.cancel();
      }
    }
  }

  /**
   * Walk through the entire index and collect valid data size information per container (delete records not included).
   * @param referenceTimeInMs the reference time in ms until which deletes and expiration are relevant
   * @return a nested {@link Map} of serviceId to containerId to valid data size
   */
  private Map<String, Map<String, Long>> collectValidDataSizeByContainer(long referenceTimeInMs) throws StoreException {
    logger.trace("On demand index scanning to collect container valid data sizes for store {} wrt ref time {}", storeId,
        referenceTimeInMs);
    long startTimeMs = time.milliseconds();
    Map<StoreKey, Long> deletedKeys = new HashMap<>();
    Map<String, Map<String, Long>> validDataSizePerContainer = new HashMap<>();
    int indexSegmentCount = 0;
    for (IndexSegment indexSegment : index.getIndexSegments().descendingMap().values()) {
      if (!enabled.get()) {
        throw new StoreException(String.format("BlobStoreStats is not enabled or closing for store %s", storeId),
            StoreErrorCodes.Store_Shutting_Down);
      }
      long indexSegmentStartProcessTimeMs = time.milliseconds();
      List<IndexEntry> validIndexEntries =
          getValidIndexEntries(indexSegment, getIndexEntries(indexSegment), referenceTimeInMs, deletedKeys);
      for (IndexEntry indexEntry : validIndexEntries) {
        IndexValue indexValue = indexEntry.getValue();
        if (!indexValue.isFlagSet(IndexValue.Flags.Ttl_Update_Index) && !indexValue.isFlagSet(
            IndexValue.Flags.Delete_Index)) {
          // delete and TTL update records does not count towards valid data size for quota (containers)
          updateNestedMapHelper(validDataSizePerContainer, String.valueOf(indexValue.getAccountId()),
              String.valueOf(indexValue.getContainerId()), indexValue.getSize());
        }
      }
      metrics.statsOnDemandScanTimePerIndexSegmentMs.update(time.milliseconds() - indexSegmentStartProcessTimeMs,
          TimeUnit.MILLISECONDS);
      indexSegmentCount++;
      if (indexSegmentCount == 1 || indexSegmentCount % 10 == 0) {
        logger.info("Container Stats: Index segment {} processing complete (on-demand scanning) for store {}",
            indexSegment.getFile().getName(), storeId);
      }
>>>>>>> 4dd1c8c7
    }

    /**
     * Function that handles new PUT after a scan to keep the current {@link ScanResults} relevant.
     * @param putValue the {@link IndexValue} of the new PUT
     */
    // TODO: 2018/3/22 by zmyer
    void handleNewPutEntry(IndexValue putValue) {
        if (recentEntryQueueEnabled) {
            recentEntryQueue.offer(new Pair<IndexValue, IndexValue>(putValue, null));
            metrics.statsRecentEntryQueueSize.update(queueEntryCount.incrementAndGet());
        }
    }

    /**
     * Function that handles new DELETE after a scan to keep the current {@link ScanResults} relevant.
     * @param deleteValue the {@link IndexValue} of the new DELETE
     * @param originalPutValue the {@link IndexValue} of the original PUT that is getting deleted
     */
    // TODO: 2018/3/22 by zmyer
    void handleNewDeleteEntry(IndexValue deleteValue, IndexValue originalPutValue) {
        if (recentEntryQueueEnabled) {
            recentEntryQueue.offer(new Pair<>(deleteValue, originalPutValue));
            metrics.statsRecentEntryQueueSize.update(queueEntryCount.incrementAndGet());
        }
    }
<<<<<<< HEAD

    /**
     * Disable this {@link BlobStoreStats} and cancel any ongoing and scheduled index scan.
     * @throws InterruptedException
     */
    @Override
    public void close() {
        if (enabled.compareAndSet(true, false)) {
            if (indexScanner != null) {
                indexScanner.cancel();
            }
            if (queueProcessor != null) {
                queueProcessor.cancel();
            }
        }
    }

    /**
     * Walk through the entire index and collect valid data size information per container (delete records not included).
     * @param referenceTimeInMs the reference time in ms until which deletes and expiration are relevant
     * @return a nested {@link Map} of serviceId to containerId to valid data size
     */
    private Map<String, Map<String, Long>> collectValidDataSizeByContainer(long referenceTimeInMs)
            throws StoreException {
        logger.trace("On demand index scanning to collect container valid data sizes for store {} wrt ref time {}",
                storeId,
                referenceTimeInMs);
        long startTimeMs = time.milliseconds();
        Map<StoreKey, Long> deletedKeys = new HashMap<>();
        Map<String, Map<String, Long>> validDataSizePerContainer = new HashMap<>();
        int indexSegmentCount = 0;
        for (IndexSegment indexSegment : index.getIndexSegments().descendingMap().values()) {
            if (!enabled.get()) {
                throw new StoreException(
                        String.format("BlobStoreStats is not enabled or closing for store %s", storeId),
                        StoreErrorCodes.Store_Shutting_Down);
            }
            long indexSegmentStartProcessTimeMs = time.milliseconds();
            List<IndexEntry> validIndexEntries =
                    getValidIndexEntries(indexSegment, getIndexEntries(indexSegment), referenceTimeInMs, deletedKeys);
            for (IndexEntry indexEntry : validIndexEntries) {
                IndexValue indexValue = indexEntry.getValue();
                if (!indexValue.isFlagSet(IndexValue.Flags.Delete_Index)) {
                    // delete records does not count towards valid data size for quota (containers)
                    updateNestedMapHelper(validDataSizePerContainer, String.valueOf(indexValue.getAccountId()),
                            String.valueOf(indexValue.getContainerId()), indexValue.getSize());
                }
            }
            metrics.statsOnDemandScanTimePerIndexSegmentMs.update(time.milliseconds() - indexSegmentStartProcessTimeMs,
                    TimeUnit.MILLISECONDS);
            indexSegmentCount++;
            if (indexSegmentCount == 1 || indexSegmentCount % 10 == 0) {
                logger.info("Container Stats: Index segment {} processing complete (on-demand scanning) for store {}",
                        indexSegment.getFile().getName(), storeId);
            }
        }
        metrics.statsOnDemandScanTotalTimeMs.update(time.milliseconds() - startTimeMs, TimeUnit.MILLISECONDS);
        return validDataSizePerContainer;
    }

    /**
     * Walk through the entire index and collect valid size information per log segment (size of delete records included).
     * @param referenceTimeInMs the reference time in ms until which deletes and expiration are relevant
     * @return a {@link NavigableMap} of log segment name to valid data size
     */
    private NavigableMap<String, Long> collectValidDataSizeByLogSegment(long referenceTimeInMs) throws StoreException {
        logger.trace("On demand index scanning to collect compaction data stats for store {} wrt ref time {}", storeId,
                referenceTimeInMs);
        long startTimeMs = time.milliseconds();
        Map<StoreKey, Long> deletedKeys = new HashMap<>();
        NavigableMap<String, Long> validSizePerLogSegment = new TreeMap<>(LogSegmentNameHelper.COMPARATOR);
        int indexSegmentCount = 0;
        for (IndexSegment indexSegment : index.getIndexSegments().descendingMap().values()) {
            if (!enabled.get()) {
                throw new StoreException(
                        String.format("BlobStoreStats is not enabled or closing for store %s", storeId),
                        StoreErrorCodes.Store_Shutting_Down);
            }
            long indexSegmentStartProcessTimeMs = time.milliseconds();
            List<IndexEntry> validIndexEntries =
                    getValidIndexEntries(indexSegment, getIndexEntries(indexSegment), referenceTimeInMs, deletedKeys);
            for (IndexEntry indexEntry : validIndexEntries) {
                updateMapHelper(validSizePerLogSegment, indexSegment.getLogSegmentName(),
                        indexEntry.getValue().getSize());
            }
            metrics.statsOnDemandScanTimePerIndexSegmentMs.update(time.milliseconds() - indexSegmentStartProcessTimeMs,
                    TimeUnit.MILLISECONDS);
            indexSegmentCount++;
            if (indexSegmentCount == 1 || indexSegmentCount % 10 == 0) {
                logger.info("Compaction Stats: Index segment {} processing complete (on-demand scanning) for store {}",
                        indexSegment.getFile().getName(), storeId);
            }
        }
        metrics.statsOnDemandScanTotalTimeMs.update(time.milliseconds() - startTimeMs, TimeUnit.MILLISECONDS);
        if (validSizePerLogSegment.isEmpty()) {
            validSizePerLogSegment.put(index.getStartOffset().getName(), 0L);
        }
        return validSizePerLogSegment;
    }

    /**
     * Get all {@link IndexEntry} in a given {@link IndexSegment}.
     * @param indexSegment the {@link IndexSegment} to fetch the index entries from
     * @return a {@link List} of all {@link IndexEntry} in the given {@link IndexSegment}
     * @throws StoreException
     */
    private List<IndexEntry> getIndexEntries(IndexSegment indexSegment) throws StoreException {
        List<IndexEntry> indexEntries = new ArrayList<>();
        try {
            indexSegment.getIndexEntriesSince(null, new FindEntriesCondition(Integer.MAX_VALUE), indexEntries,
                    new AtomicLong(0));
            diskIOScheduler.getSlice(BlobStoreStats.IO_SCHEDULER_JOB_TYPE, BlobStoreStats.IO_SCHEDULER_JOB_ID,
                    indexEntries.size());
        } catch (IOException e) {
            throw new StoreException(
                    String.format("I/O exception while getting entries from index segment for store %s", storeId), e,
                    StoreErrorCodes.IOError);
        }
        return indexEntries;
=======
    return validSizePerLogSegment;
  }

  /**
   * Get all {@link IndexEntry} in a given {@link IndexSegment}. There may be multiple entries for the same key
   * @param indexSegment the {@link IndexSegment} to fetch the index entries from
   * @return a {@link List} of all {@link IndexEntry} in the given {@link IndexSegment}. The returned list can have
   * multiple entries for the same key and is sorted in the ascending order of key,offset
   * @throws StoreException
   */
  private List<IndexEntry> getIndexEntries(IndexSegment indexSegment) throws StoreException {
    List<IndexEntry> indexEntries = new ArrayList<>();
    try {
      indexSegment.getIndexEntriesSince(null, new FindEntriesCondition(Long.MAX_VALUE), indexEntries, new AtomicLong(0),
          false);
      diskIOScheduler.getSlice(BlobStoreStats.IO_SCHEDULER_JOB_TYPE, BlobStoreStats.IO_SCHEDULER_JOB_ID,
          indexEntries.size());
    } catch (IOException e) {
      throw new StoreException(
          String.format("I/O exception while getting entries from index segment for store %s", storeId), e,
          StoreErrorCodes.IOError);
    }
    addPutEntriesForDelete(indexSegment.getStartOffset().getOffset(), indexEntries);
    indexEntries.sort(KEY_OFFSET_COMPARATOR);
    updateExpiryTimeForAllPuts(indexEntries);
    return indexEntries;
  }

  /**
   * Adds put entries for any delete entries that may have squashed put entries in the same segment. Requires that a
   * put entry (if it exists) should occur before a delete entry for the same key in {@code indexEntries}
   * @param indexSegmentStartOffset the start offset of the {@link IndexSegment} from which {@code indexEntries} was
   *                                obtained
   * @param indexEntries the list of {@link IndexEntry} from the same {@link IndexSegment}. This list will be sorted
   *                     in the ascending order of key,offset
   * @throws StoreException if there are problems accessing the index
   */
  private void addPutEntriesForDelete(long indexSegmentStartOffset, List<IndexEntry> indexEntries)
      throws StoreException {
    Set<StoreKey> seenPuts = new HashSet<>();
    List<IndexEntry> newEntries = new ArrayList<>();
    for (IndexEntry entry : indexEntries) {
      IndexValue value = entry.getValue();
      if (value.isFlagSet(IndexValue.Flags.Delete_Index)) {
        if (value.getOriginalMessageOffset() != IndexValue.UNKNOWN_ORIGINAL_MESSAGE_OFFSET
            && value.getOriginalMessageOffset() < value.getOffset().getOffset()
            && value.getOriginalMessageOffset() >= indexSegmentStartOffset && !seenPuts.contains(entry.getKey())) {
          // We need to find the original put (if it has not already been processed)
          IndexValue originalPutValue = getPutRecordForDeletedKey(entry.getKey(), value);
          newEntries.add(new IndexEntry(entry.getKey(), originalPutValue));
        }
      } else if (!entry.getValue().isFlagSet(IndexValue.Flags.Ttl_Update_Index)) {
        seenPuts.add(entry.getKey());
      }
    }
    indexEntries.addAll(newEntries);
  }

  /**
   * Updates the expiry time (ms) for all PUT index values
   * @param indexEntries the {@link IndexEntry} list to update the expiry time (ms) for
   * @throws StoreException if there are problems interacting with the index
   */
  private void updateExpiryTimeForAllPuts(List<IndexEntry> indexEntries) throws StoreException {
    for (IndexEntry entry : indexEntries) {
      if (!entry.getValue().isFlagSet(IndexValue.Flags.Ttl_Update_Index) && !entry.getValue()
          .isFlagSet(IndexValue.Flags.Delete_Index)) {
        long expiryTimeMs = index.findKey(entry.getKey()).getExpiresAtMs();
        entry.getValue().setExpiresAtMs(expiryTimeMs);
      }
    }
  }

  /**
   * Get a {@link List} of valid {@link IndexValue}s from a given {@link List} of {@link IndexEntry} that belong to the
   * same {@link IndexSegment}.
   * @param indexSegment the {@link IndexSegment} where the entries came from
   * @param indexEntries a {@link List} of unfiltered {@link IndexEntry} whose elements could be valid or invalid. This
   *                     should contain all entries for a particular key in the {@link IndexSegment} and should be in
   *                     the ascending order of key,offset.
   * @param referenceTimeInMs the reference time in ms until which deletes and expiration are relevant
   * @param deletedKeys a {@link Map} of deleted keys to operation time. Used to determine whether a PUT is deleted
   * @return a {@link List} of valid {@link IndexValue}. The returned list can have multiple entries for the same key
   * and is sorted in the descending order of key,offset
   * @throws StoreException
   */
  private List<IndexEntry> getValidIndexEntries(IndexSegment indexSegment, List<IndexEntry> indexEntries,
      long referenceTimeInMs, Map<StoreKey, Long> deletedKeys) throws StoreException {
    List<IndexEntry> validIndexEntries = new ArrayList<>();
    ListIterator<IndexEntry> it = indexEntries.listIterator(indexEntries.size());
    while (it.hasPrevious()) {
      IndexEntry indexEntry = it.previous();
      IndexValue indexValue = indexEntry.getValue();
      if (indexValue.isFlagSet(IndexValue.Flags.Delete_Index)) {
        // delete record is always valid
        validIndexEntries.add(indexEntry);
        if (!isExpired(indexValue.getExpiresAtMs(), referenceTimeInMs)) {
          long operationTimeInMs =
              indexValue.getOperationTimeInMs() == Utils.Infinite_Time ? indexSegment.getLastModifiedTimeMs()
                  : indexValue.getOperationTimeInMs();
          deletedKeys.put(indexEntry.getKey(), operationTimeInMs);
        }
      } else if (indexValue.isFlagSet(IndexValue.Flags.Ttl_Update_Index)) {
        if (isTtlUpdateEntryValid(indexEntry.getKey(), indexValue, referenceTimeInMs, deletedKeys)) {
          validIndexEntries.add(indexEntry);
        }
      } else if (isPutEntryValid(indexEntry.getKey(), indexValue, referenceTimeInMs, deletedKeys)) {
        // put record that is not deleted and not expired according to given reference times
        validIndexEntries.add(indexEntry);
      }
    }
    return validIndexEntries;
  }

  /**
   * @param key the {@link StoreKey} to check
   * @param ttlUpdateValue the {@link IndexValue} of the TTL update entry of {@code key}
   * @param referenceTimeInMs the reference time in ms until which deletes and expiration are relevant
   * @param deletedKeys a {@link Map} of deleted keys to operation time. Used to determine whether a PUT is deleted
   * @return {@code true} if the ttl update entry is valid
   * @throws StoreException if there are problems accessing the index
   */
  private boolean isTtlUpdateEntryValid(StoreKey key, IndexValue ttlUpdateValue, long referenceTimeInMs,
      Map<StoreKey, Long> deletedKeys) throws StoreException {
    FileSpan searchSpan = new FileSpan(index.getStartOffset(), ttlUpdateValue.getOffset());
    IndexValue putValue = index.findKey(key, searchSpan, EnumSet.of(PersistentIndex.IndexEntryType.PUT));
    boolean valid = true;
    if (putValue == null) {
      // no put value so not valid
      valid = false;
    } else if (putValue.getOffset().getName().equals(ttlUpdateValue.getOffset().getName())) {
      // can be invalid if it is in the same log segment and the put is invalid
      valid = isPutEntryValid(key, putValue, referenceTimeInMs, deletedKeys);
    }
    // else, valid = true because a ttl update entry with a put in another log segment is considered valid as long as
    // the put still exists (regardless of its validity)
    return valid;
  }

  /**
   * @param key the {@link StoreKey} to check
   * @param putValue the {@link IndexValue} of the PUT of {@code key}
   * @param referenceTimeInMs the reference time in ms until which deletes and expiration are relevant
   * @param deletedKeys a {@link Map} of deleted keys to operation time. Used to determine whether a PUT is deleted
   * @return {@code true} if the put entry is valid
   */
  private boolean isPutEntryValid(StoreKey key, IndexValue putValue, long referenceTimeInMs,
      Map<StoreKey, Long> deletedKeys) {
    return !isExpired(putValue.getExpiresAtMs(), referenceTimeInMs) && (!deletedKeys.containsKey(key)
        || deletedKeys.get(key) >= referenceTimeInMs);
  }

  /**
   * Given {@link ScanResults} and a {@link TimeRange}, try to find the latest point in time that is within the
   * {@link TimeRange} and the log segment forecast range.
   * @param results the {@link ScanResults} with the log segment forecast range information
   * @param timeRange the {@link TimeRange} used to find the latest shared point in time with the log segment forecast
   *                  range
   * @return the latest shared point in time in milliseconds if there is one, otherwise REF_TIME_OUT_OF_BOUNDS (-1)
   * is returned
   */
  private long getLogSegmentRefTimeMs(ScanResults results, TimeRange timeRange) {
    long refTimeInMs = results == null || timeRange.getStartTimeInMs() >= results.logSegmentForecastEndTimeMs
        || timeRange.getEndTimeInMs() < results.logSegmentForecastStartTimeMs ? REF_TIME_OUT_OF_BOUNDS
        : timeRange.getEndTimeInMs();
    if (refTimeInMs != REF_TIME_OUT_OF_BOUNDS && refTimeInMs >= results.logSegmentForecastEndTimeMs) {
      refTimeInMs = results.logSegmentLastBucketTimeMs;
    }
    return refTimeInMs;
  }

  /**
   * Find the original PUT that was deleted within the same index segment.
   * @param key the {@link StoreKey} for the entry
   * @param deleteIndexValue the {@link IndexValue} of the delete
   * @return a copy of the original put {@link IndexValue}
   * @throws StoreException
   */
  private IndexValue getPutRecordForDeletedKey(StoreKey key, IndexValue deleteIndexValue) throws StoreException {
    BlobReadOptions originalPut = index.getBlobReadInfo(key, EnumSet.allOf(StoreGetOptions.class));
    Offset originalPutOffset = new Offset(originalPut.getLogSegmentName(), originalPut.getOffset());
    return new IndexValue(originalPut.getMessageInfo().getSize(), originalPutOffset, deleteIndexValue.getExpiresAtMs(),
        deleteIndexValue.getOperationTimeInMs(), deleteIndexValue.getAccountId(), deleteIndexValue.getContainerId());
  }

  /**
   * Determine whether a blob is expired or not given the expiration time and a reference time.
   * @param expirationTimeInMs the expiration time of the blob in ms
   * @param referenceTimeInMs the reference time in ms until which expiration are relevant
   * @return whether the blob is expired or not
   */
  private boolean isExpired(long expirationTimeInMs, long referenceTimeInMs) {
    return expirationTimeInMs != Utils.Infinite_Time && expirationTimeInMs < referenceTimeInMs;
  }

  /**
   * Helper function to update nested map data structure.
   * @param nestedMap nested {@link Map} to be updated
   * @param firstKey of the nested map
   * @param secondKey of the nested map
   * @param value the value to be added at the corresponding entry
   */
  private void updateNestedMapHelper(Map<String, Map<String, Long>> nestedMap, String firstKey, String secondKey,
      Long value) {
    if (!nestedMap.containsKey(firstKey)) {
      nestedMap.put(firstKey, new HashMap<String, Long>());
>>>>>>> 4dd1c8c7
    }

    /**
     * Get a {@link List} of valid {@link IndexValue}s from a given {@link List} of {@link IndexEntry} that belong to the
     * same {@link IndexSegment}.
     * @param indexSegment the {@link IndexSegment} where the entries came from
     * @param indexEntries a {@link List} of unfiltered {@link IndexEntry} whose elements could be valid or invalid
     * @param referenceTimeInMs the reference time in ms until which deletes and expiration are relevant
     * @param deletedKeys a {@link Map} of deleted keys to operation time. Used to determine whether a PUT is deleted
     * @return a {@link List} of valid {@link IndexValue}
     * @throws StoreException
     */
    private List<IndexEntry> getValidIndexEntries(IndexSegment indexSegment, List<IndexEntry> indexEntries,
            long referenceTimeInMs, Map<StoreKey, Long> deletedKeys) throws StoreException {
        List<IndexEntry> validIndexEntries = new ArrayList<>();
        for (IndexEntry indexEntry : indexEntries) {
            IndexValue indexValue = indexEntry.getValue();
            if (indexValue.isFlagSet(IndexValue.Flags.Delete_Index)) {
                // delete record is always valid
                validIndexEntries.add(indexEntry);
                if (!isExpired(indexValue.getExpiresAtMs(), referenceTimeInMs)) {
                    long operationTimeInMs =
                            indexValue.getOperationTimeInMs() == Utils.Infinite_Time ? indexSegment
                                    .getLastModifiedTimeMs()
                                    : indexValue.getOperationTimeInMs();
                    deletedKeys.put(indexEntry.getKey(), operationTimeInMs);
                    if (indexValue.getOriginalMessageOffset() != IndexValue.UNKNOWN_ORIGINAL_MESSAGE_OFFSET
                            && indexValue.getOriginalMessageOffset() != indexValue.getOffset().getOffset()
                            && indexValue.getOriginalMessageOffset() >= indexSegment.getStartOffset().getOffset()
                            && operationTimeInMs >= referenceTimeInMs) {
                        // delete is not relevant yet and it's in the same index segment as the original put. We need to find the
                        // original put since it's still valid
                        IndexValue originalPutValue = getPutRecordForDeletedKey(indexEntry.getKey(), indexValue);
                        validIndexEntries.add(new IndexEntry(indexEntry.getKey(), originalPutValue));
                    }
                }
            } else if (!isExpired(indexValue.getExpiresAtMs(), referenceTimeInMs) && (
                    !deletedKeys.containsKey(indexEntry.getKey()) || deletedKeys.get(indexEntry.getKey()) >=
                            referenceTimeInMs)) {
                // put record that is not deleted and not expired according to given reference times
                validIndexEntries.add(indexEntry);
            }
        }
        return validIndexEntries;
    }

    /**
     * Given {@link ScanResults} and a {@link TimeRange}, try to find the latest point in time that is within the
     * {@link TimeRange} and the log segment forecast range.
     * @param results the {@link ScanResults} with the log segment forecast range information
     * @param timeRange the {@link TimeRange} used to find the latest shared point in time with the log segment forecast
     *                  range
     * @return the latest shared point in time in milliseconds if there is one, otherwise REF_TIME_OUT_OF_BOUNDS (-1)
     * is returned
     */
    private long getLogSegmentRefTimeMs(ScanResults results, TimeRange timeRange) {
        long refTimeInMs = results == null || timeRange.getStartTimeInMs() >= results.logSegmentForecastEndTimeMs
                || timeRange.getEndTimeInMs() < results.logSegmentForecastStartTimeMs ? REF_TIME_OUT_OF_BOUNDS
                : timeRange.getEndTimeInMs();
        if (refTimeInMs != REF_TIME_OUT_OF_BOUNDS && refTimeInMs >= results.logSegmentForecastEndTimeMs) {
            refTimeInMs = results.logSegmentLastBucketTimeMs;
        }
        return refTimeInMs;
    }

    /**
     * Find the original PUT that was deleted within the same index segment.
     * @param key the {@link StoreKey} for the entry
     * @param deleteIndexValue the {@link IndexValue} of the delete
     * @return a copy of the original put {@link IndexValue}
     * @throws StoreException
     */
    private IndexValue getPutRecordForDeletedKey(StoreKey key, IndexValue deleteIndexValue) throws StoreException {
        BlobReadOptions originalPut = index.getBlobReadInfo(key, EnumSet.allOf(StoreGetOptions.class));
        Offset originalPutOffset = new Offset(originalPut.getLogSegmentName(), originalPut.getOffset());
        return new IndexValue(originalPut.getMessageInfo().getSize(), originalPutOffset,
                originalPut.getMessageInfo().getExpirationTimeInMs(), deleteIndexValue.getOperationTimeInMs(),
                deleteIndexValue.getAccountId(), deleteIndexValue.getContainerId());
    }

    /**
     * Determine whether a blob is expired or not given the expiration time and a reference time.
     * @param expirationTimeInMs the expiration time of the blob in ms
     * @param referenceTimeInMs the reference time in ms until which expiration are relevant
     * @return whether the blob is expired or not
     */
    private boolean isExpired(long expirationTimeInMs, long referenceTimeInMs) {
        return expirationTimeInMs != Utils.Infinite_Time && expirationTimeInMs < referenceTimeInMs;
    }

    /**
     * Helper function to update nested map data structure.
     * @param nestedMap nested {@link Map} to be updated
     * @param firstKey of the nested map
     * @param secondKey of the nested map
     * @param value the value to be added at the corresponding entry
     */
    private void updateNestedMapHelper(Map<String, Map<String, Long>> nestedMap, String firstKey, String secondKey,
            Long value) {
        if (!nestedMap.containsKey(firstKey)) {
            nestedMap.put(firstKey, new HashMap<String, Long>());
        }
        updateMapHelper(nestedMap.get(firstKey), secondKey, value);
    }

    /**
     * Helper function to update map data structure.
     * @param map {@link Map} to be updated
     * @param key of the map
     * @param value the value to be added at the corresponding entry
     */
    private void updateMapHelper(Map<String, Long> map, String key, Long value) {
        Long newValue = map.containsKey(key) ? map.get(key) + value : value;
        map.put(key, newValue);
    }
<<<<<<< HEAD

    /**
     * Helper function for container buckets for blob expiration/deletion related updates.
     * @param results the {@link ScanResults} to be updated
     * @param indexValue the PUT {@link IndexValue} of the expiring/deleting blob
     * @param expOrDelTimeInMs either the expiration or deletion time of the blob in ms
     * @param operator indicating the operator of the update, 1 for add and -1 for subtract
     */
    private void handleContainerBucketUpdate(ScanResults results, IndexValue indexValue, long expOrDelTimeInMs,
            int operator) {
        if (isWithinRange(results.containerForecastStartTimeMs, results.containerLastBucketTimeMs, expOrDelTimeInMs)) {
            results.updateContainerBucket(results.getContainerBucketKey(expOrDelTimeInMs),
                    String.valueOf(indexValue.getAccountId()), String.valueOf(indexValue.getContainerId()),
                    indexValue.getSize() * operator);
        }
    }

    /**
     * Helper function for log segment buckets for blob expiration/deletion related updates.
     * @param results the {@link ScanResults} to be updated
     * @param indexValue the PUT {@link IndexValue} of the expiring/deleting blob
     * @param expOrDelTimeInMs either the expiration or deletion time of the blob in ms
     * @param operator indicating the operator of the update, 1 for add and -1 for subtract
     */
    private void handleLogSegmentBucketUpdate(ScanResults results, IndexValue indexValue, long expOrDelTimeInMs,
            int operator) {
        if (isWithinRange(results.logSegmentForecastStartTimeMs, results.logSegmentLastBucketTimeMs,
                expOrDelTimeInMs)) {
            results.updateLogSegmentBucket(results.getLogSegmentBucketKey(expOrDelTimeInMs),
                    indexValue.getOffset().getName(),
                    indexValue.getSize() * operator);
        }
=======
  }

  /**
   * Helper function to process new TTL update entries and make appropriate updates to the given {@link ScanResults}.
   * @param results the {@link ScanResults} to apply the updates to
   * @param ttlUpdateValue the {@link IndexValue} of the new TTL update
   * @param originalPutValue the {@link IndexValue} of the original PUT
   */
  private void processNewTtlUpdate(ScanResults results, IndexValue ttlUpdateValue, IndexValue originalPutValue) {
    // TODO: future work to support online updates
  }

  /**
   * Process a {@link List} of valid {@link IndexEntry} based on forecast boundaries and populate corresponding
   * container buckets in the given {@link ScanResults}.
   * @param results the {@link ScanResults} to be populated
   * @param indexEntries a {@link List} of valid {@link IndexEntry} to be processed
   * @param deletedKeys a {@link Map} of deleted keys to their corresponding deletion time in ms
   */
  private void processEntriesForContainerBucket(ScanResults results, List<IndexEntry> indexEntries,
      Map<StoreKey, Long> deletedKeys) {
    for (IndexEntry indexEntry : indexEntries) {
      IndexValue indexValue = indexEntry.getValue();
      if (!indexValue.isFlagSet(IndexValue.Flags.Ttl_Update_Index) && !indexValue.isFlagSet(
          IndexValue.Flags.Delete_Index)) {
        // delete and TTL update records does not count towards valid data size for quota (containers)
        results.updateContainerBaseBucket(String.valueOf(indexValue.getAccountId()),
            String.valueOf(indexValue.getContainerId()), indexValue.getSize());
        long expOrDelTimeInMs = indexValue.getExpiresAtMs();
        if (deletedKeys.containsKey(indexEntry.getKey())) {
          long deleteTimeInMs = deletedKeys.get(indexEntry.getKey());
          expOrDelTimeInMs =
              expOrDelTimeInMs != Utils.Infinite_Time && expOrDelTimeInMs < deleteTimeInMs ? expOrDelTimeInMs
                  : deleteTimeInMs;
        }
        if (expOrDelTimeInMs != Utils.Infinite_Time) {
          handleContainerBucketUpdate(results, indexValue, expOrDelTimeInMs, SUBTRACT);
        }
      }
    }
  }

  /**
   * Process a {@link List} of valid {@link IndexEntry} based on forecast boundaries and populate corresponding
   * log segment buckets in the given {@link ScanResults}.
   * @param results the {@link ScanResults} to be populated
   * @param indexEntries a {@link List} of valid {@link IndexEntry} to be processed
   * @param deletedKeys a {@link Map} of deleted keys to their corresponding deletion time in ms
   * @throws StoreException if there are problems accessing the index
   */
  private void processEntriesForLogSegmentBucket(ScanResults results, List<IndexEntry> indexEntries,
      Map<StoreKey, Long> deletedKeys) throws StoreException {
    for (IndexEntry indexEntry : indexEntries) {
      IndexValue indexValue = indexEntry.getValue();
      results.updateLogSegmentBaseBucket(indexValue.getOffset().getName(), indexValue.getSize());
      if (!indexValue.isFlagSet(IndexValue.Flags.Delete_Index)) {
        long expOrDelTimeInMs = indexValue.getExpiresAtMs();
        if (deletedKeys.containsKey(indexEntry.getKey())) {
          long deleteTimeInMs = deletedKeys.get(indexEntry.getKey());
          expOrDelTimeInMs =
              expOrDelTimeInMs != Utils.Infinite_Time && expOrDelTimeInMs < deleteTimeInMs ? expOrDelTimeInMs
                  : deleteTimeInMs;
        }
        if (!indexValue.isFlagSet(IndexValue.Flags.Ttl_Update_Index) || !isTtlUpdateEntryValid(indexEntry.getKey(),
            indexValue, expOrDelTimeInMs == Utils.Infinite_Time ? expOrDelTimeInMs : expOrDelTimeInMs + 1,
            deletedKeys)) {
          handleLogSegmentBucketUpdate(results, indexValue, expOrDelTimeInMs, SUBTRACT);
        }
      }
>>>>>>> 4dd1c8c7
    }

<<<<<<< HEAD
    /**
     * Helper function to process new PUT entries and make appropriate updates to the given {@link ScanResults}.
     * @param results the {@link ScanResults} to apply the updates to
     * @param putValue the {@link IndexValue} of the new PUT
     */
    private void processNewPut(ScanResults results, IndexValue putValue) {
        long expiresAtMs = putValue.getExpiresAtMs();
        if (!isExpired(expiresAtMs, results.containerForecastStartTimeMs)) {
            results.updateContainerBaseBucket(String.valueOf(putValue.getAccountId()),
                    String.valueOf(putValue.getContainerId()), putValue.getSize());
            if (expiresAtMs != Utils.Infinite_Time) {
                handleContainerBucketUpdate(results, putValue, expiresAtMs, SUBTRACT);
            }
        }
        if (!isExpired(expiresAtMs, results.logSegmentForecastStartTimeMs)) {
            results.updateLogSegmentBaseBucket(putValue.getOffset().getName(), putValue.getSize());
            if (expiresAtMs != Utils.Infinite_Time) {
                handleLogSegmentBucketUpdate(results, putValue, expiresAtMs, SUBTRACT);
=======
    @Override
    public void run() {
      try {
        int entryCount;
        ScanResults currentScanResults = scanResults.get();
        // prevent new index entries getting dropped when IndexScanner is started before the QueueProcessor while
        // new index entries are being added. e.g. IndexScanner started and recorded the end offset as 100, meanwhile
        // new entries are added and IndexScanner is not finished yet. Before IndexScanner can finish, QueueProcessor
        // is started and it's going to process new entries with offset 90 to 120. Since IndexScanner is still in
        // progress the QueueProcessor will operate on the old ScanResults and index entries between 100 and
        // 120 will be missing for the next forecast period.
        if (isScanning || currentScanResults == null) {
          return;
        } else {
          entryCount = queueEntryCount.get();
        }
        long processStartTimeMs = time.milliseconds();
        for (int i = 0; i < entryCount && !cancelled; i++) {
          Pair<IndexValue, IndexValue> entry = recentEntryQueue.poll();
          if (entry == null) {
            throw new IllegalStateException(
                String.format("Invalid queue state in store %s. Expected entryCount %d, current index: %d", storeId,
                    entryCount, i));
          }
          metrics.statsRecentEntryQueueSize.update(queueEntryCount.decrementAndGet());
          IndexValue newValue = entry.getFirst();
          // prevent double counting new entries that were added after enabling the queue and just before the second
          // checkpoint is taken
          if (newValue.getOffset().compareTo(currentScanResults.scannedEndOffset) >= 0) {
            if (newValue.isFlagSet(IndexValue.Flags.Delete_Index)) {
              // new delete
              processNewDelete(currentScanResults, newValue, entry.getSecond());
            } else if (newValue.isFlagSet(IndexValue.Flags.Ttl_Update_Index)) {
              // new ttl update
              processNewTtlUpdate(currentScanResults, newValue, entry.getSecond());
            } else {
              // new put
              processNewPut(currentScanResults, newValue);
>>>>>>> 4dd1c8c7
            }
        }
    }

    /**
     * Helper function to process new DELETE entries and make appropriate updates to the given {@link ScanResults}.
     * @param results the {@link ScanResults} to apply the updates to
     * @param deleteValue the {@link IndexValue} of the new DELETE
     * @param originalPutValue the {@link IndexValue} of the original PUT that is getting deleted
     */
    private void processNewDelete(ScanResults results, IndexValue deleteValue, IndexValue originalPutValue) {
        long operationTimeInMs = deleteValue.getOperationTimeInMs();
        if (operationTimeInMs == Utils.Infinite_Time) {
            operationTimeInMs =
                    index.getIndexSegments().floorEntry(deleteValue.getOffset()).getValue().getLastModifiedTimeMs();
        }
        results.updateLogSegmentBaseBucket(deleteValue.getOffset().getName(), deleteValue.getSize());
        if (!isExpired(originalPutValue.getExpiresAtMs(), operationTimeInMs)) {
            handleContainerBucketUpdate(results, originalPutValue, operationTimeInMs, SUBTRACT);
            handleLogSegmentBucketUpdate(results, originalPutValue, operationTimeInMs, SUBTRACT);
            if (originalPutValue.getExpiresAtMs() != Utils.Infinite_Time) {
                // make appropriate updates to avoid double counting
                handleContainerBucketUpdate(results, originalPutValue, originalPutValue.getExpiresAtMs(), ADD);
                handleLogSegmentBucketUpdate(results, originalPutValue, originalPutValue.getExpiresAtMs(), ADD);
            }
        }
    }

    /**
     * Process a {@link List} of valid {@link IndexEntry} based on forecast boundaries and populate corresponding
     * container buckets in the given {@link ScanResults}.
     * @param results the {@link ScanResults} to be populated
     * @param indexEntries a {@link List} of valid {@link IndexEntry} to be processed
     * @param deletedKeys a {@link Map} of deleted keys to their corresponding deletion time in ms
     */
    private void processEntriesForContainerBucket(ScanResults results, List<IndexEntry> indexEntries,
            Map<StoreKey, Long> deletedKeys) {
        for (IndexEntry indexEntry : indexEntries) {
            IndexValue indexValue = indexEntry.getValue();
            if (!indexValue.isFlagSet(IndexValue.Flags.Delete_Index)) {
                // delete records does not count towards valid data size for quota (containers)
                results.updateContainerBaseBucket(String.valueOf(indexValue.getAccountId()),
                        String.valueOf(indexValue.getContainerId()), indexValue.getSize());
                long expOrDelTimeInMs = indexValue.getExpiresAtMs();
                if (deletedKeys.containsKey(indexEntry.getKey())) {
                    long deleteTimeInMs = deletedKeys.get(indexEntry.getKey());
                    expOrDelTimeInMs =
                            expOrDelTimeInMs != Utils.Infinite_Time && expOrDelTimeInMs < deleteTimeInMs
                                    ? expOrDelTimeInMs
                                    : deleteTimeInMs;
                }
                if (expOrDelTimeInMs != Utils.Infinite_Time) {
                    handleContainerBucketUpdate(results, indexValue, expOrDelTimeInMs, SUBTRACT);
                }
            }
        }
    }

    /**
     * Process a {@link List} of valid {@link IndexEntry} based on forecast boundaries and populate corresponding
     * log segment buckets in the given {@link ScanResults}.
     * @param results the {@link ScanResults} to be populated
     * @param indexEntries a {@link List} of valid {@link IndexEntry} to be processed
     * @param deletedKeys a {@link Map} of deleted keys to their corresponding deletion time in ms
     */
<<<<<<< HEAD
    private void processEntriesForLogSegmentBucket(ScanResults results, List<IndexEntry> indexEntries,
            Map<StoreKey, Long> deletedKeys) {
        for (IndexEntry indexEntry : indexEntries) {
            IndexValue indexValue = indexEntry.getValue();
            results.updateLogSegmentBaseBucket(indexValue.getOffset().getName(), indexValue.getSize());
            if (!indexValue.isFlagSet(IndexValue.Flags.Delete_Index)) {
                // put records
                long expOrDelTimeInMs = indexValue.getExpiresAtMs();
                if (deletedKeys.containsKey(indexEntry.getKey())) {
                    long deleteTimeInMs = deletedKeys.get(indexEntry.getKey());
                    expOrDelTimeInMs =
                            expOrDelTimeInMs != Utils.Infinite_Time && expOrDelTimeInMs < deleteTimeInMs
                                    ? expOrDelTimeInMs
                                    : deleteTimeInMs;
                }
                handleLogSegmentBucketUpdate(results, indexValue, expOrDelTimeInMs, SUBTRACT);
            }
=======
    private void forwardScan(Offset startOffset, Offset endOffset) throws StoreException {
      logger.trace("Forward scanning from {} to {} by IndexScanner for store {}", startOffset, endOffset, storeId);
      SortedMap<Offset, IndexSegment> tailIndexSegments =
          index.getIndexSegments().subMap(index.getIndexSegments().floorKey(startOffset), endOffset);
      int forwardScanEntryCount = 0;
      for (IndexSegment indexSegment : tailIndexSegments.values()) {
        if (cancelled) {
          return;
        }
        List<IndexEntry> indexEntries = getIndexEntries(indexSegment);
        forwardScanEntryCount += indexEntries.size();
        Map<StoreKey, IndexValue> seenPuts = new HashMap<>();
        for (IndexEntry entry : indexEntries) {
          IndexValue indexValue = entry.getValue();
          if (indexValue.getOffset().compareTo(startOffset) >= 0 && indexValue.getOffset().compareTo(endOffset) < 0) {
            // index value is not yet processed and should be processed
            if (indexValue.isFlagSet(IndexValue.Flags.Delete_Index) || indexValue.isFlagSet(
                IndexValue.Flags.Ttl_Update_Index)) {
              IndexValue originalPut;
              if (indexValue.getOriginalMessageOffset() == indexValue.getOffset().getOffset()) {
                // update record with no put record due to compaction and legacy bugs
                originalPut = null;
              } else {
                FileSpan searchSpan = new FileSpan(index.getStartOffset(), indexSegment.getStartOffset());
                originalPut = seenPuts.get(entry.getKey());
                if (originalPut == null) {
                  originalPut =
                      index.findKey(entry.getKey(), searchSpan, EnumSet.of(PersistentIndex.IndexEntryType.PUT));
                }
              }
              if (originalPut == null) {
                newScanResults.updateLogSegmentBaseBucket(indexValue.getOffset().getName(), indexValue.getSize());
              } else if (indexValue.isFlagSet(IndexValue.Flags.Delete_Index)) {
                processNewDelete(newScanResults, indexValue, originalPut);
              } else if (indexValue.isFlagSet(IndexValue.Flags.Ttl_Update_Index)) {
                processNewTtlUpdate(newScanResults, indexValue, originalPut);
              }
            } else {
              // put record
              processNewPut(newScanResults, indexValue);
            }
          }
          if (!indexValue.isFlagSet(IndexValue.Flags.Delete_Index) && !indexValue.isFlagSet(
              IndexValue.Flags.Ttl_Update_Index)) {
            seenPuts.put(entry.getKey(), entry.getValue());
          }
>>>>>>> 4dd1c8c7
        }
    }

    /**
<<<<<<< HEAD
     * Determine if a given reference is within the boundary defined by the given start (inclusive) and end (exclusive)
     * @param start the start of the bound (inclusive)
     * @param end the end of the bound (exclusive)
     * @param reference the reference to check against the boundary defined by start and end
     * @return true if the reference is within the boundary, false otherwise
=======
     * Process a {@link List} of {@link IndexEntry} belonging to the same {@link IndexSegment} to populate container and
     * log segment buckets. The function is called in reverse chronological order. That is, newest {@link IndexSegment}
     * to older ones.
     * @param indexSegment the {@link IndexSegment} where the index entries belong to
     * @param indexEntries a {@link List} of {@link IndexEntry} to be processed. This should contain all entries for a
     *                    particular key in the {@link IndexSegment} and should be in the ascending order of key,offset.
     * @param deletedKeys a {@link Map} of processed deleted keys to their corresponding deletion time in ms
     * @throws StoreException
>>>>>>> 4dd1c8c7
     */
    private boolean isWithinRange(long start, long end, long reference) {
        return start <= reference && reference < end;
    }

    /**
     * Runner that processes new entries buffered in the recentEntryQueue and make appropriate updates to keep the current
     * {@link ScanResults} relevant.
     */
    private class QueueProcessor implements Runnable {
        private volatile boolean cancelled = false;

        @Override
        public void run() {
            try {
                int entryCount;
                ScanResults currentScanResults = scanResults.get();
                // prevent new index entries getting dropped when IndexScanner is started before the QueueProcessor while
                // new index entries are being added. e.g. IndexScanner started and recorded the end offset as 100, meanwhile
                // new entries are added and IndexScanner is not finished yet. Before IndexScanner can finish, QueueProcessor
                // is started and it's going to process new entries with offset 90 to 120. Since IndexScanner is still in
                // progress the QueueProcessor will operate on the old ScanResults and index entries between 100 and
                // 120 will be missing for the next forecast period.
                if (isScanning || currentScanResults == null) {
                    return;
                } else {
                    entryCount = queueEntryCount.get();
                }
                long processStartTimeMs = time.milliseconds();
                for (int i = 0; i < entryCount && !cancelled; i++) {
                    Pair<IndexValue, IndexValue> entry = recentEntryQueue.poll();
                    if (entry == null) {
                        throw new IllegalStateException(
                                String.format(
                                        "Invalid queue state in store %s. Expected entryCount %d, current index: %d",
                                        storeId,
                                        entryCount, i));
                    }
                    metrics.statsRecentEntryQueueSize.update(queueEntryCount.decrementAndGet());
                    IndexValue newValue = entry.getFirst();
                    // prevent double counting new entries that were added after enabling the queue and just before the second
                    // checkpoint is taken
                    if (newValue.getOffset().compareTo(currentScanResults.scannedEndOffset) >= 0) {
                        if (newValue.isFlagSet(IndexValue.Flags.Delete_Index)) {
                            // new delete
                            processNewDelete(currentScanResults, newValue, entry.getSecond());
                        } else {
                            // new put
                            processNewPut(currentScanResults, newValue);
                        }
                    }
                }
                metrics.statsRecentEntryQueueProcessTimeMs.update(time.milliseconds() - processStartTimeMs,
                        TimeUnit.MILLISECONDS);
            } catch (Exception e) {
                logger.error("Unexpected exception while running QueueProcessor in store {}", storeId, e);
                metrics.blobStoreStatsQueueProcessorErrorCount.inc();
            }
        }

        void cancel() {
            cancelled = true;
        }
    }

    /**
     * Runner that scans the entire index and populate a new {@link ScanResults} to start/extend the forecast coverage so
     * new requests can be answered using the created {@link ScanResults} instead of another scan of the index.
     */
    private class IndexScanner implements Runnable {
        private volatile boolean cancelled = false;
        volatile ScanResults newScanResults;
        long startTimeInMs;

        @Override
        public void run() {
            try {
                if (cancelled) {
                    return;
                }
                logger.trace("IndexScanner triggered for store {}", storeId);
                recentEntryQueueEnabled = false;
                startTimeInMs = time.milliseconds();
                newScanResults = new ScanResults(startTimeInMs, logSegmentForecastOffsetMs, bucketCount,
                        bucketSpanTimeInMs);
                scanLock.lock();
                try {
                    isScanning = true;
                } finally {
                    scanLock.unlock();
                }
                Offset firstCheckpoint = index.getCurrentEndOffset();
                logger.trace("First checkpoint by IndexScanner {} for store {}", firstCheckpoint, storeId);
                ConcurrentNavigableMap<Offset, IndexSegment> indexSegments = index.getIndexSegments();
                Map<StoreKey, Long> deletedKeys = new HashMap<>();
                // process the active index segment based on the firstCheckpoint in case index segment rolled over after the
                // checkpoint is taken
                if (!cancelled && indexSegments.size() > 0) {
                    Map.Entry<Offset, IndexSegment> activeIndexSegmentEntry = indexSegments.floorEntry(firstCheckpoint);
                    long indexSegmentStartProcessTime = time.milliseconds();
                    logger.trace("Processing index entries in active segment {} before first checkpoint for store {}",
                            activeIndexSegmentEntry.getValue().getFile().getName(), storeId);
                    List<IndexEntry> activeIndexEntries =
                            getIndexEntriesBeforeOffset(activeIndexSegmentEntry.getValue(), firstCheckpoint);
                    processIndexSegmentEntriesBackward(activeIndexSegmentEntry.getValue(), activeIndexEntries,
                            deletedKeys);
                    metrics.statsBucketingScanTimePerIndexSegmentMs.update(
                            time.milliseconds() - indexSegmentStartProcessTime,
                            TimeUnit.MILLISECONDS);
                    if (!cancelled && indexSegments.size() > 1) {
                        ConcurrentNavigableMap<Offset, IndexSegment> sealedIndexSegments =
                                indexSegments.subMap(index.getStartOffset(), activeIndexSegmentEntry.getKey());
                        logger.trace("Sealed index segments count {} for store {}", sealedIndexSegments.size(),
                                storeId);
                        int segmentCount = 0;
                        for (IndexSegment indexSegment : sealedIndexSegments.descendingMap().values()) {
                            if (cancelled) {
                                return;
                            }
                            indexSegmentStartProcessTime = time.milliseconds();
                            List<IndexEntry> indexEntries = getIndexEntries(indexSegment);
                            processIndexSegmentEntriesBackward(indexSegment, indexEntries, deletedKeys);
                            metrics.statsBucketingScanTimePerIndexSegmentMs.update(
                                    time.milliseconds() - indexSegmentStartProcessTime,
                                    TimeUnit.MILLISECONDS);
                            segmentCount++;
                            if (segmentCount == 1 || segmentCount % 10 == 0) {
                                logger.info("IndexScanner: Completed scanning of sealed segment {} for store {}",
                                        indexSegment.getFile().getName(), storeId);
                            }
                        }
                    }
                } else {
                    newScanResults.updateLogSegmentBaseBucket(index.getStartOffset().getName(), 0L);
                }
                recentEntryQueueEnabled = true;
                Offset secondCheckpoint = index.getCurrentEndOffset();
                logger.trace("Second checkpoint by IndexScanner {} for store {}", secondCheckpoint, storeId);
                if (secondCheckpoint.compareTo(firstCheckpoint) > 0) {
                    forwardScan(firstCheckpoint, secondCheckpoint);
                }
                newScanResults.scannedEndOffset = secondCheckpoint;
                scanResults.set(newScanResults);
            } catch (Exception e) {
                logger.error("Exception thrown while scanning index for bucketing stats in store {}", storeId, e);
                metrics.blobStoreStatsIndexScannerErrorCount.inc();
            } finally {
                scanLock.lock();
                try {
                    isScanning = false;
                    waitCondition.signalAll();
                } finally {
                    scanLock.unlock();
                }
                metrics.statsBucketingScanTotalTimeMs.update(time.milliseconds() - startTimeInMs,
                        TimeUnit.MILLISECONDS);
            }
        }

        /**
         * Perform a forward scan (older to newest entries) from the given start offset to the given end offset. This
         * forward scan is used to process any new entries that were added to the index while scanning to the first
         * checkpoint.
         * @param startOffset the start offset defining the start of the scan range, inclusive (greater than or equal to)
         * @param endOffset the end offset defining the end of the scan range, exclusive (strictly less than)
         * @throws StoreException
         */
        private void forwardScan(Offset startOffset, Offset endOffset) throws StoreException {
            logger.trace("Forward scanning from {} to {} by IndexScanner for store {}", startOffset, endOffset,
                    storeId);
            SortedMap<Offset, IndexSegment> tailIndexSegments =
                    index.getIndexSegments().subMap(index.getIndexSegments().floorKey(startOffset), endOffset);
            int forwardScanEntryCount = 0;
            for (IndexSegment indexSegment : tailIndexSegments.values()) {
                if (cancelled) {
                    return;
                }
                List<IndexEntry> indexEntries = getIndexEntries(indexSegment);
                forwardScanEntryCount += indexEntries.size();
                for (IndexEntry entry : indexEntries) {
                    IndexValue indexValue = entry.getValue();
                    if (indexValue.getOffset().compareTo(startOffset) >= 0 && indexValue.getOffset().compareTo(
                            endOffset) < 0) {
                        // index value is not yet processed and should be processed
                        if (indexValue.isFlagSet(IndexValue.Flags.Delete_Index)) {
                            // delete record
                            IndexValue originalPut;
                            if (indexValue.getOriginalMessageOffset() == indexValue.getOffset().getOffset()) {
                                // delete record with no put record due to compaction and legacy bugs
                                originalPut = null;
                            } else if (
                                    indexValue.getOriginalMessageOffset() != IndexValue.UNKNOWN_ORIGINAL_MESSAGE_OFFSET
                                            && indexValue.getOriginalMessageOffset() >=
                                            indexSegment.getStartOffset().getOffset()) {
                                // delete and put are in the same index segment
                                originalPut = getPutRecordForDeletedKey(entry.getKey(), indexValue);
                                if (originalPut.getOffset().compareTo(startOffset) >= 0) {
                                    processNewPut(newScanResults, originalPut);
                                }
                            } else {
                                // ordinary delete record
                                Offset previousIndexSegmentOffset =
                                        index.getIndexSegments().size() > 1 ? index.getIndexSegments()
                                                .lowerKey(indexSegment.getStartOffset()) : index.getStartOffset();
                                FileSpan searchSpan = new FileSpan(index.getStartOffset(), previousIndexSegmentOffset);
                                originalPut = index.findKey(entry.getKey(), searchSpan);
                            }
                            if (originalPut == null) {
                                newScanResults.updateLogSegmentBaseBucket(indexValue.getOffset().getName(),
                                        indexValue.getSize());
                            } else if (!originalPut.isFlagSet(IndexValue.Flags.Delete_Index)) {
                                // put exists and there are no multiple deletes
                                processNewDelete(newScanResults, indexValue, originalPut);
                            }
                        } else {
                            // put record
                            processNewPut(newScanResults, indexValue);
                        }
                    }
                }
            }
            metrics.statsForwardScanEntryCount.update(forwardScanEntryCount);
        }

        /**
         * Process a {@link List} of {@link IndexEntry} belonging to the same {@link IndexSegment} to populate container and
         * log segment buckets. The function is called in reverse chronological order. That is, newest {@link IndexSegment}
         * to older ones.
         * @param indexSegment the {@link IndexSegment} where the index entries belong to
         * @param indexEntries a {@link List} of {@link IndexEntry} to be processed
         * @param deletedKeys a {@link Map} of processed deleted keys to their corresponding deletion time in ms
         * @throws StoreException
         */
        private void processIndexSegmentEntriesBackward(IndexSegment indexSegment, List<IndexEntry> indexEntries,
                Map<StoreKey, Long> deletedKeys) throws StoreException {
            logger.trace("Processing index entries backward by IndexScanner for segment {} for store {}",
                    indexSegment.getFile().getName(), storeId);
            // valid index entries wrt container reference time
            List<IndexEntry> validIndexEntries =
                    getValidIndexEntries(indexSegment, indexEntries, newScanResults.containerForecastStartTimeMs,
                            deletedKeys);
            processEntriesForContainerBucket(newScanResults, validIndexEntries, deletedKeys);
            // valid index entries wrt log segment reference time
            validIndexEntries =
                    getValidIndexEntries(indexSegment, indexEntries, newScanResults.logSegmentForecastStartTimeMs,
                            deletedKeys);
            processEntriesForLogSegmentBucket(newScanResults, validIndexEntries, deletedKeys);
        }

        /**
         * Get a {@link List} of filtered {@link IndexEntry} from a given {@link IndexSegment} whose elements all have a
         * {@link Offset} that is strictly less than the given endOffset.
         * @param indexSegment the {@link IndexSegment} to get the index entries from
         * @param endOffset the {@link Offset} that defines the filter boundary
         * @return a {@link List} of {@link IndexEntry} whose elements all have a {@link Offset} that is strictly less than
         * the given endOffset
         * @throws StoreException
         */
        private List<IndexEntry> getIndexEntriesBeforeOffset(IndexSegment indexSegment, Offset endOffset)
                throws StoreException {
            List<IndexEntry> filteredIndexEntries = new ArrayList<>();
            List<IndexEntry> indexEntries = getIndexEntries(indexSegment);
            for (IndexEntry indexEntry : indexEntries) {
                if (indexEntry.getValue().getOffset().compareTo(endOffset) < 0) {
                    filteredIndexEntries.add(indexEntry);
                }
            }
            return filteredIndexEntries;
        }

        void cancel() {
            cancelled = true;
        }
    }
}<|MERGE_RESOLUTION|>--- conflicted
+++ resolved
@@ -57,96 +57,6 @@
  */
 // TODO: 2018/3/22 by zmyer
 class BlobStoreStats implements StoreStats, Closeable {
-<<<<<<< HEAD
-    static final String IO_SCHEDULER_JOB_TYPE = "BlobStoreStats";
-    static final String IO_SCHEDULER_JOB_ID = "indexSegment_read";
-    // Max blob size that's encountered while generating stats
-    // TODO: make this dynamically generated
-    private static final long MAX_BLOB_SIZE = 4 * 1024 * 1024;
-    private static final int ADD = 1;
-    private static final int SUBTRACT = -1;
-    private static final long REF_TIME_OUT_OF_BOUNDS = -1;
-    private static final Logger logger = LoggerFactory.getLogger(BlobStoreStats.class);
-
-    private final String storeId;
-    private final PersistentIndex index;
-    private final Time time;
-    private final DiskIOScheduler diskIOScheduler;
-    private final boolean bucketingEnabled;
-    private final int bucketCount;
-    private final long bucketSpanTimeInMs;
-    private final long logSegmentForecastOffsetMs;
-    private final long waitTimeoutInSecs;
-    private final StoreMetrics metrics;
-    private final ReentrantLock scanLock = new ReentrantLock();
-    private final Condition waitCondition = scanLock.newCondition();
-    private final Queue<Pair<IndexValue, IndexValue>> recentEntryQueue = new LinkedBlockingQueue<>();
-    private final AtomicInteger queueEntryCount = new AtomicInteger(0);
-    private final AtomicBoolean enabled = new AtomicBoolean(true);
-
-    private volatile boolean isScanning = false;
-    private volatile boolean recentEntryQueueEnabled = false;
-    private final AtomicReference<ScanResults> scanResults = new AtomicReference<>();
-    private IndexScanner indexScanner;
-    private QueueProcessor queueProcessor;
-
-    /**
-     * Convert a given nested {@link Map} of accountId to containerId to valid size to its corresponding
-     * {@link StatsSnapshot} object.
-     * @param quotaMap the nested {@link Map} to be converted
-     * @return the corresponding {@link StatsSnapshot} object.
-     */
-    static StatsSnapshot convertQuotaToStatsSnapshot(Map<String, Map<String, Long>> quotaMap) {
-        Map<String, StatsSnapshot> accountValidSizeMap = new HashMap<>();
-        long totalSize = 0;
-        for (Map.Entry<String, Map<String, Long>> accountEntry : quotaMap.entrySet()) {
-            long subTotalSize = 0;
-            Map<String, StatsSnapshot> containerValidSizeMap = new HashMap<>();
-            for (Map.Entry<String, Long> containerEntry : accountEntry.getValue().entrySet()) {
-                subTotalSize += containerEntry.getValue();
-                containerValidSizeMap.put(containerEntry.getKey(), new StatsSnapshot(containerEntry.getValue(), null));
-            }
-            totalSize += subTotalSize;
-            accountValidSizeMap.put(accountEntry.getKey(), new StatsSnapshot(subTotalSize, containerValidSizeMap));
-        }
-        return new StatsSnapshot(totalSize, accountValidSizeMap);
-    }
-
-    // TODO: 2018/3/22 by zmyer
-    BlobStoreStats(String storeId, PersistentIndex index, int bucketCount, long bucketSpanTimeInMs,
-            long logSegmentForecastOffsetMs, long queueProcessingPeriodInMs, long waitTimeoutInSecs, Time time,
-            ScheduledExecutorService longLiveTaskScheduler, ScheduledExecutorService shortLiveTaskScheduler,
-            DiskIOScheduler diskIOScheduler, StoreMetrics metrics) {
-        this.storeId = storeId;
-        this.index = index;
-        this.time = time;
-        this.diskIOScheduler = diskIOScheduler;
-        this.bucketCount = bucketCount;
-        this.bucketSpanTimeInMs = bucketSpanTimeInMs;
-        this.logSegmentForecastOffsetMs = logSegmentForecastOffsetMs;
-        this.waitTimeoutInSecs = waitTimeoutInSecs;
-        this.metrics = metrics;
-        bucketingEnabled = bucketCount > 0;
-
-        if (bucketingEnabled) {
-            indexScanner = new IndexScanner();
-            longLiveTaskScheduler.scheduleAtFixedRate(indexScanner, 0,
-                    TimeUnit.MILLISECONDS.toSeconds(bucketCount * bucketSpanTimeInMs), TimeUnit.SECONDS);
-            queueProcessor = new QueueProcessor();
-            shortLiveTaskScheduler.scheduleAtFixedRate(queueProcessor, 0, queueProcessingPeriodInMs,
-                    TimeUnit.MILLISECONDS);
-        }
-    }
-
-    @Override
-    public Pair<Long, Long> getValidSize(TimeRange timeRange) throws StoreException {
-        Pair<Long, NavigableMap<String, Long>> logSegmentValidSizeResult = getValidDataSizeByLogSegment(timeRange);
-        Long totalValidSize = 0L;
-        for (Long value : logSegmentValidSizeResult.getSecond().values()) {
-            totalValidSize += value;
-        }
-        return new Pair<>(logSegmentValidSizeResult.getFirst(), totalValidSize);
-=======
   static final String IO_SCHEDULER_JOB_TYPE = "BlobStoreStats";
   static final String IO_SCHEDULER_JOB_ID = "indexSegment_read";
   // Max blob size that's encountered while generating stats
@@ -174,33 +84,33 @@
   private final AtomicInteger queueEntryCount = new AtomicInteger(0);
   private final AtomicBoolean enabled = new AtomicBoolean(true);
 
-  private volatile boolean isScanning = false;
-  private volatile boolean recentEntryQueueEnabled = false;
-  private final AtomicReference<ScanResults> scanResults = new AtomicReference<>();
-  private IndexScanner indexScanner;
-  private QueueProcessor queueProcessor;
-
-  /**
-   * Convert a given nested {@link Map} of accountId to containerId to valid size to its corresponding
-   * {@link StatsSnapshot} object.
-   * @param quotaMap the nested {@link Map} to be converted
-   * @return the corresponding {@link StatsSnapshot} object.
-   */
-  static StatsSnapshot convertQuotaToStatsSnapshot(Map<String, Map<String, Long>> quotaMap) {
-    Map<String, StatsSnapshot> accountValidSizeMap = new HashMap<>();
-    long totalSize = 0;
-    for (Map.Entry<String, Map<String, Long>> accountEntry : quotaMap.entrySet()) {
-      long subTotalSize = 0;
-      Map<String, StatsSnapshot> containerValidSizeMap = new HashMap<>();
-      for (Map.Entry<String, Long> containerEntry : accountEntry.getValue().entrySet()) {
-        subTotalSize += containerEntry.getValue();
-        containerValidSizeMap.put(containerEntry.getKey(), new StatsSnapshot(containerEntry.getValue(), null));
-      }
-      totalSize += subTotalSize;
-      accountValidSizeMap.put(accountEntry.getKey(), new StatsSnapshot(subTotalSize, containerValidSizeMap));
-    }
-    return new StatsSnapshot(totalSize, accountValidSizeMap);
-  }
+    private volatile boolean isScanning = false;
+    private volatile boolean recentEntryQueueEnabled = false;
+    private final AtomicReference<ScanResults> scanResults = new AtomicReference<>();
+    private IndexScanner indexScanner;
+    private QueueProcessor queueProcessor;
+
+    /**
+     * Convert a given nested {@link Map} of accountId to containerId to valid size to its corresponding
+     * {@link StatsSnapshot} object.
+     * @param quotaMap the nested {@link Map} to be converted
+     * @return the corresponding {@link StatsSnapshot} object.
+     */
+    static StatsSnapshot convertQuotaToStatsSnapshot(Map<String, Map<String, Long>> quotaMap) {
+        Map<String, StatsSnapshot> accountValidSizeMap = new HashMap<>();
+        long totalSize = 0;
+        for (Map.Entry<String, Map<String, Long>> accountEntry : quotaMap.entrySet()) {
+            long subTotalSize = 0;
+            Map<String, StatsSnapshot> containerValidSizeMap = new HashMap<>();
+            for (Map.Entry<String, Long> containerEntry : accountEntry.getValue().entrySet()) {
+                subTotalSize += containerEntry.getValue();
+                containerValidSizeMap.put(containerEntry.getKey(), new StatsSnapshot(containerEntry.getValue(), null));
+            }
+            totalSize += subTotalSize;
+            accountValidSizeMap.put(accountEntry.getKey(), new StatsSnapshot(subTotalSize, containerValidSizeMap));
+        }
+        return new StatsSnapshot(totalSize, accountValidSizeMap);
+    }
 
   BlobStoreStats(String storeId, PersistentIndex index, int bucketCount, long bucketSpanTimeInMs,
       long logSegmentForecastOffsetMs, long queueProcessingPeriodInMs, long waitTimeoutInSecs, Time time,
@@ -222,7 +132,17 @@
           TimeUnit.MILLISECONDS.toSeconds(bucketCount * bucketSpanTimeInMs), TimeUnit.SECONDS);
       queueProcessor = new QueueProcessor();
       shortLiveTaskScheduler.scheduleAtFixedRate(queueProcessor, 0, queueProcessingPeriodInMs, TimeUnit.MILLISECONDS);
->>>>>>> 4dd1c8c7
+    }
+  }
+
+    @Override
+    public Pair<Long, Long> getValidSize(TimeRange timeRange) throws StoreException {
+        Pair<Long, NavigableMap<String, Long>> logSegmentValidSizeResult = getValidDataSizeByLogSegment(timeRange);
+        Long totalValidSize = 0L;
+        for (Long value : logSegmentValidSizeResult.getSecond().values()) {
+            totalValidSize += value;
+        }
+        return new Pair<>(logSegmentValidSizeResult.getFirst(), totalValidSize);
     }
 
     /**
@@ -234,7 +154,6 @@
     public StatsSnapshot getStatsSnapshot(long referenceTimeInMs) throws StoreException {
         return convertQuotaToStatsSnapshot(getValidDataSizeByContainer(referenceTimeInMs));
     }
-<<<<<<< HEAD
 
     /**
      * Returns the max blob size that is encountered while generating stats
@@ -242,27 +161,7 @@
      */
     long getMaxBlobSize() {
         return MAX_BLOB_SIZE;
-=======
-    return new Pair<>(logSegmentValidSizeResult.getFirst(), totalValidSize);
-  }
-
-  /**
-   * {@inheritDoc}
-   * Implementation in {@link BlobStoreStats} which returns the quota stats of a {@link BlobStore}. Size of delete
-   * records are not accounted as valid data size here.
-   */
-  @Override
-  public StatsSnapshot getStatsSnapshot(long referenceTimeInMs) throws StoreException {
-    return convertQuotaToStatsSnapshot(getValidDataSizeByContainer(referenceTimeInMs));
-  }
-
-  /**
-   * Returns the max blob size that is encountered while generating stats
-   * @return the max blob size that is encountered while generating stats
-   */
-  long getMaxBlobSize() {
-    return MAX_BLOB_SIZE;
-  }
+    }
 
   /**
    * Gets the size of valid data at a particular point in time for all log segments. The caller specifies a reference
@@ -286,82 +185,53 @@
     if (!enabled.get()) {
       throw new StoreException(String.format("BlobStoreStats is not enabled or closing for store %s", storeId),
           StoreErrorCodes.Store_Shutting_Down);
->>>>>>> 4dd1c8c7
-    }
-
-    /**
-     * Gets the size of valid data at a particular point in time for all log segments. The caller specifies a reference
-     * time and acceptable resolution for the stats in the form of a {@link TimeRange}. The store will return data
-     * for a point in time within the specified range.
-     * The following data are considered as valid data for this API:
-     * 1. PUT with no expiry and no corresponding DELETE
-     * 2. PUT expiring at t_exp but t_ref < t_exp
-     * 3. PUT with corresponding DELETE at time t_delete but t_ref < t_delete
-     * 4. DELETE record
-     * For this API, t_ref is specified by the given {@link TimeRange}.
-     * @param timeRange the reference {@link TimeRange} at which the data is requested. Defines both the reference time
-     *                  and the acceptable resolution.
-     * @return a {@link Pair} whose first element is the time at which stats was collected (in ms) and whose second
-     * element is the valid data size for each segment in the form of a {@link NavigableMap} of segment names to
-     * valid data sizes.
-     * @throws StoreException
-     */
-    // TODO: 2018/5/15 by zmyer
-    Pair<Long, NavigableMap<String, Long>> getValidDataSizeByLogSegment(TimeRange timeRange) throws StoreException {
-        if (!enabled.get()) {
-            throw new StoreException(String.format("BlobStoreStats is not enabled or closing for store %s", storeId),
-                    StoreErrorCodes.Store_Shutting_Down);
-        }
-        ScanResults currentScanResults = scanResults.get();
-        Pair<Long, NavigableMap<String, Long>> retValue = null;
-        long referenceTimeInMs = getLogSegmentRefTimeMs(currentScanResults, timeRange);
-        if (referenceTimeInMs != REF_TIME_OUT_OF_BOUNDS) {
-            retValue = currentScanResults.getValidSizePerLogSegment(referenceTimeInMs);
-        } else {
-            if (isScanning && getLogSegmentRefTimeMs(indexScanner.newScanResults, timeRange) !=
-                    REF_TIME_OUT_OF_BOUNDS) {
-                scanLock.lock();
-                try {
-                    if (isScanning) {
-                        if (waitCondition.await(waitTimeoutInSecs, TimeUnit.SECONDS)) {
-                            currentScanResults = scanResults.get();
-                            referenceTimeInMs = getLogSegmentRefTimeMs(currentScanResults, timeRange);
-                            if (referenceTimeInMs != REF_TIME_OUT_OF_BOUNDS) {
-                                retValue = currentScanResults.getValidSizePerLogSegment(referenceTimeInMs);
-                            }
-                        } else {
-                            metrics.blobStoreStatsIndexScannerErrorCount.inc();
-                            logger.error(
-                                    "Timed out while waiting for BlobStoreStats index scan to complete for store {}",
-                                    storeId);
-                        }
-                    } else {
-                        currentScanResults = scanResults.get();
-                        referenceTimeInMs = getLogSegmentRefTimeMs(currentScanResults, timeRange);
-                        if (referenceTimeInMs != REF_TIME_OUT_OF_BOUNDS) {
-                            retValue = currentScanResults.getValidSizePerLogSegment(referenceTimeInMs);
-                        }
-                    }
-                } catch (InterruptedException e) {
-                    metrics.blobStoreStatsIndexScannerErrorCount.inc();
-                    throw new IllegalStateException(
-                            String.format("Illegal state, wait for scan to complete is interrupted for store %s",
-                                    storeId), e);
-                } finally {
-                    scanLock.unlock();
-                }
-            }
-            if (retValue == null) {
-                // retValue could be null in three scenarios:
-                // 1. timeRange is outside of current forecast coverage and there is no ongoing scan.
-                // 2. timed out while waiting for an ongoing scan.
-                // 3. rare edge case where currentScanResults updated twice since the start of the wait.
-                referenceTimeInMs = timeRange.getEndTimeInMs();
-                retValue = new Pair<>(referenceTimeInMs, collectValidDataSizeByLogSegment(referenceTimeInMs));
-            }
-        }
-        return retValue;
-    }
+    }
+    ScanResults currentScanResults = scanResults.get();
+    Pair<Long, NavigableMap<String, Long>> retValue = null;
+    long referenceTimeInMs = getLogSegmentRefTimeMs(currentScanResults, timeRange);
+    if (referenceTimeInMs != REF_TIME_OUT_OF_BOUNDS) {
+      retValue = currentScanResults.getValidSizePerLogSegment(referenceTimeInMs);
+    } else {
+      if (isScanning && getLogSegmentRefTimeMs(indexScanner.newScanResults, timeRange) != REF_TIME_OUT_OF_BOUNDS) {
+        scanLock.lock();
+        try {
+          if (isScanning) {
+            if (waitCondition.await(waitTimeoutInSecs, TimeUnit.SECONDS)) {
+              currentScanResults = scanResults.get();
+              referenceTimeInMs = getLogSegmentRefTimeMs(currentScanResults, timeRange);
+              if (referenceTimeInMs != REF_TIME_OUT_OF_BOUNDS) {
+                retValue = currentScanResults.getValidSizePerLogSegment(referenceTimeInMs);
+              }
+            } else {
+              metrics.blobStoreStatsIndexScannerErrorCount.inc();
+              logger.error("Timed out while waiting for BlobStoreStats index scan to complete for store {}", storeId);
+            }
+          } else {
+            currentScanResults = scanResults.get();
+            referenceTimeInMs = getLogSegmentRefTimeMs(currentScanResults, timeRange);
+            if (referenceTimeInMs != REF_TIME_OUT_OF_BOUNDS) {
+              retValue = currentScanResults.getValidSizePerLogSegment(referenceTimeInMs);
+            }
+          }
+        } catch (InterruptedException e) {
+          metrics.blobStoreStatsIndexScannerErrorCount.inc();
+          throw new IllegalStateException(
+              String.format("Illegal state, wait for scan to complete is interrupted for store %s", storeId), e);
+        } finally {
+          scanLock.unlock();
+        }
+      }
+      if (retValue == null) {
+        // retValue could be null in three scenarios:
+        // 1. timeRange is outside of current forecast coverage and there is no ongoing scan.
+        // 2. timed out while waiting for an ongoing scan.
+        // 3. rare edge case where currentScanResults updated twice since the start of the wait.
+        referenceTimeInMs = timeRange.getEndTimeInMs();
+        retValue = new Pair<>(referenceTimeInMs, collectValidDataSizeByLogSegment(referenceTimeInMs));
+      }
+    }
+    return retValue;
+  }
 
     /**
      * Gets the size of valid data for all serviceIds and their containerIds as of now (the time when the API is called).
@@ -418,7 +288,6 @@
                     scanLock.unlock();
                 }
             }
-<<<<<<< HEAD
             if (retValue == null) {
                 // retValue could be null in three scenarios:
                 // 1. referenceTimeInMs is outside of current forecast coverage and there is no ongoing scan.
@@ -428,26 +297,7 @@
             }
         }
         return retValue;
-=======
-          }
-        } catch (InterruptedException e) {
-          metrics.blobStoreStatsIndexScannerErrorCount.inc();
-          throw new IllegalStateException(
-              String.format("Illegal state, wait for scan to complete is interrupted for store %s", storeId), e);
-        } finally {
-          scanLock.unlock();
-        }
-      }
-      if (retValue == null) {
-        // retValue could be null in three scenarios:
-        // 1. referenceTimeInMs is outside of current forecast coverage and there is no ongoing scan.
-        // 2. timed out while waiting for an ongoing scan.
-        // 3. rare edge case where currentScanResults updated twice since the start of the wait.
-        retValue = collectValidDataSizeByContainer(referenceTimeInMs);
-      }
-    }
-    return retValue;
-  }
+    }
 
   /**
    * Function that handles new PUT after a scan to keep the current {@link ScanResults} relevant.
@@ -484,21 +334,21 @@
     }
   }
 
-  /**
-   * Disable this {@link BlobStoreStats} and cancel any ongoing and scheduled index scan.
-   * @throws InterruptedException
-   */
-  @Override
-  public void close() {
-    if (enabled.compareAndSet(true, false)) {
-      if (indexScanner != null) {
-        indexScanner.cancel();
-      }
-      if (queueProcessor != null) {
-        queueProcessor.cancel();
-      }
-    }
-  }
+    /**
+     * Disable this {@link BlobStoreStats} and cancel any ongoing and scheduled index scan.
+     * @throws InterruptedException
+     */
+    @Override
+    public void close() {
+        if (enabled.compareAndSet(true, false)) {
+            if (indexScanner != null) {
+                indexScanner.cancel();
+            }
+            if (queueProcessor != null) {
+                queueProcessor.cancel();
+            }
+        }
+    }
 
   /**
    * Walk through the entire index and collect valid data size information per container (delete records not included).
@@ -536,93 +386,10 @@
         logger.info("Container Stats: Index segment {} processing complete (on-demand scanning) for store {}",
             indexSegment.getFile().getName(), storeId);
       }
->>>>>>> 4dd1c8c7
-    }
-
-    /**
-     * Function that handles new PUT after a scan to keep the current {@link ScanResults} relevant.
-     * @param putValue the {@link IndexValue} of the new PUT
-     */
-    // TODO: 2018/3/22 by zmyer
-    void handleNewPutEntry(IndexValue putValue) {
-        if (recentEntryQueueEnabled) {
-            recentEntryQueue.offer(new Pair<IndexValue, IndexValue>(putValue, null));
-            metrics.statsRecentEntryQueueSize.update(queueEntryCount.incrementAndGet());
-        }
-    }
-
-    /**
-     * Function that handles new DELETE after a scan to keep the current {@link ScanResults} relevant.
-     * @param deleteValue the {@link IndexValue} of the new DELETE
-     * @param originalPutValue the {@link IndexValue} of the original PUT that is getting deleted
-     */
-    // TODO: 2018/3/22 by zmyer
-    void handleNewDeleteEntry(IndexValue deleteValue, IndexValue originalPutValue) {
-        if (recentEntryQueueEnabled) {
-            recentEntryQueue.offer(new Pair<>(deleteValue, originalPutValue));
-            metrics.statsRecentEntryQueueSize.update(queueEntryCount.incrementAndGet());
-        }
-    }
-<<<<<<< HEAD
-
-    /**
-     * Disable this {@link BlobStoreStats} and cancel any ongoing and scheduled index scan.
-     * @throws InterruptedException
-     */
-    @Override
-    public void close() {
-        if (enabled.compareAndSet(true, false)) {
-            if (indexScanner != null) {
-                indexScanner.cancel();
-            }
-            if (queueProcessor != null) {
-                queueProcessor.cancel();
-            }
-        }
-    }
-
-    /**
-     * Walk through the entire index and collect valid data size information per container (delete records not included).
-     * @param referenceTimeInMs the reference time in ms until which deletes and expiration are relevant
-     * @return a nested {@link Map} of serviceId to containerId to valid data size
-     */
-    private Map<String, Map<String, Long>> collectValidDataSizeByContainer(long referenceTimeInMs)
-            throws StoreException {
-        logger.trace("On demand index scanning to collect container valid data sizes for store {} wrt ref time {}",
-                storeId,
-                referenceTimeInMs);
-        long startTimeMs = time.milliseconds();
-        Map<StoreKey, Long> deletedKeys = new HashMap<>();
-        Map<String, Map<String, Long>> validDataSizePerContainer = new HashMap<>();
-        int indexSegmentCount = 0;
-        for (IndexSegment indexSegment : index.getIndexSegments().descendingMap().values()) {
-            if (!enabled.get()) {
-                throw new StoreException(
-                        String.format("BlobStoreStats is not enabled or closing for store %s", storeId),
-                        StoreErrorCodes.Store_Shutting_Down);
-            }
-            long indexSegmentStartProcessTimeMs = time.milliseconds();
-            List<IndexEntry> validIndexEntries =
-                    getValidIndexEntries(indexSegment, getIndexEntries(indexSegment), referenceTimeInMs, deletedKeys);
-            for (IndexEntry indexEntry : validIndexEntries) {
-                IndexValue indexValue = indexEntry.getValue();
-                if (!indexValue.isFlagSet(IndexValue.Flags.Delete_Index)) {
-                    // delete records does not count towards valid data size for quota (containers)
-                    updateNestedMapHelper(validDataSizePerContainer, String.valueOf(indexValue.getAccountId()),
-                            String.valueOf(indexValue.getContainerId()), indexValue.getSize());
-                }
-            }
-            metrics.statsOnDemandScanTimePerIndexSegmentMs.update(time.milliseconds() - indexSegmentStartProcessTimeMs,
-                    TimeUnit.MILLISECONDS);
-            indexSegmentCount++;
-            if (indexSegmentCount == 1 || indexSegmentCount % 10 == 0) {
-                logger.info("Container Stats: Index segment {} processing complete (on-demand scanning) for store {}",
-                        indexSegment.getFile().getName(), storeId);
-            }
-        }
-        metrics.statsOnDemandScanTotalTimeMs.update(time.milliseconds() - startTimeMs, TimeUnit.MILLISECONDS);
-        return validDataSizePerContainer;
-    }
+    }
+    metrics.statsOnDemandScanTotalTimeMs.update(time.milliseconds() - startTimeMs, TimeUnit.MILLISECONDS);
+    return validDataSizePerContainer;
+  }
 
     /**
      * Walk through the entire index and collect valid size information per log segment (size of delete records included).
@@ -663,29 +430,6 @@
         }
         return validSizePerLogSegment;
     }
-
-    /**
-     * Get all {@link IndexEntry} in a given {@link IndexSegment}.
-     * @param indexSegment the {@link IndexSegment} to fetch the index entries from
-     * @return a {@link List} of all {@link IndexEntry} in the given {@link IndexSegment}
-     * @throws StoreException
-     */
-    private List<IndexEntry> getIndexEntries(IndexSegment indexSegment) throws StoreException {
-        List<IndexEntry> indexEntries = new ArrayList<>();
-        try {
-            indexSegment.getIndexEntriesSince(null, new FindEntriesCondition(Integer.MAX_VALUE), indexEntries,
-                    new AtomicLong(0));
-            diskIOScheduler.getSlice(BlobStoreStats.IO_SCHEDULER_JOB_TYPE, BlobStoreStats.IO_SCHEDULER_JOB_ID,
-                    indexEntries.size());
-        } catch (IOException e) {
-            throw new StoreException(
-                    String.format("I/O exception while getting entries from index segment for store %s", storeId), e,
-                    StoreErrorCodes.IOError);
-        }
-        return indexEntries;
-=======
-    return validSizePerLogSegment;
-  }
 
   /**
    * Get all {@link IndexEntry} in a given {@link IndexSegment}. There may be multiple entries for the same key
@@ -869,108 +613,6 @@
         deleteIndexValue.getOperationTimeInMs(), deleteIndexValue.getAccountId(), deleteIndexValue.getContainerId());
   }
 
-  /**
-   * Determine whether a blob is expired or not given the expiration time and a reference time.
-   * @param expirationTimeInMs the expiration time of the blob in ms
-   * @param referenceTimeInMs the reference time in ms until which expiration are relevant
-   * @return whether the blob is expired or not
-   */
-  private boolean isExpired(long expirationTimeInMs, long referenceTimeInMs) {
-    return expirationTimeInMs != Utils.Infinite_Time && expirationTimeInMs < referenceTimeInMs;
-  }
-
-  /**
-   * Helper function to update nested map data structure.
-   * @param nestedMap nested {@link Map} to be updated
-   * @param firstKey of the nested map
-   * @param secondKey of the nested map
-   * @param value the value to be added at the corresponding entry
-   */
-  private void updateNestedMapHelper(Map<String, Map<String, Long>> nestedMap, String firstKey, String secondKey,
-      Long value) {
-    if (!nestedMap.containsKey(firstKey)) {
-      nestedMap.put(firstKey, new HashMap<String, Long>());
->>>>>>> 4dd1c8c7
-    }
-
-    /**
-     * Get a {@link List} of valid {@link IndexValue}s from a given {@link List} of {@link IndexEntry} that belong to the
-     * same {@link IndexSegment}.
-     * @param indexSegment the {@link IndexSegment} where the entries came from
-     * @param indexEntries a {@link List} of unfiltered {@link IndexEntry} whose elements could be valid or invalid
-     * @param referenceTimeInMs the reference time in ms until which deletes and expiration are relevant
-     * @param deletedKeys a {@link Map} of deleted keys to operation time. Used to determine whether a PUT is deleted
-     * @return a {@link List} of valid {@link IndexValue}
-     * @throws StoreException
-     */
-    private List<IndexEntry> getValidIndexEntries(IndexSegment indexSegment, List<IndexEntry> indexEntries,
-            long referenceTimeInMs, Map<StoreKey, Long> deletedKeys) throws StoreException {
-        List<IndexEntry> validIndexEntries = new ArrayList<>();
-        for (IndexEntry indexEntry : indexEntries) {
-            IndexValue indexValue = indexEntry.getValue();
-            if (indexValue.isFlagSet(IndexValue.Flags.Delete_Index)) {
-                // delete record is always valid
-                validIndexEntries.add(indexEntry);
-                if (!isExpired(indexValue.getExpiresAtMs(), referenceTimeInMs)) {
-                    long operationTimeInMs =
-                            indexValue.getOperationTimeInMs() == Utils.Infinite_Time ? indexSegment
-                                    .getLastModifiedTimeMs()
-                                    : indexValue.getOperationTimeInMs();
-                    deletedKeys.put(indexEntry.getKey(), operationTimeInMs);
-                    if (indexValue.getOriginalMessageOffset() != IndexValue.UNKNOWN_ORIGINAL_MESSAGE_OFFSET
-                            && indexValue.getOriginalMessageOffset() != indexValue.getOffset().getOffset()
-                            && indexValue.getOriginalMessageOffset() >= indexSegment.getStartOffset().getOffset()
-                            && operationTimeInMs >= referenceTimeInMs) {
-                        // delete is not relevant yet and it's in the same index segment as the original put. We need to find the
-                        // original put since it's still valid
-                        IndexValue originalPutValue = getPutRecordForDeletedKey(indexEntry.getKey(), indexValue);
-                        validIndexEntries.add(new IndexEntry(indexEntry.getKey(), originalPutValue));
-                    }
-                }
-            } else if (!isExpired(indexValue.getExpiresAtMs(), referenceTimeInMs) && (
-                    !deletedKeys.containsKey(indexEntry.getKey()) || deletedKeys.get(indexEntry.getKey()) >=
-                            referenceTimeInMs)) {
-                // put record that is not deleted and not expired according to given reference times
-                validIndexEntries.add(indexEntry);
-            }
-        }
-        return validIndexEntries;
-    }
-
-    /**
-     * Given {@link ScanResults} and a {@link TimeRange}, try to find the latest point in time that is within the
-     * {@link TimeRange} and the log segment forecast range.
-     * @param results the {@link ScanResults} with the log segment forecast range information
-     * @param timeRange the {@link TimeRange} used to find the latest shared point in time with the log segment forecast
-     *                  range
-     * @return the latest shared point in time in milliseconds if there is one, otherwise REF_TIME_OUT_OF_BOUNDS (-1)
-     * is returned
-     */
-    private long getLogSegmentRefTimeMs(ScanResults results, TimeRange timeRange) {
-        long refTimeInMs = results == null || timeRange.getStartTimeInMs() >= results.logSegmentForecastEndTimeMs
-                || timeRange.getEndTimeInMs() < results.logSegmentForecastStartTimeMs ? REF_TIME_OUT_OF_BOUNDS
-                : timeRange.getEndTimeInMs();
-        if (refTimeInMs != REF_TIME_OUT_OF_BOUNDS && refTimeInMs >= results.logSegmentForecastEndTimeMs) {
-            refTimeInMs = results.logSegmentLastBucketTimeMs;
-        }
-        return refTimeInMs;
-    }
-
-    /**
-     * Find the original PUT that was deleted within the same index segment.
-     * @param key the {@link StoreKey} for the entry
-     * @param deleteIndexValue the {@link IndexValue} of the delete
-     * @return a copy of the original put {@link IndexValue}
-     * @throws StoreException
-     */
-    private IndexValue getPutRecordForDeletedKey(StoreKey key, IndexValue deleteIndexValue) throws StoreException {
-        BlobReadOptions originalPut = index.getBlobReadInfo(key, EnumSet.allOf(StoreGetOptions.class));
-        Offset originalPutOffset = new Offset(originalPut.getLogSegmentName(), originalPut.getOffset());
-        return new IndexValue(originalPut.getMessageInfo().getSize(), originalPutOffset,
-                originalPut.getMessageInfo().getExpirationTimeInMs(), deleteIndexValue.getOperationTimeInMs(),
-                deleteIndexValue.getAccountId(), deleteIndexValue.getContainerId());
-    }
-
     /**
      * Determine whether a blob is expired or not given the expiration time and a reference time.
      * @param expirationTimeInMs the expiration time of the blob in ms
@@ -1006,7 +648,6 @@
         Long newValue = map.containsKey(key) ? map.get(key) + value : value;
         map.put(key, newValue);
     }
-<<<<<<< HEAD
 
     /**
      * Helper function for container buckets for blob expiration/deletion related updates.
@@ -1039,8 +680,53 @@
                     indexValue.getOffset().getName(),
                     indexValue.getSize() * operator);
         }
-=======
-  }
+    }
+
+    /**
+     * Helper function to process new PUT entries and make appropriate updates to the given {@link ScanResults}.
+     * @param results the {@link ScanResults} to apply the updates to
+     * @param putValue the {@link IndexValue} of the new PUT
+     */
+    private void processNewPut(ScanResults results, IndexValue putValue) {
+        long expiresAtMs = putValue.getExpiresAtMs();
+        if (!isExpired(expiresAtMs, results.containerForecastStartTimeMs)) {
+            results.updateContainerBaseBucket(String.valueOf(putValue.getAccountId()),
+                    String.valueOf(putValue.getContainerId()), putValue.getSize());
+            if (expiresAtMs != Utils.Infinite_Time) {
+                handleContainerBucketUpdate(results, putValue, expiresAtMs, SUBTRACT);
+            }
+        }
+        if (!isExpired(expiresAtMs, results.logSegmentForecastStartTimeMs)) {
+            results.updateLogSegmentBaseBucket(putValue.getOffset().getName(), putValue.getSize());
+            if (expiresAtMs != Utils.Infinite_Time) {
+                handleLogSegmentBucketUpdate(results, putValue, expiresAtMs, SUBTRACT);
+            }
+        }
+    }
+
+    /**
+     * Helper function to process new DELETE entries and make appropriate updates to the given {@link ScanResults}.
+     * @param results the {@link ScanResults} to apply the updates to
+     * @param deleteValue the {@link IndexValue} of the new DELETE
+     * @param originalPutValue the {@link IndexValue} of the original PUT that is getting deleted
+     */
+    private void processNewDelete(ScanResults results, IndexValue deleteValue, IndexValue originalPutValue) {
+        long operationTimeInMs = deleteValue.getOperationTimeInMs();
+        if (operationTimeInMs == Utils.Infinite_Time) {
+            operationTimeInMs =
+                    index.getIndexSegments().floorEntry(deleteValue.getOffset()).getValue().getLastModifiedTimeMs();
+        }
+        results.updateLogSegmentBaseBucket(deleteValue.getOffset().getName(), deleteValue.getSize());
+        if (!isExpired(originalPutValue.getExpiresAtMs(), operationTimeInMs)) {
+            handleContainerBucketUpdate(results, originalPutValue, operationTimeInMs, SUBTRACT);
+            handleLogSegmentBucketUpdate(results, originalPutValue, operationTimeInMs, SUBTRACT);
+            if (originalPutValue.getExpiresAtMs() != Utils.Infinite_Time) {
+                // make appropriate updates to avoid double counting
+                handleContainerBucketUpdate(results, originalPutValue, originalPutValue.getExpiresAtMs(), ADD);
+                handleLogSegmentBucketUpdate(results, originalPutValue, originalPutValue.getExpiresAtMs(), ADD);
+            }
+        }
+    }
 
   /**
    * Helper function to process new TTL update entries and make appropriate updates to the given {@link ScanResults}.
@@ -1109,29 +795,27 @@
           handleLogSegmentBucketUpdate(results, indexValue, expOrDelTimeInMs, SUBTRACT);
         }
       }
->>>>>>> 4dd1c8c7
-    }
-
-<<<<<<< HEAD
-    /**
-     * Helper function to process new PUT entries and make appropriate updates to the given {@link ScanResults}.
-     * @param results the {@link ScanResults} to apply the updates to
-     * @param putValue the {@link IndexValue} of the new PUT
-     */
-    private void processNewPut(ScanResults results, IndexValue putValue) {
-        long expiresAtMs = putValue.getExpiresAtMs();
-        if (!isExpired(expiresAtMs, results.containerForecastStartTimeMs)) {
-            results.updateContainerBaseBucket(String.valueOf(putValue.getAccountId()),
-                    String.valueOf(putValue.getContainerId()), putValue.getSize());
-            if (expiresAtMs != Utils.Infinite_Time) {
-                handleContainerBucketUpdate(results, putValue, expiresAtMs, SUBTRACT);
-            }
-        }
-        if (!isExpired(expiresAtMs, results.logSegmentForecastStartTimeMs)) {
-            results.updateLogSegmentBaseBucket(putValue.getOffset().getName(), putValue.getSize());
-            if (expiresAtMs != Utils.Infinite_Time) {
-                handleLogSegmentBucketUpdate(results, putValue, expiresAtMs, SUBTRACT);
-=======
+    }
+  }
+
+    /**
+     * Determine if a given reference is within the boundary defined by the given start (inclusive) and end (exclusive)
+     * @param start the start of the bound (inclusive)
+     * @param end the end of the bound (exclusive)
+     * @param reference the reference to check against the boundary defined by start and end
+     * @return true if the reference is within the boundary, false otherwise
+     */
+    private boolean isWithinRange(long start, long end, long reference) {
+        return start <= reference && reference < end;
+    }
+
+    /**
+     * Runner that processes new entries buffered in the recentEntryQueue and make appropriate updates to keep the current
+     * {@link ScanResults} relevant.
+     */
+    private class QueueProcessor implements Runnable {
+        private volatile boolean cancelled = false;
+
     @Override
     public void run() {
       try {
@@ -1170,217 +854,16 @@
             } else {
               // new put
               processNewPut(currentScanResults, newValue);
->>>>>>> 4dd1c8c7
-            }
-        }
-    }
-
-    /**
-     * Helper function to process new DELETE entries and make appropriate updates to the given {@link ScanResults}.
-     * @param results the {@link ScanResults} to apply the updates to
-     * @param deleteValue the {@link IndexValue} of the new DELETE
-     * @param originalPutValue the {@link IndexValue} of the original PUT that is getting deleted
-     */
-    private void processNewDelete(ScanResults results, IndexValue deleteValue, IndexValue originalPutValue) {
-        long operationTimeInMs = deleteValue.getOperationTimeInMs();
-        if (operationTimeInMs == Utils.Infinite_Time) {
-            operationTimeInMs =
-                    index.getIndexSegments().floorEntry(deleteValue.getOffset()).getValue().getLastModifiedTimeMs();
-        }
-        results.updateLogSegmentBaseBucket(deleteValue.getOffset().getName(), deleteValue.getSize());
-        if (!isExpired(originalPutValue.getExpiresAtMs(), operationTimeInMs)) {
-            handleContainerBucketUpdate(results, originalPutValue, operationTimeInMs, SUBTRACT);
-            handleLogSegmentBucketUpdate(results, originalPutValue, operationTimeInMs, SUBTRACT);
-            if (originalPutValue.getExpiresAtMs() != Utils.Infinite_Time) {
-                // make appropriate updates to avoid double counting
-                handleContainerBucketUpdate(results, originalPutValue, originalPutValue.getExpiresAtMs(), ADD);
-                handleLogSegmentBucketUpdate(results, originalPutValue, originalPutValue.getExpiresAtMs(), ADD);
-            }
-        }
-    }
-
-    /**
-     * Process a {@link List} of valid {@link IndexEntry} based on forecast boundaries and populate corresponding
-     * container buckets in the given {@link ScanResults}.
-     * @param results the {@link ScanResults} to be populated
-     * @param indexEntries a {@link List} of valid {@link IndexEntry} to be processed
-     * @param deletedKeys a {@link Map} of deleted keys to their corresponding deletion time in ms
-     */
-    private void processEntriesForContainerBucket(ScanResults results, List<IndexEntry> indexEntries,
-            Map<StoreKey, Long> deletedKeys) {
-        for (IndexEntry indexEntry : indexEntries) {
-            IndexValue indexValue = indexEntry.getValue();
-            if (!indexValue.isFlagSet(IndexValue.Flags.Delete_Index)) {
-                // delete records does not count towards valid data size for quota (containers)
-                results.updateContainerBaseBucket(String.valueOf(indexValue.getAccountId()),
-                        String.valueOf(indexValue.getContainerId()), indexValue.getSize());
-                long expOrDelTimeInMs = indexValue.getExpiresAtMs();
-                if (deletedKeys.containsKey(indexEntry.getKey())) {
-                    long deleteTimeInMs = deletedKeys.get(indexEntry.getKey());
-                    expOrDelTimeInMs =
-                            expOrDelTimeInMs != Utils.Infinite_Time && expOrDelTimeInMs < deleteTimeInMs
-                                    ? expOrDelTimeInMs
-                                    : deleteTimeInMs;
-                }
-                if (expOrDelTimeInMs != Utils.Infinite_Time) {
-                    handleContainerBucketUpdate(results, indexValue, expOrDelTimeInMs, SUBTRACT);
-                }
-            }
-        }
-    }
-
-    /**
-     * Process a {@link List} of valid {@link IndexEntry} based on forecast boundaries and populate corresponding
-     * log segment buckets in the given {@link ScanResults}.
-     * @param results the {@link ScanResults} to be populated
-     * @param indexEntries a {@link List} of valid {@link IndexEntry} to be processed
-     * @param deletedKeys a {@link Map} of deleted keys to their corresponding deletion time in ms
-     */
-<<<<<<< HEAD
-    private void processEntriesForLogSegmentBucket(ScanResults results, List<IndexEntry> indexEntries,
-            Map<StoreKey, Long> deletedKeys) {
-        for (IndexEntry indexEntry : indexEntries) {
-            IndexValue indexValue = indexEntry.getValue();
-            results.updateLogSegmentBaseBucket(indexValue.getOffset().getName(), indexValue.getSize());
-            if (!indexValue.isFlagSet(IndexValue.Flags.Delete_Index)) {
-                // put records
-                long expOrDelTimeInMs = indexValue.getExpiresAtMs();
-                if (deletedKeys.containsKey(indexEntry.getKey())) {
-                    long deleteTimeInMs = deletedKeys.get(indexEntry.getKey());
-                    expOrDelTimeInMs =
-                            expOrDelTimeInMs != Utils.Infinite_Time && expOrDelTimeInMs < deleteTimeInMs
-                                    ? expOrDelTimeInMs
-                                    : deleteTimeInMs;
-                }
-                handleLogSegmentBucketUpdate(results, indexValue, expOrDelTimeInMs, SUBTRACT);
-            }
-=======
-    private void forwardScan(Offset startOffset, Offset endOffset) throws StoreException {
-      logger.trace("Forward scanning from {} to {} by IndexScanner for store {}", startOffset, endOffset, storeId);
-      SortedMap<Offset, IndexSegment> tailIndexSegments =
-          index.getIndexSegments().subMap(index.getIndexSegments().floorKey(startOffset), endOffset);
-      int forwardScanEntryCount = 0;
-      for (IndexSegment indexSegment : tailIndexSegments.values()) {
-        if (cancelled) {
-          return;
-        }
-        List<IndexEntry> indexEntries = getIndexEntries(indexSegment);
-        forwardScanEntryCount += indexEntries.size();
-        Map<StoreKey, IndexValue> seenPuts = new HashMap<>();
-        for (IndexEntry entry : indexEntries) {
-          IndexValue indexValue = entry.getValue();
-          if (indexValue.getOffset().compareTo(startOffset) >= 0 && indexValue.getOffset().compareTo(endOffset) < 0) {
-            // index value is not yet processed and should be processed
-            if (indexValue.isFlagSet(IndexValue.Flags.Delete_Index) || indexValue.isFlagSet(
-                IndexValue.Flags.Ttl_Update_Index)) {
-              IndexValue originalPut;
-              if (indexValue.getOriginalMessageOffset() == indexValue.getOffset().getOffset()) {
-                // update record with no put record due to compaction and legacy bugs
-                originalPut = null;
-              } else {
-                FileSpan searchSpan = new FileSpan(index.getStartOffset(), indexSegment.getStartOffset());
-                originalPut = seenPuts.get(entry.getKey());
-                if (originalPut == null) {
-                  originalPut =
-                      index.findKey(entry.getKey(), searchSpan, EnumSet.of(PersistentIndex.IndexEntryType.PUT));
-                }
-              }
-              if (originalPut == null) {
-                newScanResults.updateLogSegmentBaseBucket(indexValue.getOffset().getName(), indexValue.getSize());
-              } else if (indexValue.isFlagSet(IndexValue.Flags.Delete_Index)) {
-                processNewDelete(newScanResults, indexValue, originalPut);
-              } else if (indexValue.isFlagSet(IndexValue.Flags.Ttl_Update_Index)) {
-                processNewTtlUpdate(newScanResults, indexValue, originalPut);
-              }
-            } else {
-              // put record
-              processNewPut(newScanResults, indexValue);
             }
           }
-          if (!indexValue.isFlagSet(IndexValue.Flags.Delete_Index) && !indexValue.isFlagSet(
-              IndexValue.Flags.Ttl_Update_Index)) {
-            seenPuts.put(entry.getKey(), entry.getValue());
-          }
->>>>>>> 4dd1c8c7
-        }
-    }
-
-    /**
-<<<<<<< HEAD
-     * Determine if a given reference is within the boundary defined by the given start (inclusive) and end (exclusive)
-     * @param start the start of the bound (inclusive)
-     * @param end the end of the bound (exclusive)
-     * @param reference the reference to check against the boundary defined by start and end
-     * @return true if the reference is within the boundary, false otherwise
-=======
-     * Process a {@link List} of {@link IndexEntry} belonging to the same {@link IndexSegment} to populate container and
-     * log segment buckets. The function is called in reverse chronological order. That is, newest {@link IndexSegment}
-     * to older ones.
-     * @param indexSegment the {@link IndexSegment} where the index entries belong to
-     * @param indexEntries a {@link List} of {@link IndexEntry} to be processed. This should contain all entries for a
-     *                    particular key in the {@link IndexSegment} and should be in the ascending order of key,offset.
-     * @param deletedKeys a {@link Map} of processed deleted keys to their corresponding deletion time in ms
-     * @throws StoreException
->>>>>>> 4dd1c8c7
-     */
-    private boolean isWithinRange(long start, long end, long reference) {
-        return start <= reference && reference < end;
-    }
-
-    /**
-     * Runner that processes new entries buffered in the recentEntryQueue and make appropriate updates to keep the current
-     * {@link ScanResults} relevant.
-     */
-    private class QueueProcessor implements Runnable {
-        private volatile boolean cancelled = false;
-
-        @Override
-        public void run() {
-            try {
-                int entryCount;
-                ScanResults currentScanResults = scanResults.get();
-                // prevent new index entries getting dropped when IndexScanner is started before the QueueProcessor while
-                // new index entries are being added. e.g. IndexScanner started and recorded the end offset as 100, meanwhile
-                // new entries are added and IndexScanner is not finished yet. Before IndexScanner can finish, QueueProcessor
-                // is started and it's going to process new entries with offset 90 to 120. Since IndexScanner is still in
-                // progress the QueueProcessor will operate on the old ScanResults and index entries between 100 and
-                // 120 will be missing for the next forecast period.
-                if (isScanning || currentScanResults == null) {
-                    return;
-                } else {
-                    entryCount = queueEntryCount.get();
-                }
-                long processStartTimeMs = time.milliseconds();
-                for (int i = 0; i < entryCount && !cancelled; i++) {
-                    Pair<IndexValue, IndexValue> entry = recentEntryQueue.poll();
-                    if (entry == null) {
-                        throw new IllegalStateException(
-                                String.format(
-                                        "Invalid queue state in store %s. Expected entryCount %d, current index: %d",
-                                        storeId,
-                                        entryCount, i));
-                    }
-                    metrics.statsRecentEntryQueueSize.update(queueEntryCount.decrementAndGet());
-                    IndexValue newValue = entry.getFirst();
-                    // prevent double counting new entries that were added after enabling the queue and just before the second
-                    // checkpoint is taken
-                    if (newValue.getOffset().compareTo(currentScanResults.scannedEndOffset) >= 0) {
-                        if (newValue.isFlagSet(IndexValue.Flags.Delete_Index)) {
-                            // new delete
-                            processNewDelete(currentScanResults, newValue, entry.getSecond());
-                        } else {
-                            // new put
-                            processNewPut(currentScanResults, newValue);
-                        }
-                    }
-                }
-                metrics.statsRecentEntryQueueProcessTimeMs.update(time.milliseconds() - processStartTimeMs,
-                        TimeUnit.MILLISECONDS);
-            } catch (Exception e) {
-                logger.error("Unexpected exception while running QueueProcessor in store {}", storeId, e);
-                metrics.blobStoreStatsQueueProcessorErrorCount.inc();
-            }
-        }
+        }
+        metrics.statsRecentEntryQueueProcessTimeMs.update(time.milliseconds() - processStartTimeMs,
+            TimeUnit.MILLISECONDS);
+      } catch (Exception e) {
+        logger.error("Unexpected exception while running QueueProcessor in store {}", storeId, e);
+        metrics.blobStoreStatsQueueProcessorErrorCount.inc();
+      }
+    }
 
         void cancel() {
             cancelled = true;
@@ -1481,95 +964,88 @@
             }
         }
 
-        /**
-         * Perform a forward scan (older to newest entries) from the given start offset to the given end offset. This
-         * forward scan is used to process any new entries that were added to the index while scanning to the first
-         * checkpoint.
-         * @param startOffset the start offset defining the start of the scan range, inclusive (greater than or equal to)
-         * @param endOffset the end offset defining the end of the scan range, exclusive (strictly less than)
-         * @throws StoreException
-         */
-        private void forwardScan(Offset startOffset, Offset endOffset) throws StoreException {
-            logger.trace("Forward scanning from {} to {} by IndexScanner for store {}", startOffset, endOffset,
-                    storeId);
-            SortedMap<Offset, IndexSegment> tailIndexSegments =
-                    index.getIndexSegments().subMap(index.getIndexSegments().floorKey(startOffset), endOffset);
-            int forwardScanEntryCount = 0;
-            for (IndexSegment indexSegment : tailIndexSegments.values()) {
-                if (cancelled) {
-                    return;
+    /**
+     * Perform a forward scan (older to newest entries) from the given start offset to the given end offset. This
+     * forward scan is used to process any new entries that were added to the index while scanning to the first
+     * checkpoint.
+     * @param startOffset the start offset defining the start of the scan range, inclusive (greater than or equal to)
+     * @param endOffset the end offset defining the end of the scan range, exclusive (strictly less than)
+     * @throws StoreException
+     */
+    private void forwardScan(Offset startOffset, Offset endOffset) throws StoreException {
+      logger.trace("Forward scanning from {} to {} by IndexScanner for store {}", startOffset, endOffset, storeId);
+      SortedMap<Offset, IndexSegment> tailIndexSegments =
+          index.getIndexSegments().subMap(index.getIndexSegments().floorKey(startOffset), endOffset);
+      int forwardScanEntryCount = 0;
+      for (IndexSegment indexSegment : tailIndexSegments.values()) {
+        if (cancelled) {
+          return;
+        }
+        List<IndexEntry> indexEntries = getIndexEntries(indexSegment);
+        forwardScanEntryCount += indexEntries.size();
+        Map<StoreKey, IndexValue> seenPuts = new HashMap<>();
+        for (IndexEntry entry : indexEntries) {
+          IndexValue indexValue = entry.getValue();
+          if (indexValue.getOffset().compareTo(startOffset) >= 0 && indexValue.getOffset().compareTo(endOffset) < 0) {
+            // index value is not yet processed and should be processed
+            if (indexValue.isFlagSet(IndexValue.Flags.Delete_Index) || indexValue.isFlagSet(
+                IndexValue.Flags.Ttl_Update_Index)) {
+              IndexValue originalPut;
+              if (indexValue.getOriginalMessageOffset() == indexValue.getOffset().getOffset()) {
+                // update record with no put record due to compaction and legacy bugs
+                originalPut = null;
+              } else {
+                FileSpan searchSpan = new FileSpan(index.getStartOffset(), indexSegment.getStartOffset());
+                originalPut = seenPuts.get(entry.getKey());
+                if (originalPut == null) {
+                  originalPut =
+                      index.findKey(entry.getKey(), searchSpan, EnumSet.of(PersistentIndex.IndexEntryType.PUT));
                 }
-                List<IndexEntry> indexEntries = getIndexEntries(indexSegment);
-                forwardScanEntryCount += indexEntries.size();
-                for (IndexEntry entry : indexEntries) {
-                    IndexValue indexValue = entry.getValue();
-                    if (indexValue.getOffset().compareTo(startOffset) >= 0 && indexValue.getOffset().compareTo(
-                            endOffset) < 0) {
-                        // index value is not yet processed and should be processed
-                        if (indexValue.isFlagSet(IndexValue.Flags.Delete_Index)) {
-                            // delete record
-                            IndexValue originalPut;
-                            if (indexValue.getOriginalMessageOffset() == indexValue.getOffset().getOffset()) {
-                                // delete record with no put record due to compaction and legacy bugs
-                                originalPut = null;
-                            } else if (
-                                    indexValue.getOriginalMessageOffset() != IndexValue.UNKNOWN_ORIGINAL_MESSAGE_OFFSET
-                                            && indexValue.getOriginalMessageOffset() >=
-                                            indexSegment.getStartOffset().getOffset()) {
-                                // delete and put are in the same index segment
-                                originalPut = getPutRecordForDeletedKey(entry.getKey(), indexValue);
-                                if (originalPut.getOffset().compareTo(startOffset) >= 0) {
-                                    processNewPut(newScanResults, originalPut);
-                                }
-                            } else {
-                                // ordinary delete record
-                                Offset previousIndexSegmentOffset =
-                                        index.getIndexSegments().size() > 1 ? index.getIndexSegments()
-                                                .lowerKey(indexSegment.getStartOffset()) : index.getStartOffset();
-                                FileSpan searchSpan = new FileSpan(index.getStartOffset(), previousIndexSegmentOffset);
-                                originalPut = index.findKey(entry.getKey(), searchSpan);
-                            }
-                            if (originalPut == null) {
-                                newScanResults.updateLogSegmentBaseBucket(indexValue.getOffset().getName(),
-                                        indexValue.getSize());
-                            } else if (!originalPut.isFlagSet(IndexValue.Flags.Delete_Index)) {
-                                // put exists and there are no multiple deletes
-                                processNewDelete(newScanResults, indexValue, originalPut);
-                            }
-                        } else {
-                            // put record
-                            processNewPut(newScanResults, indexValue);
-                        }
-                    }
-                }
-            }
-            metrics.statsForwardScanEntryCount.update(forwardScanEntryCount);
-        }
-
-        /**
-         * Process a {@link List} of {@link IndexEntry} belonging to the same {@link IndexSegment} to populate container and
-         * log segment buckets. The function is called in reverse chronological order. That is, newest {@link IndexSegment}
-         * to older ones.
-         * @param indexSegment the {@link IndexSegment} where the index entries belong to
-         * @param indexEntries a {@link List} of {@link IndexEntry} to be processed
-         * @param deletedKeys a {@link Map} of processed deleted keys to their corresponding deletion time in ms
-         * @throws StoreException
-         */
-        private void processIndexSegmentEntriesBackward(IndexSegment indexSegment, List<IndexEntry> indexEntries,
-                Map<StoreKey, Long> deletedKeys) throws StoreException {
-            logger.trace("Processing index entries backward by IndexScanner for segment {} for store {}",
-                    indexSegment.getFile().getName(), storeId);
-            // valid index entries wrt container reference time
-            List<IndexEntry> validIndexEntries =
-                    getValidIndexEntries(indexSegment, indexEntries, newScanResults.containerForecastStartTimeMs,
-                            deletedKeys);
-            processEntriesForContainerBucket(newScanResults, validIndexEntries, deletedKeys);
-            // valid index entries wrt log segment reference time
-            validIndexEntries =
-                    getValidIndexEntries(indexSegment, indexEntries, newScanResults.logSegmentForecastStartTimeMs,
-                            deletedKeys);
-            processEntriesForLogSegmentBucket(newScanResults, validIndexEntries, deletedKeys);
-        }
+              }
+              if (originalPut == null) {
+                newScanResults.updateLogSegmentBaseBucket(indexValue.getOffset().getName(), indexValue.getSize());
+              } else if (indexValue.isFlagSet(IndexValue.Flags.Delete_Index)) {
+                processNewDelete(newScanResults, indexValue, originalPut);
+              } else if (indexValue.isFlagSet(IndexValue.Flags.Ttl_Update_Index)) {
+                processNewTtlUpdate(newScanResults, indexValue, originalPut);
+              }
+            } else {
+              // put record
+              processNewPut(newScanResults, indexValue);
+            }
+          }
+          if (!indexValue.isFlagSet(IndexValue.Flags.Delete_Index) && !indexValue.isFlagSet(
+              IndexValue.Flags.Ttl_Update_Index)) {
+            seenPuts.put(entry.getKey(), entry.getValue());
+          }
+        }
+      }
+      metrics.statsForwardScanEntryCount.update(forwardScanEntryCount);
+    }
+
+    /**
+     * Process a {@link List} of {@link IndexEntry} belonging to the same {@link IndexSegment} to populate container and
+     * log segment buckets. The function is called in reverse chronological order. That is, newest {@link IndexSegment}
+     * to older ones.
+     * @param indexSegment the {@link IndexSegment} where the index entries belong to
+     * @param indexEntries a {@link List} of {@link IndexEntry} to be processed. This should contain all entries for a
+     *                    particular key in the {@link IndexSegment} and should be in the ascending order of key,offset.
+     * @param deletedKeys a {@link Map} of processed deleted keys to their corresponding deletion time in ms
+     * @throws StoreException
+     */
+    private void processIndexSegmentEntriesBackward(IndexSegment indexSegment, List<IndexEntry> indexEntries,
+        Map<StoreKey, Long> deletedKeys) throws StoreException {
+      logger.trace("Processing index entries backward by IndexScanner for segment {} for store {}",
+          indexSegment.getFile().getName(), storeId);
+      // valid index entries wrt container reference time
+      List<IndexEntry> validIndexEntries =
+          getValidIndexEntries(indexSegment, indexEntries, newScanResults.containerForecastStartTimeMs, deletedKeys);
+      processEntriesForContainerBucket(newScanResults, validIndexEntries, deletedKeys);
+      // valid index entries wrt log segment reference time
+      validIndexEntries =
+          getValidIndexEntries(indexSegment, indexEntries, newScanResults.logSegmentForecastStartTimeMs, deletedKeys);
+      processEntriesForLogSegmentBucket(newScanResults, validIndexEntries, deletedKeys);
+    }
 
         /**
          * Get a {@link List} of filtered {@link IndexEntry} from a given {@link IndexSegment} whose elements all have a
