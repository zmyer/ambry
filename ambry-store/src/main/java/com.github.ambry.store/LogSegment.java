--- conflicted
+++ resolved
@@ -50,28 +50,6 @@
     //头部长度
     static final int HEADER_SIZE = VERSION_HEADER_SIZE + CAPACITY_HEADER_SIZE + CRC_SIZE;
 
-<<<<<<< HEAD
-    //文件通道对象
-    private final FileChannel fileChannel;
-    //文件对象
-    private final File file;
-    //整体容量大小
-    private final long capacityInBytes;
-    //segment名称
-    private final String name;
-    //
-    private final Pair<File, FileChannel> segmentView;
-    //存储统计
-    private final StoreMetrics metrics;
-    //segment起始偏移量
-    private final long startOffset;
-    //segment结束偏移量
-    private final AtomicLong endOffset;
-    //引用次数
-    private final AtomicLong refCount = new AtomicLong(0);
-    //是否打开
-    private final AtomicBoolean open = new AtomicBoolean(true);
-=======
   private final FileChannel fileChannel;
   private final File file;
   private final long capacityInBytes;
@@ -85,7 +63,6 @@
   static final int BYTE_BUFFER_SIZE_FOR_APPEND = 1024 * 1024;
   private ByteBuffer byteBufferForAppend = null;
   static final AtomicInteger byteBufferForAppendTotalCount = new AtomicInteger(0);
->>>>>>> 4dd1c8c7
 
     /**
      * Creates a LogSegment abstraction with the given capacity.
@@ -162,39 +139,6 @@
         endOffset = new AtomicLong(startOffset);
     }
 
-<<<<<<< HEAD
-    /**
-     * {@inheritDoc}
-     * <p/>
-     * Attempts to write the {@code buffer} in its entirety in this segment. To guarantee that the write is persisted,
-     * {@link #flush()} has to be called.
-     * <p/>
-     * The write is not started if it cannot be completed.
-     * @param buffer The buffer from which data needs to be written from
-     * @return the number of bytes written.
-     * @throws IllegalArgumentException if there is not enough space for {@code buffer}
-     * @throws IOException if data could not be written to the file because of I/O errors
-     */
-    // TODO: 2018/4/27 by zmyer
-    @Override
-    public int appendFrom(ByteBuffer buffer) throws IOException {
-        int bytesWritten = 0;
-        if (endOffset.get() + buffer.remaining() > capacityInBytes) {
-            metrics.overflowWriteError.inc();
-            throw new IllegalArgumentException(
-                    "Buffer cannot be written to segment [" + file.getAbsolutePath() + "] because " +
-                            "it exceeds the capacity ["
-                            + capacityInBytes + "]");
-        } else {
-            while (buffer.hasRemaining()) {
-                //写入文件
-                bytesWritten += fileChannel.write(buffer, endOffset.get());
-            }
-            //更新结束偏移量
-            endOffset.addAndGet(bytesWritten);
-        }
-        return bytesWritten;
-=======
   /**
    * {@inheritDoc}
    * <p/>
@@ -220,43 +164,10 @@
         bytesWritten += fileChannel.write(buffer, endOffset.get() + bytesWritten);
       }
       endOffset.addAndGet(bytesWritten);
->>>>>>> 4dd1c8c7
-    }
-
-<<<<<<< HEAD
-    /**
-     * {@inheritDoc}
-     * <p/>
-     * Attempts to write the {@code channel} in its entirety in this segment. To guarantee that the write is persisted,
-     * {@link #flush()} has to be called.
-     * <p/>
-     * The write is not started if it cannot be completed.
-     * @param channel The channel from which data needs to be written from
-     * @param size The amount of data in bytes to be written from the channel
-     * @throws IllegalArgumentException if there is not enough space for data of size {@code size}.
-     * @throws IOException if data could not be written to the file because of I/O errors
-     */
-    // TODO: 2018/4/27 by zmyer
-    @Override
-    public void appendFrom(ReadableByteChannel channel, long size) throws IOException {
-        if (endOffset.get() + size > capacityInBytes) {
-            metrics.overflowWriteError.inc();
-            throw new IllegalArgumentException(
-                    "Channel cannot be written to segment [" + file.getAbsolutePath() + "] because" +
-                            " it exceeds the capacity ["
-                            + capacityInBytes + "]");
-        } else {
-            //写入字节数
-            long bytesWritten = 0;
-            while (bytesWritten < size) {
-                //开始写入文件
-                bytesWritten += fileChannel.transferFrom(channel, endOffset.get() + bytesWritten,
-                        size - bytesWritten);
-            }
-            //更新结束偏移量
-            endOffset.addAndGet(bytesWritten);
-        }
-=======
+    }
+    return bytesWritten;
+  }
+
   /**
    * {@inheritDoc}
    * <p/>
@@ -297,43 +208,9 @@
         }
       }
       endOffset.addAndGet(bytesWritten);
->>>>>>> 4dd1c8c7
-    }
-
-<<<<<<< HEAD
-    /**
-     * {@inheritDoc}
-     * <p/>
-     * The read is not started if it cannot be completed.
-     * @param buffer The buffer into which the data needs to be written
-     * @param position The position to start the read from
-     * @throws IOException if data could not be written to the file because of I/O errors
-     * @throws IndexOutOfBoundsException if {@code position} < header size or >= {@link #sizeInBytes()} or if
-     * {@code buffer} size is greater than the data available for read.
-     */
-    // TODO: 2018/4/27 by zmyer
-    @Override
-    public void readInto(ByteBuffer buffer, long position) throws IOException {
-        long sizeInBytes = sizeInBytes();
-        if (position < startOffset || position >= sizeInBytes) {
-            throw new IndexOutOfBoundsException(
-                    "Provided position [" + position + "] is out of bounds for the segment [" + file.getAbsolutePath()
-                            + "] with size [" + sizeInBytes + "]");
-        }
-        if (position + buffer.remaining() > sizeInBytes) {
-            metrics.overflowReadError.inc();
-            throw new IndexOutOfBoundsException(
-                    "Cannot read from segment [" + file.getAbsolutePath() + "] from position [" + position +
-                            "] for size ["
-                            + buffer.remaining() + "] because it exceeds the size [" + sizeInBytes + "]");
-        }
-        long bytesRead = 0;
-        int size = buffer.remaining();
-        while (bytesRead < size) {
-            //从文件中读取数据
-            bytesRead += fileChannel.read(buffer, position + bytesRead);
-        }
-=======
+    }
+  }
+
   /**
    * Initialize a {@link java.nio.DirectByteBuffer} for {@link LogSegment#appendFrom(ReadableByteChannel, long)}.
    * The buffer is to optimize JDK 8KB small IO write.
@@ -384,8 +261,8 @@
     int size = buffer.remaining();
     while (bytesRead < size) {
       bytesRead += fileChannel.read(buffer, position + bytesRead);
->>>>>>> 4dd1c8c7
-    }
+    }
+  }
 
     /**
      * Writes {@code size} number of bytes from the channel {@code channel} into the segment at {@code offset}.
@@ -517,16 +394,6 @@
         fileChannel.force(true);
     }
 
-<<<<<<< HEAD
-    /**
-     * Closes this log segment
-     */
-    void close() throws IOException {
-        if (open.compareAndSet(true, false)) {
-            flush();
-            fileChannel.close();
-        }
-=======
   /**
    * Closes this log segment
    */
@@ -535,34 +402,9 @@
       flush();
       fileChannel.close();
       dropBufferForAppend();
->>>>>>> 4dd1c8c7
-    }
-
-<<<<<<< HEAD
-    /**
-     * Writes a header describing the segment.
-     * @param capacityInBytes the intended capacity of the segment.
-     * @throws IOException if there is any I/O error writing to the file.
-     */
-    // TODO: 2018/4/27 by zmyer
-    private void writeHeader(long capacityInBytes) throws IOException {
-        //crc对象
-        Crc32 crc = new Crc32();
-        //分配头部缓冲区
-        ByteBuffer buffer = ByteBuffer.allocate(HEADER_SIZE);
-        //设置版本
-        buffer.putShort(VERSION);
-        //写入容量大小
-        buffer.putLong(capacityInBytes);
-        //计算crc
-        crc.update(buffer.array(), 0, HEADER_SIZE - CRC_SIZE);
-        //写入crc
-        buffer.putLong(crc.getValue());
-        buffer.flip();
-        //将缓冲区写入文件
-        appendFrom(Channels.newChannel(new ByteBufferInputStream(buffer)), buffer.remaining());
-    }
-=======
+    }
+  }
+
   /**
    * Writes a header describing the segment.
    * @param capacityInBytes the intended capacity of the segment.
@@ -578,7 +420,6 @@
     buffer.flip();
     appendFrom(buffer);
   }
->>>>>>> 4dd1c8c7
 
     @Override
     public String toString() {
