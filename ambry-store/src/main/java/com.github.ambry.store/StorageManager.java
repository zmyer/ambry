/**
 * Copyright 2016 LinkedIn Corp. All rights reserved.
 *
 * Licensed under the Apache License, Version 2.0 (the "License");
 * you may not use this file except in compliance with the License.
 * You may obtain a copy of the License at
 *
 * http://www.apache.org/licenses/LICENSE-2.0
 *
 * Unless required by applicable law or agreed to in writing, software
 * distributed under the License is distributed on an "AS IS" BASIS,
 * WITHOUT WARRANTIES OR CONDITIONS OF ANY KIND, either express or implied.
 */

package com.github.ambry.store;

import com.codahale.metrics.MetricRegistry;
import com.github.ambry.clustermap.DiskId;
import com.github.ambry.clustermap.PartitionId;
import com.github.ambry.clustermap.ReplicaId;
import com.github.ambry.clustermap.ReplicaStatusDelegate;
import com.github.ambry.config.DiskManagerConfig;
import com.github.ambry.config.StoreConfig;
import com.github.ambry.utils.Time;
import com.github.ambry.utils.Utils;
import org.slf4j.Logger;
import org.slf4j.LoggerFactory;

import java.util.ArrayList;
import java.util.Collections;
import java.util.HashMap;
import java.util.List;
import java.util.Map;
import java.util.concurrent.ScheduledExecutorService;
import java.util.concurrent.TimeUnit;


/**
 * The storage manager that handles all the stores on this node. The stores on each disk are handled by a
 * {@link DiskManager}
 */
// TODO: 2018/3/19 by zmyer
public class StorageManager {
<<<<<<< HEAD
    //分区磁盘管理器集合
    private final Map<PartitionId, DiskManager> partitionToDiskManager = new HashMap<>();
    //磁盘管理器集合
    private final List<DiskManager> diskManagers = new ArrayList<>();
    //存储管理器metric对象
    private final StorageManagerMetrics metrics;
    //计时器
    private final Time time;
    //日志对象
    private static final Logger logger = LoggerFactory.getLogger(StorageManager.class);

    /**
     * Constructs a {@link StorageManager}
     * @param storeConfig the settings for store configuration.
     * @param diskManagerConfig the settings for disk manager configuration
     * @param scheduler the {@link ScheduledExecutorService} for executing background tasks.
     * @param registry the {@link MetricRegistry} used for store-related metrics.
     * @param replicas all the replicas on this disk.
     * @param keyFactory the {@link StoreKeyFactory} for parsing store keys.
     * @param recovery the {@link MessageStoreRecovery} instance to use.
     * @param hardDelete the {@link MessageStoreHardDelete} instance to use.
     * @param time the {@link Time} instance to use.
     */
    // TODO: 2018/3/19 by zmyer
    public StorageManager(StoreConfig storeConfig, DiskManagerConfig diskManagerConfig,
            ScheduledExecutorService scheduler, MetricRegistry registry, List<? extends ReplicaId> replicas,
            StoreKeyFactory keyFactory, MessageStoreRecovery recovery, MessageStoreHardDelete hardDelete,
            WriteStatusDelegate writeStatusDelegate, Time time) throws StoreException {
        verifyConfigs(storeConfig, diskManagerConfig);
        metrics = new StorageManagerMetrics(registry);
        StoreMetrics storeMainMetrics = new StoreMetrics(registry);
        StoreMetrics storeUnderCompactionMetrics = new StoreMetrics("UnderCompaction", registry);
        this.time = time;
        Map<DiskId, List<ReplicaId>> diskToReplicaMap = new HashMap<>();
        for (ReplicaId replica : replicas) {
            //读取磁盘id
            DiskId disk = replica.getDiskId();
            //将磁盘与副本的关系插入到集合中
            diskToReplicaMap.computeIfAbsent(disk, key -> new ArrayList<>()).add(replica);
        }
        for (Map.Entry<DiskId, List<ReplicaId>> entry : diskToReplicaMap.entrySet()) {
            //磁盘id
            DiskId disk = entry.getKey();
            //副本集合
            List<ReplicaId> replicasForDisk = entry.getValue();
            //创建磁盘管理器对象
            DiskManager diskManager =
                    new DiskManager(disk, replicasForDisk, storeConfig, diskManagerConfig, scheduler, metrics,
                            storeMainMetrics,
                            storeUnderCompactionMetrics, keyFactory, recovery, hardDelete, writeStatusDelegate, time);
            //将磁盘管理器插入到集合中
            diskManagers.add(diskManager);
            for (ReplicaId replica : replicasForDisk) {
                //遍历每个分区副本信息，将对应的分区和磁盘管理器的关系插入到集合中
                partitionToDiskManager.put(replica.getPartitionId(), diskManager);
            }
        }
    }
=======
  private final Map<PartitionId, DiskManager> partitionToDiskManager = new HashMap<>();
  private final Map<DiskId, DiskManager> diskToDiskManager = new HashMap<>();
  private final StorageManagerMetrics metrics;
  private final Time time;
  private static final Logger logger = LoggerFactory.getLogger(StorageManager.class);

  /**
   * Constructs a {@link StorageManager}
   * @param storeConfig the settings for store configuration.
   * @param diskManagerConfig the settings for disk manager configuration
   * @param scheduler the {@link ScheduledExecutorService} for executing background tasks.
   * @param registry the {@link MetricRegistry} used for store-related metrics.
   * @param replicas all the replicas on this disk.
   * @param keyFactory the {@link StoreKeyFactory} for parsing store keys.
   * @param recovery the {@link MessageStoreRecovery} instance to use.
   * @param hardDelete the {@link MessageStoreHardDelete} instance to use.
   * @param time the {@link Time} instance to use.
   */
  public StorageManager(StoreConfig storeConfig, DiskManagerConfig diskManagerConfig,
      ScheduledExecutorService scheduler, MetricRegistry registry, List<? extends ReplicaId> replicas,
      StoreKeyFactory keyFactory, MessageStoreRecovery recovery, MessageStoreHardDelete hardDelete,
      ReplicaStatusDelegate replicaStatusDelegate, Time time) throws StoreException {
    verifyConfigs(storeConfig, diskManagerConfig);
    metrics = new StorageManagerMetrics(registry);
    StoreMetrics storeMainMetrics = new StoreMetrics(registry);
    StoreMetrics storeUnderCompactionMetrics = new StoreMetrics("UnderCompaction", registry);
    List<String> stoppedReplicas =
        replicaStatusDelegate == null ? Collections.emptyList() : replicaStatusDelegate.getStoppedReplicas();
    this.time = time;
    Map<DiskId, List<ReplicaId>> diskToReplicaMap = new HashMap<>();
    for (ReplicaId replica : replicas) {
      DiskId disk = replica.getDiskId();
      diskToReplicaMap.computeIfAbsent(disk, key -> new ArrayList<>()).add(replica);
    }
    for (Map.Entry<DiskId, List<ReplicaId>> entry : diskToReplicaMap.entrySet()) {
      DiskId disk = entry.getKey();
      List<ReplicaId> replicasForDisk = entry.getValue();
      DiskManager diskManager =
          new DiskManager(disk, replicasForDisk, storeConfig, diskManagerConfig, scheduler, metrics, storeMainMetrics,
              storeUnderCompactionMetrics, keyFactory, recovery, hardDelete, replicaStatusDelegate, stoppedReplicas,
              time);
      diskToDiskManager.put(disk, diskManager);
      for (ReplicaId replica : replicasForDisk) {
        partitionToDiskManager.put(replica.getPartitionId(), diskManager);
      }
    }
  }
>>>>>>> 4dd1c8c7

    /**
     * Verify that the {@link StoreConfig} and {@link DiskManagerConfig} has valid settings.
     * @param storeConfig the {@link StoreConfig} to verify.
     * @param diskManagerConfig the {@link DiskManagerConfig} to verify
     * @throws StoreException if the {@link StoreConfig} or {@link DiskManagerConfig} is invalid.
     */
    // TODO: 2018/3/22 by zmyer
    private void verifyConfigs(StoreConfig storeConfig, DiskManagerConfig diskManagerConfig) throws StoreException {
    /* NOTE: We must ensure that the store never performs hard deletes on the part of the log that is not yet flushed.
       We do this by making sure that the retention period for deleted messages (which determines the end point for hard
       deletes) is always greater than the log flush period. */
        if (storeConfig.storeDeletedMessageRetentionDays
                < TimeUnit.SECONDS.toDays(storeConfig.storeDataFlushIntervalSeconds) + 1) {
            throw new StoreException("Message retention days must be greater than the store flush interval period",
                    StoreErrorCodes.Initialization_Error);
        }
        if (diskManagerConfig.diskManagerReserveFileDirName.length() == 0) {
            throw new StoreException("Reserve file directory name is empty", StoreErrorCodes.Initialization_Error);
        }
    }

<<<<<<< HEAD
    /**
     * Start the {@link DiskManager}s for all disks on this node.
     * @throws InterruptedException
     */
    // TODO: 2018/3/19 by zmyer
    public void start() throws InterruptedException {
        long startTimeMs = time.milliseconds();
        try {
            logger.info("Starting storage manager");
            List<Thread> startupThreads = new ArrayList<>();
            for (final DiskManager diskManager : diskManagers) {
                //创建磁盘管理器线程
                Thread thread = Utils.newThread("disk-manager-startup-" + diskManager.getDisk(), () -> {
                    try {
                        //启动磁盘管理器
                        diskManager.start();
                    } catch (InterruptedException e) {
                        Thread.currentThread().interrupt();
                        logger.error("Disk manager startup thread interrupted for disk " + diskManager.getDisk(), e);
                    }
                }, false);
                //启动线程
                thread.start();
                //将创建的线程对象插入到集合中
                startupThreads.add(thread);
            }
            for (Thread startupThread : startupThreads) {
                startupThread.join();
            }
            //更新统计信息
            metrics.initializeCompactionThreadsTracker(this, diskManagers.size());
            logger.info("Starting storage manager complete");
        } finally {
            metrics.storageManagerStartTimeMs.update(time.milliseconds() - startTimeMs);
        }
=======
  /**
   * Start the {@link DiskManager}s for all disks on this node.
   * @throws InterruptedException
   */
  public void start() throws InterruptedException {
    long startTimeMs = time.milliseconds();
    try {
      logger.info("Starting storage manager");
      List<Thread> startupThreads = new ArrayList<>();
      for (final DiskManager diskManager : diskToDiskManager.values()) {
        Thread thread = Utils.newThread("disk-manager-startup-" + diskManager.getDisk(), () -> {
          try {
            diskManager.start();
          } catch (InterruptedException e) {
            Thread.currentThread().interrupt();
            logger.error("Disk manager startup thread interrupted for disk " + diskManager.getDisk(), e);
          }
        }, false);
        thread.start();
        startupThreads.add(thread);
      }
      for (Thread startupThread : startupThreads) {
        startupThread.join();
      }
      metrics.initializeCompactionThreadsTracker(this, diskToDiskManager.size());
      logger.info("Starting storage manager complete");
    } finally {
      metrics.storageManagerStartTimeMs.update(time.milliseconds() - startTimeMs);
>>>>>>> 4dd1c8c7
    }

    /**
     * @param id the {@link PartitionId} to find the store for.
     * @return the {@link Store} corresponding to the given {@link PartitionId}, or {@code null} if no store was found for
     *         that partition, or that store was not started.
     */
    // TODO: 2018/3/22 by zmyer
    public Store getStore(PartitionId id) {
        //首先获取磁盘管理器
        DiskManager diskManager = partitionToDiskManager.get(id);
        //根据具体的分区id,查找指定的存储对象
        return diskManager != null ? diskManager.getStore(id) : null;
    }

<<<<<<< HEAD
    /**
     * Schedules the {@link PartitionId} {@code id} for compaction next.
     * @param id the {@link PartitionId} of the {@link Store} to compact.
     * @return {@code true} if the scheduling was successful. {@code false} if not.
     */
    // TODO: 2018/3/22 by zmyer
    public boolean scheduleNextForCompaction(PartitionId id) {
        //首先获取磁盘管理器
        DiskManager diskManager = partitionToDiskManager.get(id);
        //然后压缩对应的分区
        return diskManager != null && diskManager.scheduleNextForCompaction(id);
    }

    /**
     * Disable compaction on the {@link PartitionId} {@code id}.
     * @param id the {@link PartitionId} of the {@link Store} on which compaction is disabled.
     * @return {@code true} if disabling was successful. {@code false} if not.
     */
    // TODO: 2018/3/22 by zmyer
    public boolean disableCompactionForBlobStore(PartitionId id) {
        //读取磁盘管理器
        DiskManager diskManager = partitionToDiskManager.get(id);
        //开始解压缩对应的分区
        return diskManager != null && diskManager.disableCompactionForBlobStore(id);
    }

    /**
     * Shutdown the {@link DiskManager}s for the disks on this node.
     * @throws StoreException
     * @throws InterruptedException
     */
    // TODO: 2018/3/19 by zmyer
    public void shutdown() throws InterruptedException {
        long startTimeMs = time.milliseconds();
        try {
            logger.info("Shutting down storage manager");
            List<Thread> shutdownThreads = new ArrayList<>();
            for (final DiskManager diskManager : diskManagers) {
                //创建关闭线程
                Thread thread = Utils.newThread("disk-manager-shutdown-" + diskManager.getDisk(), () -> {
                    try {
                        //关闭磁盘管理器
                        diskManager.shutdown();
                    } catch (InterruptedException e) {
                        Thread.currentThread().interrupt();
                        logger.error("Disk manager shutdown thread interrupted for disk " + diskManager.getDisk(), e);
                    }
                }, false);
                //启动关闭线程
                thread.start();
                //将关闭线程插入集合
                shutdownThreads.add(thread);
            }
            //等待线程结束
            for (Thread shutdownThread : shutdownThreads) {
                shutdownThread.join();
            }
            logger.info("Shutting down storage manager complete");
        } finally {
            metrics.storageManagerShutdownTimeMs.update(time.milliseconds() - startTimeMs);
        }
=======
  /**
   * @param id the {@link PartitionId} to find the DiskManager for.
   * @return the {@link DiskManager} corresponding to the given {@link PartitionId}, or {@code null} if no DiskManager was found for
   *         that partition
   */
  DiskManager getDiskManager(PartitionId id) {
    return partitionToDiskManager.get(id);
  }

  /**
   * Check if a certain disk is available.
   * @param disk the {@link DiskId} to check.
   * @return {@code true} if the disk is available. {@code false} if not.
   */
  public boolean isDiskAvailable(DiskId disk) {
    DiskManager diskManager = diskToDiskManager.get(disk);
    return diskManager != null && !diskManager.areAllStoresDown();
  }

  /**
   * Schedules the {@link PartitionId} {@code id} for compaction next.
   * @param id the {@link PartitionId} of the {@link Store} to compact.
   * @return {@code true} if the scheduling was successful. {@code false} if not.
   */
  public boolean scheduleNextForCompaction(PartitionId id) {
    DiskManager diskManager = partitionToDiskManager.get(id);
    return diskManager != null && diskManager.scheduleNextForCompaction(id);
  }

  /**
   * Disable compaction on the {@link PartitionId} {@code id}.
   * @param id the {@link PartitionId} of the {@link Store} on which compaction is disabled or enabled.
   * @param enabled whether to enable ({@code true}) or disable.
   * @return {@code true} if disabling was successful. {@code false} if not.
   */
  public boolean controlCompactionForBlobStore(PartitionId id, boolean enabled) {
    DiskManager diskManager = partitionToDiskManager.get(id);
    return diskManager != null && diskManager.controlCompactionForBlobStore(id, enabled);
  }

  /**
   * Shutdown the {@link DiskManager}s for the disks on this node.
   * @throws StoreException
   * @throws InterruptedException
   */
  public void shutdown() throws InterruptedException {
    long startTimeMs = time.milliseconds();
    try {
      logger.info("Shutting down storage manager");
      List<Thread> shutdownThreads = new ArrayList<>();
      for (final DiskManager diskManager : diskToDiskManager.values()) {
        Thread thread = Utils.newThread("disk-manager-shutdown-" + diskManager.getDisk(), () -> {
          try {
            diskManager.shutdown();
          } catch (InterruptedException e) {
            Thread.currentThread().interrupt();
            logger.error("Disk manager shutdown thread interrupted for disk " + diskManager.getDisk(), e);
          }
        }, false);
        thread.start();
        shutdownThreads.add(thread);
      }
      for (Thread shutdownThread : shutdownThreads) {
        shutdownThread.join();
      }
      metrics.deregisterCompactionThreadsTracker();
      logger.info("Shutting down storage manager complete");
    } finally {
      metrics.storageManagerShutdownTimeMs.update(time.milliseconds() - startTimeMs);
>>>>>>> 4dd1c8c7
    }

<<<<<<< HEAD
    /**
     * @return the number of compaction threads running.
     */
    // TODO: 2018/3/22 by zmyer
    int getCompactionThreadCount() {
        int count = 0;
        for (DiskManager diskManager : diskManagers) {
            if (diskManager.isCompactionExecutorRunning()) {
                //统计目前还有多少磁盘管理区压缩线程在运行中
                count++;
            }
        }
        //返回结果
        return count;
=======
  /**
   * Start BlobStore with given {@link PartitionId} {@code id}.
   * @param id the {@link PartitionId} of the {@link Store} which would be started.
   */
  public boolean startBlobStore(PartitionId id) {
    DiskManager diskManager = partitionToDiskManager.get(id);
    return diskManager != null && diskManager.startBlobStore(id);
  }

  /**
   * Shutdown BlobStore with given {@link PartitionId} {@code id}.
   * @param id the {@link PartitionId} of the {@link Store} which would be shutdown.
   */
  public boolean shutdownBlobStore(PartitionId id) {
    DiskManager diskManager = partitionToDiskManager.get(id);
    return diskManager != null && diskManager.shutdownBlobStore(id);
  }

  /**
   * Set BlobStore Stopped state with given {@link PartitionId} {@code id}.
   * @param partitionIds a list {@link PartitionId} of the {@link Store} whose stopped state should be set.
   * @param markStop whether to mark BlobStore as stopped ({@code true}) or started.
   * @return a list of {@link PartitionId} whose stopped state fails to be updated.
   */
  public List<PartitionId> setBlobStoreStoppedState(List<PartitionId> partitionIds, boolean markStop) {
    Map<DiskManager, List<PartitionId>> diskManagerToPartitionMap = new HashMap<>();
    List<PartitionId> failToUpdateStores = new ArrayList<>();
    for (PartitionId id : partitionIds) {
      DiskManager diskManager = partitionToDiskManager.get(id);
      if (diskManager != null) {
        diskManagerToPartitionMap.computeIfAbsent(diskManager, disk -> new ArrayList<>()).add(id);
      } else {
        failToUpdateStores.add(id);
      }
    }
    for (Map.Entry<DiskManager, List<PartitionId>> diskToPartitions : diskManagerToPartitionMap.entrySet()) {
      List<PartitionId> failList =
          diskToPartitions.getKey().setBlobStoreStoppedState(diskToPartitions.getValue(), markStop);
      failToUpdateStores.addAll(failList);
    }
    return failToUpdateStores;
  }

  /**
   * @return the number of compaction threads running.
   */
  int getCompactionThreadCount() {
    int count = 0;
    for (DiskManager diskManager : diskToDiskManager.values()) {
      if (diskManager.isCompactionExecutorRunning()) {
        count++;
      }
>>>>>>> 4dd1c8c7
    }
}<|MERGE_RESOLUTION|>--- conflicted
+++ resolved
@@ -41,66 +41,6 @@
  */
 // TODO: 2018/3/19 by zmyer
 public class StorageManager {
-<<<<<<< HEAD
-    //分区磁盘管理器集合
-    private final Map<PartitionId, DiskManager> partitionToDiskManager = new HashMap<>();
-    //磁盘管理器集合
-    private final List<DiskManager> diskManagers = new ArrayList<>();
-    //存储管理器metric对象
-    private final StorageManagerMetrics metrics;
-    //计时器
-    private final Time time;
-    //日志对象
-    private static final Logger logger = LoggerFactory.getLogger(StorageManager.class);
-
-    /**
-     * Constructs a {@link StorageManager}
-     * @param storeConfig the settings for store configuration.
-     * @param diskManagerConfig the settings for disk manager configuration
-     * @param scheduler the {@link ScheduledExecutorService} for executing background tasks.
-     * @param registry the {@link MetricRegistry} used for store-related metrics.
-     * @param replicas all the replicas on this disk.
-     * @param keyFactory the {@link StoreKeyFactory} for parsing store keys.
-     * @param recovery the {@link MessageStoreRecovery} instance to use.
-     * @param hardDelete the {@link MessageStoreHardDelete} instance to use.
-     * @param time the {@link Time} instance to use.
-     */
-    // TODO: 2018/3/19 by zmyer
-    public StorageManager(StoreConfig storeConfig, DiskManagerConfig diskManagerConfig,
-            ScheduledExecutorService scheduler, MetricRegistry registry, List<? extends ReplicaId> replicas,
-            StoreKeyFactory keyFactory, MessageStoreRecovery recovery, MessageStoreHardDelete hardDelete,
-            WriteStatusDelegate writeStatusDelegate, Time time) throws StoreException {
-        verifyConfigs(storeConfig, diskManagerConfig);
-        metrics = new StorageManagerMetrics(registry);
-        StoreMetrics storeMainMetrics = new StoreMetrics(registry);
-        StoreMetrics storeUnderCompactionMetrics = new StoreMetrics("UnderCompaction", registry);
-        this.time = time;
-        Map<DiskId, List<ReplicaId>> diskToReplicaMap = new HashMap<>();
-        for (ReplicaId replica : replicas) {
-            //读取磁盘id
-            DiskId disk = replica.getDiskId();
-            //将磁盘与副本的关系插入到集合中
-            diskToReplicaMap.computeIfAbsent(disk, key -> new ArrayList<>()).add(replica);
-        }
-        for (Map.Entry<DiskId, List<ReplicaId>> entry : diskToReplicaMap.entrySet()) {
-            //磁盘id
-            DiskId disk = entry.getKey();
-            //副本集合
-            List<ReplicaId> replicasForDisk = entry.getValue();
-            //创建磁盘管理器对象
-            DiskManager diskManager =
-                    new DiskManager(disk, replicasForDisk, storeConfig, diskManagerConfig, scheduler, metrics,
-                            storeMainMetrics,
-                            storeUnderCompactionMetrics, keyFactory, recovery, hardDelete, writeStatusDelegate, time);
-            //将磁盘管理器插入到集合中
-            diskManagers.add(diskManager);
-            for (ReplicaId replica : replicasForDisk) {
-                //遍历每个分区副本信息，将对应的分区和磁盘管理器的关系插入到集合中
-                partitionToDiskManager.put(replica.getPartitionId(), diskManager);
-            }
-        }
-    }
-=======
   private final Map<PartitionId, DiskManager> partitionToDiskManager = new HashMap<>();
   private final Map<DiskId, DiskManager> diskToDiskManager = new HashMap<>();
   private final StorageManagerMetrics metrics;
@@ -148,7 +88,6 @@
       }
     }
   }
->>>>>>> 4dd1c8c7
 
     /**
      * Verify that the {@link StoreConfig} and {@link DiskManagerConfig} has valid settings.
@@ -171,43 +110,6 @@
         }
     }
 
-<<<<<<< HEAD
-    /**
-     * Start the {@link DiskManager}s for all disks on this node.
-     * @throws InterruptedException
-     */
-    // TODO: 2018/3/19 by zmyer
-    public void start() throws InterruptedException {
-        long startTimeMs = time.milliseconds();
-        try {
-            logger.info("Starting storage manager");
-            List<Thread> startupThreads = new ArrayList<>();
-            for (final DiskManager diskManager : diskManagers) {
-                //创建磁盘管理器线程
-                Thread thread = Utils.newThread("disk-manager-startup-" + diskManager.getDisk(), () -> {
-                    try {
-                        //启动磁盘管理器
-                        diskManager.start();
-                    } catch (InterruptedException e) {
-                        Thread.currentThread().interrupt();
-                        logger.error("Disk manager startup thread interrupted for disk " + diskManager.getDisk(), e);
-                    }
-                }, false);
-                //启动线程
-                thread.start();
-                //将创建的线程对象插入到集合中
-                startupThreads.add(thread);
-            }
-            for (Thread startupThread : startupThreads) {
-                startupThread.join();
-            }
-            //更新统计信息
-            metrics.initializeCompactionThreadsTracker(this, diskManagers.size());
-            logger.info("Starting storage manager complete");
-        } finally {
-            metrics.storageManagerStartTimeMs.update(time.milliseconds() - startTimeMs);
-        }
-=======
   /**
    * Start the {@link DiskManager}s for all disks on this node.
    * @throws InterruptedException
@@ -236,8 +138,8 @@
       logger.info("Starting storage manager complete");
     } finally {
       metrics.storageManagerStartTimeMs.update(time.milliseconds() - startTimeMs);
->>>>>>> 4dd1c8c7
-    }
+    }
+  }
 
     /**
      * @param id the {@link PartitionId} to find the store for.
@@ -252,69 +154,6 @@
         return diskManager != null ? diskManager.getStore(id) : null;
     }
 
-<<<<<<< HEAD
-    /**
-     * Schedules the {@link PartitionId} {@code id} for compaction next.
-     * @param id the {@link PartitionId} of the {@link Store} to compact.
-     * @return {@code true} if the scheduling was successful. {@code false} if not.
-     */
-    // TODO: 2018/3/22 by zmyer
-    public boolean scheduleNextForCompaction(PartitionId id) {
-        //首先获取磁盘管理器
-        DiskManager diskManager = partitionToDiskManager.get(id);
-        //然后压缩对应的分区
-        return diskManager != null && diskManager.scheduleNextForCompaction(id);
-    }
-
-    /**
-     * Disable compaction on the {@link PartitionId} {@code id}.
-     * @param id the {@link PartitionId} of the {@link Store} on which compaction is disabled.
-     * @return {@code true} if disabling was successful. {@code false} if not.
-     */
-    // TODO: 2018/3/22 by zmyer
-    public boolean disableCompactionForBlobStore(PartitionId id) {
-        //读取磁盘管理器
-        DiskManager diskManager = partitionToDiskManager.get(id);
-        //开始解压缩对应的分区
-        return diskManager != null && diskManager.disableCompactionForBlobStore(id);
-    }
-
-    /**
-     * Shutdown the {@link DiskManager}s for the disks on this node.
-     * @throws StoreException
-     * @throws InterruptedException
-     */
-    // TODO: 2018/3/19 by zmyer
-    public void shutdown() throws InterruptedException {
-        long startTimeMs = time.milliseconds();
-        try {
-            logger.info("Shutting down storage manager");
-            List<Thread> shutdownThreads = new ArrayList<>();
-            for (final DiskManager diskManager : diskManagers) {
-                //创建关闭线程
-                Thread thread = Utils.newThread("disk-manager-shutdown-" + diskManager.getDisk(), () -> {
-                    try {
-                        //关闭磁盘管理器
-                        diskManager.shutdown();
-                    } catch (InterruptedException e) {
-                        Thread.currentThread().interrupt();
-                        logger.error("Disk manager shutdown thread interrupted for disk " + diskManager.getDisk(), e);
-                    }
-                }, false);
-                //启动关闭线程
-                thread.start();
-                //将关闭线程插入集合
-                shutdownThreads.add(thread);
-            }
-            //等待线程结束
-            for (Thread shutdownThread : shutdownThreads) {
-                shutdownThread.join();
-            }
-            logger.info("Shutting down storage manager complete");
-        } finally {
-            metrics.storageManagerShutdownTimeMs.update(time.milliseconds() - startTimeMs);
-        }
-=======
   /**
    * @param id the {@link PartitionId} to find the DiskManager for.
    * @return the {@link DiskManager} corresponding to the given {@link PartitionId}, or {@code null} if no DiskManager was found for
@@ -384,25 +223,9 @@
       logger.info("Shutting down storage manager complete");
     } finally {
       metrics.storageManagerShutdownTimeMs.update(time.milliseconds() - startTimeMs);
->>>>>>> 4dd1c8c7
-    }
-
-<<<<<<< HEAD
-    /**
-     * @return the number of compaction threads running.
-     */
-    // TODO: 2018/3/22 by zmyer
-    int getCompactionThreadCount() {
-        int count = 0;
-        for (DiskManager diskManager : diskManagers) {
-            if (diskManager.isCompactionExecutorRunning()) {
-                //统计目前还有多少磁盘管理区压缩线程在运行中
-                count++;
-            }
-        }
-        //返回结果
-        return count;
-=======
+    }
+  }
+
   /**
    * Start BlobStore with given {@link PartitionId} {@code id}.
    * @param id the {@link PartitionId} of the {@link Store} which would be started.
@@ -455,6 +278,7 @@
       if (diskManager.isCompactionExecutorRunning()) {
         count++;
       }
->>>>>>> 4dd1c8c7
-    }
+    }
+    return count;
+  }
 }