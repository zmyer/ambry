/**
 * Copyright 2016 LinkedIn Corp. All rights reserved.
 *
 * Licensed under the Apache License, Version 2.0 (the "License");
 * you may not use this file except in compliance with the License.
 * You may obtain a copy of the License at
 *
 * http://www.apache.org/licenses/LICENSE-2.0
 *
 * Unless required by applicable law or agreed to in writing, software
 * distributed under the License is distributed on an "AS IS" BASIS,
 * WITHOUT WARRANTIES OR CONDITIONS OF ANY KIND, either express or implied.
 */
package com.github.ambry.store;

import com.github.ambry.utils.Time;
import com.github.ambry.utils.Utils;

import java.nio.ByteBuffer;
import java.util.concurrent.TimeUnit;

import static com.github.ambry.account.Account.UNKNOWN_ACCOUNT_ID;
import static com.github.ambry.account.Container.UNKNOWN_CONTAINER_ID;


/**
 * Represents the blob value stored in the index for a key.
 *
 * Version_0
 * - - - - - - - - - - - - - - - - - - - - - - - - - - - - - - - - -
 * | Blob Size |   Offset  |  Flags  | Expiration Time | Orig msg  |
 * | (8 bytes) | (8 bytes) | (1 byte)|     in Ms       | offset    |
 * |           |           |         |   ( 8 bytes)    | (8 bytes) |
 * - - - - - - - - - - - - - - - - - - - - - - - - - - - - - - - - -
 *
 * Version_1
 * - - - - - - - - - - - - - - - - - - - - - - - - - - - - - - - - - - - - - - - - - - - - - - - - - - - - - -
 * | Blob Size |   Offset  |  Flags  | Expiration Time | Orig msg  | OperationTime | ServiceId | ContainerId |
 * | (8 bytes) | (8 bytes) | (1 byte)|   in  Secs      | offset    |   in secs     | (2 bytes) | (2 bytes)   |
 * |           |           |         |   ( 4 bytes)    | (8 bytes) |   (4 bytes)   |           |             |
 * - - - - - - - - - - - - - - - - - - - - - - - - - - - - - - - - - - - - - - - - - - - - - - - - - - - - - -
 *
 */
<<<<<<< HEAD
// TODO: 2018/3/22 by zmyer
class IndexValue {
    enum Flags {
        Delete_Index
    }
=======
class IndexValue implements Comparable<IndexValue> {

  enum Flags {
    Delete_Index, Ttl_Update_Index
  }
>>>>>>> 4dd1c8c7

    final static byte FLAGS_DEFAULT_VALUE = (byte) 0;
    final static long UNKNOWN_ORIGINAL_MESSAGE_OFFSET = -1;

    private final static int BLOB_SIZE_IN_BYTES = 8;
    private final static int OFFSET_SIZE_IN_BYTES = 8;
    private final static int FLAG_SIZE_IN_BYTES = 1;
    private final static int EXPIRES_AT_MS_SIZE_IN_BYTES_V0 = 8;
    private final static int ORIGINAL_MESSAGE_OFFSET_SIZE_IN_BYTES = 8;

    private final static int EXPIRES_AT_SECS_SIZE_IN_BYTES_V1 = 4;
    private final static int OPERATION_TIME_SECS_SIZE_IN_BYTES = 4;
    private final static int ACCOUNT_ID_SIZE_IN_BYTES = 2;
    private final static int CONTAINER_ID_SIZE_IN_BYTES = 2;

    final static int INDEX_VALUE_SIZE_IN_BYTES_V0 =
            BLOB_SIZE_IN_BYTES + OFFSET_SIZE_IN_BYTES + FLAG_SIZE_IN_BYTES + EXPIRES_AT_MS_SIZE_IN_BYTES_V0
                    + ORIGINAL_MESSAGE_OFFSET_SIZE_IN_BYTES;

    final static int INDEX_VALUE_SIZE_IN_BYTES_V1 =
            BLOB_SIZE_IN_BYTES + OFFSET_SIZE_IN_BYTES + FLAG_SIZE_IN_BYTES + EXPIRES_AT_SECS_SIZE_IN_BYTES_V1
                    + ORIGINAL_MESSAGE_OFFSET_SIZE_IN_BYTES + OPERATION_TIME_SECS_SIZE_IN_BYTES +
                    ACCOUNT_ID_SIZE_IN_BYTES
                    + CONTAINER_ID_SIZE_IN_BYTES;

<<<<<<< HEAD
    private long size;
    private Offset offset;
    private byte flags;
    private final long expiresAtMs;
    private long originalMessageOffset;
    private final long operationTimeInMs;
    private final short accountId;
    private final short containerId;
    private final short version;
=======
  private long size;
  private Offset offset;
  private byte flags;
  private long expiresAtMs;
  private long originalMessageOffset;
  private final long operationTimeInMs;
  private final short accountId;
  private final short containerId;
  private final short version;
>>>>>>> 4dd1c8c7

    /**
     * Constructs the {@link IndexValue} with the passed in {@link ByteBuffer} and the given {@code version}
     * @param logSegmentName the log segment name to be used to construct the offset
     * @param value the {@link ByteBuffer} representation of the {@link IndexValue}
     * @param version the version of the {@link PersistentIndex}
     */
    IndexValue(String logSegmentName, ByteBuffer value, short version) {
        this.version = version;
        switch (version) {
        case PersistentIndex.VERSION_0:
            if (value.capacity() != INDEX_VALUE_SIZE_IN_BYTES_V0) {
                throw new IllegalArgumentException("Invalid buffer size for version 0");
            }
            size = value.getLong();
            offset = new Offset(logSegmentName, value.getLong());
            flags = value.get();
            expiresAtMs = value.getLong();
            originalMessageOffset = value.getLong();
            operationTimeInMs = (int) Utils.Infinite_Time;
            accountId = UNKNOWN_ACCOUNT_ID;
            containerId = UNKNOWN_CONTAINER_ID;
            break;
        case PersistentIndex.VERSION_1:
        case PersistentIndex.VERSION_2:
            if (value.capacity() != INDEX_VALUE_SIZE_IN_BYTES_V1) {
                throw new IllegalArgumentException("Invalid buffer size for version 1");
            }
            size = value.getLong();
            offset = new Offset(logSegmentName, value.getLong());
            flags = value.get();
            long expiresAt = value.getInt();
            expiresAtMs = expiresAt >= 0 ? TimeUnit.SECONDS.toMillis(expiresAt) : Utils.Infinite_Time;
            originalMessageOffset = value.getLong();
            long operationTimeInSecs = value.getInt();
            operationTimeInMs = operationTimeInSecs != Utils.Infinite_Time ? TimeUnit.SECONDS.toMillis(
                    operationTimeInSecs)
                    : Utils.Infinite_Time;
            accountId = value.getShort();
            containerId = value.getShort();
            break;
        default:
            throw new IllegalArgumentException("Unsupported version " + version + " passed in for IndexValue ");
        }
<<<<<<< HEAD
=======
        size = value.getLong();
        offset = new Offset(logSegmentName, value.getLong());
        flags = value.get();
        long expiresAt = value.getInt();
        expiresAtMs = expiresAt != Utils.Infinite_Time && expiresAt >= 0 ? TimeUnit.SECONDS.toMillis(expiresAt)
            : Utils.Infinite_Time;
        originalMessageOffset = value.getLong();
        long operationTimeInSecs = value.getInt();
        operationTimeInMs = operationTimeInSecs != Utils.Infinite_Time ? TimeUnit.SECONDS.toMillis(operationTimeInSecs)
            : Utils.Infinite_Time;
        accountId = value.getShort();
        containerId = value.getShort();
        break;
      default:
        throw new IllegalArgumentException("Unsupported version " + version + " passed in for IndexValue ");
>>>>>>> 4dd1c8c7
    }

    /**
     * Constructs IndexValue based on the args passed
     * @param size the size of the blob that this index value refers to
     * @param offset the {@link Offset} in the {@link Log} where the blob that this index value refers to resides
     * @param expiresAtMs the expiration time in ms at which the blob expires
     * @param operationTimeInMs operation time in ms of the entry
     * @param accountId the accountId that this blob belongs to
     * @param containerId the containerId that this blob belongs to
     */
    IndexValue(long size, Offset offset, long expiresAtMs, long operationTimeInMs, short accountId, short containerId) {
        this(size, offset, FLAGS_DEFAULT_VALUE, expiresAtMs, offset.getOffset(), operationTimeInMs, accountId,
                containerId);
    }

    /**
     * Constructs IndexValue based on the args passed
     * @param size the size of the blob that this index value refers to
     * @param offset the {@link Offset} in the {@link Log} where the blob that this index value refers to resides
     * @param flags the {@link Flags} that needs to be set for the Index Value
     * @param expiresAtMs the expiration time in ms at which the blob expires
     * @param operationTimeInMs operation time in ms of the entry
     * @param accountId the accountId that this blob belongs to
     * @param containerId the containerId that this blob belongs to
     */
    IndexValue(long size, Offset offset, byte flags, long expiresAtMs, long operationTimeInMs, short accountId,
            short containerId) {
        this(size, offset, flags, expiresAtMs, offset.getOffset(), operationTimeInMs, accountId, containerId);
    }

<<<<<<< HEAD
    /**
     * Constructs IndexValue based on the args passed
     * @param size the size of the blob that this index value refers to
     * @param offset the {@link Offset} in the {@link Log} where the blob that this index value refers to resides
     * @param flags the flags that needs to be set for the Index Value
     * @param expiresAtMs the expiration time in ms at which the blob expires
     * @param originalMessageOffset the original message offset where the Put record pertaining to a delete record exists
     *                              in the same log segment. Set to {@link #UNKNOWN_ORIGINAL_MESSAGE_OFFSET} otherwise.
     * @param operationTimeInMs the time in ms at which the operation occurred.
     * @param accountId the accountId that this blob belongs to
     * @param containerId the containerId that this blob belongs to
     */
    private IndexValue(long size, Offset offset, byte flags, long expiresAtMs, long originalMessageOffset,
            long operationTimeInMs, short accountId, short containerId) {
        this.size = size;
        this.offset = offset;
        this.flags = flags;
        // if expiry in secs > Integer.MAX_VALUE, treat it as permanent blob
        if (TimeUnit.MILLISECONDS.toSeconds(expiresAtMs) > Integer.MAX_VALUE) {
            this.expiresAtMs = Utils.Infinite_Time;
        } else {
            this.expiresAtMs = Utils.getTimeInMsToTheNearestSec(expiresAtMs);
        }
        this.originalMessageOffset = originalMessageOffset;
        this.operationTimeInMs = Utils.getTimeInMsToTheNearestSec(operationTimeInMs);
        this.accountId = accountId;
        this.containerId = containerId;
        version = PersistentIndex.CURRENT_VERSION;
    }
=======
  /**
   * Constructs IndexValue based on the args passed
   * @param size the size of the blob that this index value refers to
   * @param offset the {@link Offset} in the {@link Log} where the blob that this index value refers to resides
   * @param flags the flags that needs to be set for the Index Value
   * @param expiresAtMs the expiration time in ms at which the blob expires
   * @param originalMessageOffset the offset where the PUT record pertaining to this record exists if in the same log
   *                              segment. Set to {@link #UNKNOWN_ORIGINAL_MESSAGE_OFFSET} otherwise.
   * @param operationTimeInMs the time in ms at which the operation occurred.
   * @param accountId the accountId that this blob belongs to
   * @param containerId the containerId that this blob belongs to
   */
  private IndexValue(long size, Offset offset, byte flags, long expiresAtMs, long originalMessageOffset,
      long operationTimeInMs, short accountId, short containerId) {
    this.size = size;
    this.offset = offset;
    this.flags = flags;
    setExpiresAtMs(expiresAtMs);
    this.originalMessageOffset = originalMessageOffset;
    this.operationTimeInMs = Utils.getTimeInMsToTheNearestSec(operationTimeInMs);
    this.accountId = accountId;
    this.containerId = containerId;
    version = PersistentIndex.CURRENT_VERSION;
  }
>>>>>>> 4dd1c8c7

    /**
     * @return the size of the blob that this index value refers to
     */
    long getSize() {
        return size;
    }

    /**
     * @return the {@link Offset} in the {@link Log} where the blob that this index value refers to resides
     */
    // TODO: 2018/3/22 by zmyer
    Offset getOffset() {
        return offset;
    }

    /**
     * @return the {@link Flags} in the Index Value
     */
    byte getFlags() {
        return flags;
    }

    /**
     * Returns whether the passed in {@code flag} is set or not in the {@link IndexValue}
     * @param flag the {@link Flags} that needs to be checked if set in the {@link IndexValue}
     * @return {@code true} if the passed in {@link Flags} is set, {@code false} otherwise
     */
    boolean isFlagSet(Flags flag) {
        return ((getFlags() & (1 << flag.ordinal())) != 0);
    }

    /**
     * @return the expiration time of the index value in ms
     */
    long getExpiresAtMs() {
        return expiresAtMs;
    }

<<<<<<< HEAD
    /**
     * @return the original message offset of the {@link IndexValue}
     */
    long getOriginalMessageOffset() {
        return originalMessageOffset;
    }
=======
  /**
   * @return the offset of the PUT record related to this {@link IndexValue} if it is in the same log segment.
   * {@link #UNKNOWN_ORIGINAL_MESSAGE_OFFSET} otherwise.
   */
  long getOriginalMessageOffset() {
    return originalMessageOffset;
  }
>>>>>>> 4dd1c8c7

    /**
     * @return the operation time in ms of the index value
     */
    long getOperationTimeInMs() {
        return operationTimeInMs;
    }

    /**
     * @return the accountId of the {@link IndexValue}
     */
    short getAccountId() {
        return accountId;
    }

    /**
     * @return the containerId of the {@link IndexValue}
     */
    short getContainerId() {
        return containerId;
    }

    /**
     * Sets the {@link Flags} for the {@link IndexValue}
     * @param flag the {@link Flags} that needs to be set in the {@link IndexValue}
     */
    void setFlag(Flags flag) {
        flags = (byte) (flags | (1 << flag.ordinal()));
    }

<<<<<<< HEAD
    /**
     * Updates the {@link Offset} of the {@link IndexValue}
     * @param newOffset the new {@link Offset} to be updated for the {@link IndexValue}
     */
    void setNewOffset(Offset newOffset) {
        originalMessageOffset =
                offset.getName().equals(newOffset.getName()) ? offset.getOffset() : UNKNOWN_ORIGINAL_MESSAGE_OFFSET;
        offset = newOffset;
    }
=======
  /**
   * Clears the provided {@code flag}
   * @param flag the flag to clear
   */
  void clearFlag(Flags flag) {
    flags = (byte) (flags & ~(1 << flag.ordinal()));
  }

  /**
   * Updates the {@link Offset} of the {@link IndexValue}
   * @param newOffset the new {@link Offset} to be updated for the {@link IndexValue}
   */
  void setNewOffset(Offset newOffset) {
    Offset oldOffset = offset;
    offset = newOffset;
    setOriginalMessageOffset(oldOffset);
  }

  /**
   * Sets the offset of the PUT record if the offset is in the same {@link LogSegment}
   * @param originalMessageOffset the offset to set as the original message offset
   */
  void setOriginalMessageOffset(Offset originalMessageOffset) {
    this.originalMessageOffset =
        offset.getName().equals(originalMessageOffset.getName()) ? originalMessageOffset.getOffset()
            : UNKNOWN_ORIGINAL_MESSAGE_OFFSET;
  }
>>>>>>> 4dd1c8c7

    void clearOriginalMessageOffset() {
        originalMessageOffset = UNKNOWN_ORIGINAL_MESSAGE_OFFSET;
    }

    /**
     * Sets the size of the {@link IndexValue}
     * @param size the size that needs to be set for the {@link IndexValue}
     */
    void setNewSize(long size) {
        this.size = size;
    }

    /**
     * @return the {@link ByteBuffer} representation of this {@link IndexValue}
     */
    ByteBuffer getBytes() {
        ByteBuffer value;
        switch (version) {
        case PersistentIndex.VERSION_0:
            value = ByteBuffer.allocate(INDEX_VALUE_SIZE_IN_BYTES_V0);
            value.putLong(size);
            value.putLong(offset.getOffset());
            value.put(flags);
            value.putLong(expiresAtMs);
            value.putLong(originalMessageOffset);
            value.position(0);
            break;
        case PersistentIndex.VERSION_1:
        case PersistentIndex.VERSION_2:
            value = ByteBuffer.allocate(INDEX_VALUE_SIZE_IN_BYTES_V1);
            value.putLong(size);
            value.putLong(offset.getOffset());
            value.put(flags);
            value.putInt(expiresAtMs != Utils.Infinite_Time ? (int) (expiresAtMs / Time.MsPerSec) : (int) expiresAtMs);
            value.putLong(originalMessageOffset);
            value.putInt(operationTimeInMs != Utils.Infinite_Time ? (int) (operationTimeInMs / Time.MsPerSec)
                    : (int) operationTimeInMs);
            value.putShort(accountId);
            value.putShort(containerId);
            value.position(0);
            break;
        default:
            throw new IllegalArgumentException("Unsupported version " + version + " for IndexValue ");
        }
        return value;
    }

<<<<<<< HEAD
    @Override
    public String toString() {
        return "Offset: " + offset + ", Size: " + getSize() + ", Deleted: " + isFlagSet(Flags.Delete_Index)
                + ", ExpiresAtMs: " + getExpiresAtMs() + ", Original Message Offset: " + getOriginalMessageOffset() + (
                version != PersistentIndex.VERSION_0 ? (", OperationTimeAtSecs " + getOperationTimeInMs() +
                        ", AccountId "
                        + getAccountId() + ", ContainerId " + getContainerId()) : "");
    }
=======
  @Override
  public String toString() {
    return "Offset: " + offset + ", Size: " + getSize() + ", Deleted: " + isFlagSet(Flags.Delete_Index)
        + ", TTL Updated: " + isFlagSet(Flags.Ttl_Update_Index) + ", ExpiresAtMs: " + getExpiresAtMs()
        + ", Original Message Offset: " + getOriginalMessageOffset() + (version != PersistentIndex.VERSION_0 ? (
        ", OperationTimeAtSecs " + getOperationTimeInMs() + ", AccountId " + getAccountId() + ", ContainerId "
            + getContainerId()) : "");
  }

  /**
   * @return the version of this {@link IndexValue}
   */
  short getVersion() {
    return version;
  }

  void setExpiresAtMs(long expiresAtMsLocal) {
    // if expiry in secs > Integer.MAX_VALUE, treat it as permanent blob
    if (TimeUnit.MILLISECONDS.toSeconds(expiresAtMsLocal) > Integer.MAX_VALUE) {
      expiresAtMs = Utils.Infinite_Time;
    } else if (expiresAtMsLocal != Utils.Infinite_Time && expiresAtMsLocal < 0) {
      expiresAtMs = Utils.Infinite_Time;
    } else {
      expiresAtMs = Utils.getTimeInMsToTheNearestSec(expiresAtMsLocal);
    }
  }

  /**
   * {@inheritDoc}
   * <p/>
   * Compares by {@link Offset}.
   * @param o the {@link IndexValue} to compare to.
   * @return a negative integer, zero, or a positive integer as the offset of this {@link IndexValue} is less than,
   * equal to, or greater than the offset of {@code o}.
   */
  @Override
  public int compareTo(IndexValue o) {
    return offset.compareTo(o.offset);
  }
>>>>>>> 4dd1c8c7
}<|MERGE_RESOLUTION|>--- conflicted
+++ resolved
@@ -41,19 +41,11 @@
  * - - - - - - - - - - - - - - - - - - - - - - - - - - - - - - - - - - - - - - - - - - - - - - - - - - - - - -
  *
  */
-<<<<<<< HEAD
-// TODO: 2018/3/22 by zmyer
-class IndexValue {
-    enum Flags {
-        Delete_Index
-    }
-=======
 class IndexValue implements Comparable<IndexValue> {
 
   enum Flags {
     Delete_Index, Ttl_Update_Index
   }
->>>>>>> 4dd1c8c7
 
     final static byte FLAGS_DEFAULT_VALUE = (byte) 0;
     final static long UNKNOWN_ORIGINAL_MESSAGE_OFFSET = -1;
@@ -79,17 +71,6 @@
                     ACCOUNT_ID_SIZE_IN_BYTES
                     + CONTAINER_ID_SIZE_IN_BYTES;
 
-<<<<<<< HEAD
-    private long size;
-    private Offset offset;
-    private byte flags;
-    private final long expiresAtMs;
-    private long originalMessageOffset;
-    private final long operationTimeInMs;
-    private final short accountId;
-    private final short containerId;
-    private final short version;
-=======
   private long size;
   private Offset offset;
   private byte flags;
@@ -99,53 +80,34 @@
   private final short accountId;
   private final short containerId;
   private final short version;
->>>>>>> 4dd1c8c7
-
-    /**
-     * Constructs the {@link IndexValue} with the passed in {@link ByteBuffer} and the given {@code version}
-     * @param logSegmentName the log segment name to be used to construct the offset
-     * @param value the {@link ByteBuffer} representation of the {@link IndexValue}
-     * @param version the version of the {@link PersistentIndex}
-     */
-    IndexValue(String logSegmentName, ByteBuffer value, short version) {
-        this.version = version;
-        switch (version) {
-        case PersistentIndex.VERSION_0:
-            if (value.capacity() != INDEX_VALUE_SIZE_IN_BYTES_V0) {
-                throw new IllegalArgumentException("Invalid buffer size for version 0");
-            }
-            size = value.getLong();
-            offset = new Offset(logSegmentName, value.getLong());
-            flags = value.get();
-            expiresAtMs = value.getLong();
-            originalMessageOffset = value.getLong();
-            operationTimeInMs = (int) Utils.Infinite_Time;
-            accountId = UNKNOWN_ACCOUNT_ID;
-            containerId = UNKNOWN_CONTAINER_ID;
-            break;
-        case PersistentIndex.VERSION_1:
-        case PersistentIndex.VERSION_2:
-            if (value.capacity() != INDEX_VALUE_SIZE_IN_BYTES_V1) {
-                throw new IllegalArgumentException("Invalid buffer size for version 1");
-            }
-            size = value.getLong();
-            offset = new Offset(logSegmentName, value.getLong());
-            flags = value.get();
-            long expiresAt = value.getInt();
-            expiresAtMs = expiresAt >= 0 ? TimeUnit.SECONDS.toMillis(expiresAt) : Utils.Infinite_Time;
-            originalMessageOffset = value.getLong();
-            long operationTimeInSecs = value.getInt();
-            operationTimeInMs = operationTimeInSecs != Utils.Infinite_Time ? TimeUnit.SECONDS.toMillis(
-                    operationTimeInSecs)
-                    : Utils.Infinite_Time;
-            accountId = value.getShort();
-            containerId = value.getShort();
-            break;
-        default:
-            throw new IllegalArgumentException("Unsupported version " + version + " passed in for IndexValue ");
+
+  /**
+   * Constructs the {@link IndexValue} with the passed in {@link ByteBuffer} and the given {@code version}
+   * @param logSegmentName the log segment name to be used to construct the offset
+   * @param value the {@link ByteBuffer} representation of the {@link IndexValue}
+   * @param version the version of the {@link PersistentIndex}
+   */
+  IndexValue(String logSegmentName, ByteBuffer value, short version) {
+    this.version = version;
+    switch (version) {
+      case PersistentIndex.VERSION_0:
+        if (value.capacity() != INDEX_VALUE_SIZE_IN_BYTES_V0) {
+          throw new IllegalArgumentException("Invalid buffer size for version 0");
         }
-<<<<<<< HEAD
-=======
+        size = value.getLong();
+        offset = new Offset(logSegmentName, value.getLong());
+        flags = value.get();
+        expiresAtMs = value.getLong();
+        originalMessageOffset = value.getLong();
+        operationTimeInMs = (int) Utils.Infinite_Time;
+        accountId = UNKNOWN_ACCOUNT_ID;
+        containerId = UNKNOWN_CONTAINER_ID;
+        break;
+      case PersistentIndex.VERSION_1:
+      case PersistentIndex.VERSION_2:
+        if (value.capacity() != INDEX_VALUE_SIZE_IN_BYTES_V1) {
+          throw new IllegalArgumentException("Invalid buffer size for version 1");
+        }
         size = value.getLong();
         offset = new Offset(logSegmentName, value.getLong());
         flags = value.get();
@@ -161,8 +123,8 @@
         break;
       default:
         throw new IllegalArgumentException("Unsupported version " + version + " passed in for IndexValue ");
->>>>>>> 4dd1c8c7
-    }
+    }
+  }
 
     /**
      * Constructs IndexValue based on the args passed
@@ -193,37 +155,6 @@
         this(size, offset, flags, expiresAtMs, offset.getOffset(), operationTimeInMs, accountId, containerId);
     }
 
-<<<<<<< HEAD
-    /**
-     * Constructs IndexValue based on the args passed
-     * @param size the size of the blob that this index value refers to
-     * @param offset the {@link Offset} in the {@link Log} where the blob that this index value refers to resides
-     * @param flags the flags that needs to be set for the Index Value
-     * @param expiresAtMs the expiration time in ms at which the blob expires
-     * @param originalMessageOffset the original message offset where the Put record pertaining to a delete record exists
-     *                              in the same log segment. Set to {@link #UNKNOWN_ORIGINAL_MESSAGE_OFFSET} otherwise.
-     * @param operationTimeInMs the time in ms at which the operation occurred.
-     * @param accountId the accountId that this blob belongs to
-     * @param containerId the containerId that this blob belongs to
-     */
-    private IndexValue(long size, Offset offset, byte flags, long expiresAtMs, long originalMessageOffset,
-            long operationTimeInMs, short accountId, short containerId) {
-        this.size = size;
-        this.offset = offset;
-        this.flags = flags;
-        // if expiry in secs > Integer.MAX_VALUE, treat it as permanent blob
-        if (TimeUnit.MILLISECONDS.toSeconds(expiresAtMs) > Integer.MAX_VALUE) {
-            this.expiresAtMs = Utils.Infinite_Time;
-        } else {
-            this.expiresAtMs = Utils.getTimeInMsToTheNearestSec(expiresAtMs);
-        }
-        this.originalMessageOffset = originalMessageOffset;
-        this.operationTimeInMs = Utils.getTimeInMsToTheNearestSec(operationTimeInMs);
-        this.accountId = accountId;
-        this.containerId = containerId;
-        version = PersistentIndex.CURRENT_VERSION;
-    }
-=======
   /**
    * Constructs IndexValue based on the args passed
    * @param size the size of the blob that this index value refers to
@@ -248,7 +179,6 @@
     this.containerId = containerId;
     version = PersistentIndex.CURRENT_VERSION;
   }
->>>>>>> 4dd1c8c7
 
     /**
      * @return the size of the blob that this index value refers to
@@ -288,14 +218,6 @@
         return expiresAtMs;
     }
 
-<<<<<<< HEAD
-    /**
-     * @return the original message offset of the {@link IndexValue}
-     */
-    long getOriginalMessageOffset() {
-        return originalMessageOffset;
-    }
-=======
   /**
    * @return the offset of the PUT record related to this {@link IndexValue} if it is in the same log segment.
    * {@link #UNKNOWN_ORIGINAL_MESSAGE_OFFSET} otherwise.
@@ -303,7 +225,6 @@
   long getOriginalMessageOffset() {
     return originalMessageOffset;
   }
->>>>>>> 4dd1c8c7
 
     /**
      * @return the operation time in ms of the index value
@@ -334,17 +255,6 @@
         flags = (byte) (flags | (1 << flag.ordinal()));
     }
 
-<<<<<<< HEAD
-    /**
-     * Updates the {@link Offset} of the {@link IndexValue}
-     * @param newOffset the new {@link Offset} to be updated for the {@link IndexValue}
-     */
-    void setNewOffset(Offset newOffset) {
-        originalMessageOffset =
-                offset.getName().equals(newOffset.getName()) ? offset.getOffset() : UNKNOWN_ORIGINAL_MESSAGE_OFFSET;
-        offset = newOffset;
-    }
-=======
   /**
    * Clears the provided {@code flag}
    * @param flag the flag to clear
@@ -372,7 +282,6 @@
         offset.getName().equals(originalMessageOffset.getName()) ? originalMessageOffset.getOffset()
             : UNKNOWN_ORIGINAL_MESSAGE_OFFSET;
   }
->>>>>>> 4dd1c8c7
 
     void clearOriginalMessageOffset() {
         originalMessageOffset = UNKNOWN_ORIGINAL_MESSAGE_OFFSET;
@@ -421,16 +330,6 @@
         return value;
     }
 
-<<<<<<< HEAD
-    @Override
-    public String toString() {
-        return "Offset: " + offset + ", Size: " + getSize() + ", Deleted: " + isFlagSet(Flags.Delete_Index)
-                + ", ExpiresAtMs: " + getExpiresAtMs() + ", Original Message Offset: " + getOriginalMessageOffset() + (
-                version != PersistentIndex.VERSION_0 ? (", OperationTimeAtSecs " + getOperationTimeInMs() +
-                        ", AccountId "
-                        + getAccountId() + ", ContainerId " + getContainerId()) : "");
-    }
-=======
   @Override
   public String toString() {
     return "Offset: " + offset + ", Size: " + getSize() + ", Deleted: " + isFlagSet(Flags.Delete_Index)
@@ -470,5 +369,4 @@
   public int compareTo(IndexValue o) {
     return offset.compareTo(o.offset);
   }
->>>>>>> 4dd1c8c7
 }