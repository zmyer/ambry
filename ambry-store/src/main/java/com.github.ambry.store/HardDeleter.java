--- conflicted
+++ resolved
@@ -46,7 +46,6 @@
 // TODO: 2018/3/22 by zmyer
 public class HardDeleter implements Runnable {
 
-<<<<<<< HEAD
     public static final short Cleanup_Token_Version_V0 = 0;
     public static final short Cleanup_Token_Version_V1 = 1;
     private static final String Cleanup_Token_Filename = "cleanuptoken";
@@ -68,77 +67,6 @@
     private final int messageRetentionSeconds;
     private final CountDownLatch shutdownLatch = new CountDownLatch(1);
     private final Logger logger = LoggerFactory.getLogger(getClass());
-
-    /* A range of entries is maintained during the hard delete operation. All the entries corresponding to an ongoing
-     * hard delete will be from this range. The reason to keep this range is to finish off any incomplete and ongoing
-     * hard deletes when we do a crash recovery.
-     * Following tokens are maintained:
-     * startTokenSafeToPersist <= startTokenBeforeLogFlush <= startToken <= endToken
-     *
-     * Ongoing hard deletes are for entries within startToken and endToken. These keep getting incremented as and when
-     * hard deletes happen. The cleanup token that is persisted periodically is used during recovery to figure out the
-     * range on which recovery is to be done. The end token to persist is the endToken that we maintain. However, the
-     * start token that is persisted has to be a token up to which the hard deletes that were performed have been
-     * flushed. Since the index persistor runs asynchronously to the hard delete thread, a few other tokens are used to
-     * help safely persist tokens:
-     *
-     * startTokenSafeToPersist:  This will always be a value up to which the log has been flushed, and is a token safe
-     *                           to be persisted in the cleanupToken file. The 'current' start token can be greater than
-     *                           this value.
-     * startTokenBeforeLogFlush: This token is set to the current start token just before log flush and once the log is
-     *                           flushed, this is used to set startTokenSafeToPersist.
-     */
-    private FindToken startToken;
-    private FindToken startTokenBeforeLogFlush;
-    private FindToken startTokenSafeToPersist;
-    private FindToken endToken;
-    private StoreFindToken recoveryEndToken;
-    private HardDeletePersistInfo hardDeleteRecoveryRange = new HardDeletePersistInfo();
-    private boolean isCaughtUp = false;
-    private final AtomicBoolean paused = new AtomicBoolean(false);
-    private final ReentrantLock hardDeleteLock = new ReentrantLock();
-    private final Condition pauseCondition = hardDeleteLock.newCondition();
-
-    // TODO: 2018/3/23 by zmyer
-    HardDeleter(StoreConfig config, StoreMetrics metrics, String dataDir, Log log, PersistentIndex index,
-            MessageStoreHardDelete hardDelete, StoreKeyFactory factory, DiskIOScheduler diskIOScheduler, Time time) {
-        this.metrics = metrics;
-        this.dataDir = dataDir;
-        this.log = log;
-        this.index = index;
-        this.hardDelete = hardDelete;
-        this.factory = factory;
-        this.diskIOScheduler = diskIOScheduler;
-        this.time = time;
-        scanSizeInBytes = Math.min(config.storeCleanupOperationsBytesPerSec * 10, 1024 * 1024);
-        messageRetentionSeconds = (int) TimeUnit.DAYS.toSeconds(config.storeDeletedMessageRetentionDays);
-    }
-
-    // TODO: 2018/6/1 by zmyer
-    @Override
-    public void run() {
-=======
-  public static final short Cleanup_Token_Version_V0 = 0;
-  public static final short Cleanup_Token_Version_V1 = 1;
-  private static final String Cleanup_Token_Filename = "cleanuptoken";
-  //how long to sleep if token does not advance.
-  static final long HARD_DELETE_SLEEP_TIME_ON_CAUGHT_UP_MS = 10 * Time.MsPerSec;
-
-  final AtomicBoolean enabled = new AtomicBoolean(true);
-  private volatile boolean awaitingAfterCaughtUp = false;
-
-  private final StoreMetrics metrics;
-  private final String dataDir;
-  private final Log log;
-  private final PersistentIndex index;
-  private final MessageStoreHardDelete hardDelete;
-  private final StoreKeyFactory factory;
-  private final Time time;
-  private final DiskIOScheduler diskIOScheduler;
-  private final int scanSizeInBytes;
-  private final int messageRetentionSeconds;
-  private final CountDownLatch shutdownLatch = new CountDownLatch(1);
-  private final Logger logger = LoggerFactory.getLogger(getClass());
 
   /* A range of entries is maintained during the hard delete operation. All the entries corresponding to an ongoing
    * hard delete will be from this range. The reason to keep this range is to finish off any incomplete and ongoing
@@ -186,13 +114,9 @@
     messageRetentionSeconds = (int) TimeUnit.DAYS.toSeconds(config.storeDeletedMessageRetentionDays);
   }
 
-  @Override
-  public void run() {
-    try {
-      logger.trace("Starting hard delete runnable for {}", dataDir);
-      while (enabled.get()) {
-        hardDeleteLock.lock();
->>>>>>> 4dd1c8c7
+    // TODO: 2018/6/1 by zmyer
+    @Override
+    public void run() {
         try {
             logger.trace("Starting hard delete runnable for {}", dataDir);
             while (enabled.get()) {
@@ -286,13 +210,8 @@
                 return;
             }
 
-<<<<<<< HEAD
-        /* First create the readOptionsList */
-            List<BlobReadOptions> readOptionsList = hardDeleteRecoveryRange.getBlobReadOptionsList();
-=======
       /* First create the readOptionsList */
       List<BlobReadOptions> readOptionsList = hardDeleteRecoveryRange.getBlobReadOptionsList();
->>>>>>> 4dd1c8c7
 
         /* Next, perform the log write. The token file does not have to be persisted again as only entries that are
            currently in it are being hard deleted as part of recovery. */
@@ -422,61 +341,6 @@
         return false;
     }
 
-<<<<<<< HEAD
-    /**
-     * This method will be called before the log is flushed.
-     */
-    void preLogFlush() {
-      /* Save the current start token before the log gets flushed */
-        startTokenBeforeLogFlush = startToken;
-    }
-
-    /**
-     * This method will be called after the log is flushed.
-     */
-    void postLogFlush() {
-      /* start token saved before the flush is now safe to be persisted */
-        startTokenSafeToPersist = startTokenBeforeLogFlush;
-    }
-
-    /**
-     * Gets the number of bytes processed so far
-     * @return the number of bytes processed so far as represented by the start token. Note that if the token is
-     * index based, this is at segment granularity.
-     */
-    long getProgress() {
-        StoreFindToken token = (StoreFindToken) startToken;
-        return token.getType().equals(StoreFindToken.Type.Uninitialized) ? 0
-                : index.getAbsolutePositionInLogForOffset(token.getOffset());
-    }
-
-    /**
-     * Returns true if the hard delete is currently paused.
-     * @return true if paused, false otherwise.
-     */
-    boolean isPaused() {
-        return paused.get();
-    }
-
-    /**
-     * Returns true if the hard delete is currently enabled and not paused
-     * @return true if enabled and not paused, false otherwise.
-     */
-    boolean isRunning() {
-        return shutdownLatch.getCount() != 0 && !isPaused();
-    }
-
-    /**
-     * Returns true if the hard delete thread has caught up, that is if the token did not advance in the last iteration
-     * @return true if caught up, false otherwise.
-     */
-    boolean isCaughtUp() {
-        return isCaughtUp;
-    }
-
-    void shutdown() throws InterruptedException, StoreException, IOException {
-        long startTimeInMs = time.milliseconds();
-=======
   /**
    * This method will be called before the log is flushed.
    */
@@ -493,54 +357,43 @@
     startTokenSafeToPersist = startTokenBeforeLogFlush;
   }
 
-  /**
-   * Gets the number of bytes processed so far
-   * @return the number of bytes processed so far as represented by the start token. Note that if the token is
-   * index based, this is at segment granularity.
-   */
-  long getProgress() {
-    StoreFindToken token = (StoreFindToken) startToken;
-    return token.getType().equals(StoreFindToken.Type.Uninitialized) ? 0
-        : index.getAbsolutePositionInLogForOffset(token.getOffset());
-  }
-
-  /**
-   * Returns true if the hard delete is currently paused.
-   * @return true if paused, false otherwise.
-   */
-  boolean isPaused() {
-    return paused.get();
-  }
-
-  /**
-   * Returns true if the hard delete is currently enabled and not paused
-   * @return true if enabled and not paused, false otherwise.
-   */
-  boolean isRunning() {
-    return shutdownLatch.getCount() != 0 && !isPaused();
-  }
-
-  /**
-   * Returns true if the hard delete thread has caught up, that is if the token did not advance in the last iteration
-   * @return true if caught up, false otherwise.
-   */
-  boolean isCaughtUp() {
-    return isCaughtUp;
-  }
-
-  void shutdown() throws InterruptedException, StoreException, IOException {
-    long startTimeInMs = time.milliseconds();
-    try {
-      if (enabled.get()) {
-        logger.info("Hard delete shutdown initiated for store {} ", dataDir);
-        enabled.set(false);
-        hardDeleteLock.lock();
-        if (awaitingAfterCaughtUp) {
-          logger.info("HardDelete is awaiting after caught up for store {} ", dataDir);
-        } else {
-          logger.info("HardDelete in progress for store {} ", dataDir);
-        }
->>>>>>> 4dd1c8c7
+    /**
+     * Gets the number of bytes processed so far
+     * @return the number of bytes processed so far as represented by the start token. Note that if the token is
+     * index based, this is at segment granularity.
+     */
+    long getProgress() {
+        StoreFindToken token = (StoreFindToken) startToken;
+        return token.getType().equals(StoreFindToken.Type.Uninitialized) ? 0
+                : index.getAbsolutePositionInLogForOffset(token.getOffset());
+    }
+
+    /**
+     * Returns true if the hard delete is currently paused.
+     * @return true if paused, false otherwise.
+     */
+    boolean isPaused() {
+        return paused.get();
+    }
+
+    /**
+     * Returns true if the hard delete is currently enabled and not paused
+     * @return true if enabled and not paused, false otherwise.
+     */
+    boolean isRunning() {
+        return shutdownLatch.getCount() != 0 && !isPaused();
+    }
+
+    /**
+     * Returns true if the hard delete thread has caught up, that is if the token did not advance in the last iteration
+     * @return true if caught up, false otherwise.
+     */
+    boolean isCaughtUp() {
+        return isCaughtUp;
+    }
+
+    void shutdown() throws InterruptedException, StoreException, IOException {
+        long startTimeInMs = time.milliseconds();
         try {
             if (enabled.get()) {
                 logger.info("Hard delete shutdown initiated for store {} ", dataDir);
@@ -673,56 +526,8 @@
            crc
            ---
          */
-<<<<<<< HEAD
         if (endToken == null) {
             return;
-=======
-    if (endToken == null) {
-      return;
-    }
-    final Timer.Context context = metrics.cleanupTokenFlushTime.time();
-    File tempFile = new File(dataDir, Cleanup_Token_Filename + ".tmp");
-    File actual = new File(dataDir, Cleanup_Token_Filename);
-    FileOutputStream fileStream = new FileOutputStream(tempFile);
-    CrcOutputStream crc = new CrcOutputStream(fileStream);
-    DataOutputStream writer = new DataOutputStream(crc);
-    try {
-      // write the current version
-      writer.writeShort(Cleanup_Token_Version_V1);
-      writer.write(startTokenSafeToPersist.toBytes());
-      writer.write(endToken.toBytes());
-      writer.writeByte(isPaused() ? (byte) 1 : (byte) 0);
-      writer.write(hardDeleteRecoveryRange.toBytes());
-      long crcValue = crc.getValue();
-      writer.writeLong(crcValue);
-      fileStream.getChannel().force(true);
-      tempFile.renameTo(actual);
-    } catch (IOException e) {
-      throw new StoreException("IO error while persisting cleanup tokens to disk " + tempFile.getAbsoluteFile(),
-          StoreErrorCodes.IOError);
-    } finally {
-      writer.close();
-      context.stop();
-    }
-    logger.debug("Completed writing cleanup tokens to file {}", actual.getAbsolutePath());
-  }
-
-  /**
-   * Performs hard deletes of all the messages in the messageInfoList.
-   * Gets a view of the records in the log for those messages and calls cleanup to get the appropriate replacement
-   * records, and then replaces the records in the log with the corresponding replacement records.
-   * @param messageInfoList: The messages to be hard deleted in the log.
-   */
-  private void performHardDeletes(List<MessageInfo> messageInfoList) throws StoreException {
-    try {
-      EnumSet<StoreGetOptions> getOptions = EnumSet.of(StoreGetOptions.Store_Include_Deleted);
-      List<BlobReadOptions> readOptionsList = new ArrayList<BlobReadOptions>(messageInfoList.size());
-
-      /* First create the readOptionsList */
-      for (MessageInfo info : messageInfoList) {
-        if (!enabled.get()) {
-          throw new StoreException("Aborting, store is shutting down", StoreErrorCodes.Store_Shutting_Down);
->>>>>>> 4dd1c8c7
         }
         final Timer.Context context = metrics.cleanupTokenFlushTime.time();
         File tempFile = new File(dataDir, Cleanup_Token_Filename + ".tmp");
@@ -762,21 +567,20 @@
             EnumSet<StoreGetOptions> getOptions = EnumSet.of(StoreGetOptions.Store_Include_Deleted);
             List<BlobReadOptions> readOptionsList = new ArrayList<BlobReadOptions>(messageInfoList.size());
 
-        /* First create the readOptionsList */
-            for (MessageInfo info : messageInfoList) {
-                if (!enabled.get()) {
-                    throw new StoreException("Aborting, store is shutting down", StoreErrorCodes.Store_Shutting_Down);
-                }
-                try {
-                    BlobReadOptions readInfo = index.getBlobReadInfo(info.getStoreKey(), getOptions);
-                    readOptionsList.add(readInfo);
-                } catch (StoreException e) {
-                    logger.debug(
-                            "Failed to read blob info for blobid {} during hard deletes, ignoring. Caught exception {}",
-                            info.getStoreKey(), e);
-                    metrics.hardDeleteExceptionsCount.inc();
-                }
-            }
+      /* First create the readOptionsList */
+      for (MessageInfo info : messageInfoList) {
+        if (!enabled.get()) {
+          throw new StoreException("Aborting, store is shutting down", StoreErrorCodes.Store_Shutting_Down);
+        }
+        try {
+          BlobReadOptions readInfo = index.getBlobReadInfo(info.getStoreKey(), getOptions);
+          readOptionsList.add(readInfo);
+        } catch (StoreException e) {
+          logger.debug("Failed to read blob info for blobid {} during hard deletes, ignoring. Caught exception {}",
+              info.getStoreKey(), e);
+          metrics.hardDeleteExceptionsCount.inc();
+        }
+      }
 
             List<LogWriteInfo> logWriteInfoList = new ArrayList<LogWriteInfo>();
 
@@ -784,27 +588,6 @@
             Iterator<HardDeleteInfo> hardDeleteIterator = hardDelete.getHardDeleteMessages(readSet, factory, null);
             Iterator<BlobReadOptions> readOptionsIterator = readOptionsList.iterator();
 
-<<<<<<< HEAD
-        /* Next, get the information to persist hard delete recovery info. Get all the information and save it, as only
-         * after the whole range is persisted can we start with the actual log write */
-            while (hardDeleteIterator.hasNext()) {
-                if (!enabled.get()) {
-                    throw new StoreException("Aborting hard deletes as store is shutting down",
-                            StoreErrorCodes.Store_Shutting_Down);
-                }
-                HardDeleteInfo hardDeleteInfo = hardDeleteIterator.next();
-                BlobReadOptions readOptions = readOptionsIterator.next();
-                if (hardDeleteInfo == null) {
-                    metrics.hardDeleteFailedCount.inc(1);
-                } else {
-                    hardDeleteRecoveryRange.addMessageInfo(readOptions, hardDeleteInfo.getRecoveryInfo());
-                    LogSegment logSegment = log.getSegment(readOptions.getLogSegmentName());
-                    logWriteInfoList.add(new LogWriteInfo(logSegment, hardDeleteInfo.getHardDeleteChannel(),
-                            readOptions.getOffset() + hardDeleteInfo.getStartOffsetInMessage(),
-                            hardDeleteInfo.getHardDeletedMessageSize()));
-                }
-            }
-=======
       /* Next, get the information to persist hard delete recovery info. Get all the information and save it, as only
        * after the whole range is persisted can we start with the actual log write */
       while (hardDeleteIterator.hasNext()) {
@@ -824,7 +607,6 @@
               hardDeleteInfo.getHardDeletedMessageSize()));
         }
       }
->>>>>>> 4dd1c8c7
 
             if (readOptionsIterator.hasNext()) {
                 metrics.hardDeleteExceptionsCount.inc(1);
@@ -833,23 +615,6 @@
 
             persistCleanupToken();
 
-<<<<<<< HEAD
-        /* Finally, write the hard delete stream into the Log */
-            for (LogWriteInfo logWriteInfo : logWriteInfoList) {
-                if (!enabled.get()) {
-                    throw new StoreException("Aborting hard deletes as store is shutting down",
-                            StoreErrorCodes.Store_Shutting_Down);
-                }
-                logWriteInfo.logSegment.writeFrom(logWriteInfo.channel, logWriteInfo.offset, logWriteInfo.size);
-                metrics.hardDeleteDoneCount.inc(1);
-                diskIOScheduler.getSlice(DiskManager.CLEANUP_OPS_JOB_NAME, DiskManager.CLEANUP_OPS_JOB_NAME,
-                        logWriteInfo.size);
-            }
-        } catch (IOException e) {
-            throw new StoreException("IO exception while performing hard delete ", e, StoreErrorCodes.IOError);
-        }
-        logger.trace("Performed hard deletes from {} to {} for {}", startToken, endToken, dataDir);
-=======
       /* Finally, write the hard delete stream into the Log */
       for (LogWriteInfo logWriteInfo : logWriteInfoList) {
         if (!enabled.get()) {
@@ -865,37 +630,6 @@
     }
     logger.trace("Performed hard deletes from {} to {} for {}", startToken, endToken, dataDir);
   }
-
-  /**
-   * A class to hold the information required to write hard delete stream to the Log.
-   */
-  private class LogWriteInfo {
-    final LogSegment logSegment;
-    final ReadableByteChannel channel;
-    final long offset;
-    final long size;
-
-    LogWriteInfo(LogSegment logSegment, ReadableByteChannel channel, long offset, long size) {
-      this.logSegment = logSegment;
-      this.channel = channel;
-      this.offset = offset;
-      this.size = size;
-    }
-  }
-
-  /**
-   * An object of this class contains all the information required for performing the hard delete recovery for the
-   * associated blob. This is the information that is persisted from time to time.
-   */
-  private class HardDeletePersistInfo {
-    private List<BlobReadOptions> blobReadOptionsList;
-    private List<byte[]> messageStoreRecoveryInfoList;
-
-    HardDeletePersistInfo() {
-      this.blobReadOptionsList = new ArrayList<BlobReadOptions>();
-      this.messageStoreRecoveryInfoList = new ArrayList<byte[]>();
->>>>>>> 4dd1c8c7
-    }
 
     /**
      * A class to hold the information required to write hard delete stream to the Log.
@@ -1010,12 +744,9 @@
             return blobReadOptionsList;
         }
 
-        private List<byte[]> getMessageStoreRecoveryInfoList() {
-            return messageStoreRecoveryInfoList;
-        }
-    }
-<<<<<<< HEAD
-=======
+    private List<byte[]> getMessageStoreRecoveryInfoList() {
+      return messageStoreRecoveryInfoList;
+    }
   }
 
   /**
@@ -1025,5 +756,4 @@
   static String getThreadName(String dataDir) {
     return "hard delete thread " + dataDir;
   }
->>>>>>> 4dd1c8c7
 }