/**
 * Copyright 2016 LinkedIn Corp. All rights reserved.
 *
 * Licensed under the Apache License, Version 2.0 (the "License");
 * you may not use this file except in compliance with the License.
 * You may obtain a copy of the License at
 *
 * http://www.apache.org/licenses/LICENSE-2.0
 *
 * Unless required by applicable law or agreed to in writing, software
 * distributed under the License is distributed on an "AS IS" BASIS,
 * WITHOUT WARRANTIES OR CONDITIONS OF ANY KIND, either express or implied.
 */
package com.github.ambry.notification;

import com.github.ambry.account.Account;
import com.github.ambry.account.Container;
import com.github.ambry.messageformat.BlobProperties;
<<<<<<< HEAD

=======
import com.github.ambry.store.MessageInfo;
>>>>>>> 4dd1c8c7
import java.io.Closeable;


/**
 * A pluggable notification interface that is used to notify any external
 * system about the server operations. The implementation of the APIs
 * should be fast and preferably non blocking
 */
// TODO: 2018/3/28 by zmyer
public interface NotificationSystem extends Closeable {

<<<<<<< HEAD
    /**
     * Notifies the underlying system when a new blob is created
     * @param blobId The id of the blob that was created
     * @param blobProperties The blob properties for the blob
     * @param notificationBlobType The {@link NotificationBlobType} of this blob.
     */
    public void onBlobCreated(String blobId, BlobProperties blobProperties, NotificationBlobType notificationBlobType);

    /**
     * Notifies the underlying system when an existing blob is deleted
     * @param blobId The id of the blob that was deleted
     * @param serviceId The service ID of the service deleting the blob. This can be null if unknown.
     */
    public void onBlobDeleted(String blobId, String serviceId);

    /**
     * Notifies the underlying system when a blob is replicated to a node
     * @param sourceHost The source host from where the notification is being invoked
     * @param port The port of the source host from where the notification is being invoked.
     * @param blobId The id of the blob that has been replicated
     * @param sourceType The source that created the blob replica
     */
    public void onBlobReplicaCreated(String sourceHost, int port, String blobId, BlobReplicaSourceType sourceType);

    /**
     * Notifies the underlying system when a deleted state of a blob is replicated to a node
     * @param sourceHost The source host from where the notification is being invoked
     * @param port The port of the source host from where the notification is being invoked.
     * @param blobId The id of the blob whose deleted state has been replicated
     * @param sourceType The source that deleted the blob replica
     */
    public void onBlobReplicaDeleted(String sourceHost, int port, String blobId, BlobReplicaSourceType sourceType);
=======
  /**
   * Notifies the underlying system when a new blob is created
   * @param blobId The id of the blob that was created
   * @param blobProperties The blob properties for the blob
   * @param account The {@link Account} for the blob
   * @param container The {@link Container} for the blob
   * @param notificationBlobType The {@link NotificationBlobType} of this blob.
   */
  void onBlobCreated(String blobId, BlobProperties blobProperties, Account account, Container container,
      NotificationBlobType notificationBlobType);

  /**
   * Notifies the underlying system when the ttl of an existing blob is updated
   * @param blobId The id of the blob whose ttl was updated
   * @param serviceId The service ID of the service that updated the tll of the blob. This can be null if unknown
   * @param expiresAtMs The new expiry time (in ms) of the blob
   * @param account The {@link Account} for the blob
   * @param container The {@link Container} for the blob
   */
  void onBlobTtlUpdated(String blobId, String serviceId, long expiresAtMs, Account account, Container container);

  /**
   * Notifies the underlying system when an existing blob is deleted
   * @param blobId The id of the blob that was deleted
   * @param serviceId The service ID of the service deleting the blob. This can be null if unknown.
   * @param account The {@link Account} for the blob
   * @param container The {@link Container} for the blob
   */
  void onBlobDeleted(String blobId, String serviceId, Account account, Container container);

  /**
   * Notifies the underlying system when a blob is replicated to a node
   * @param sourceHost The source host from where the notification is being invoked
   * @param port The port of the source host from where the notification is being invoked.
   * @param blobId The id of the blob that has been replicated
   * @param sourceType The source that created the blob replica
   */
  void onBlobReplicaCreated(String sourceHost, int port, String blobId, BlobReplicaSourceType sourceType);

  /**
   * Notifies the underlying system when a deleted state of a blob is replicated to a node
   * @param sourceHost The source host from where the notification is being invoked
   * @param port The port of the source host from where the notification is being invoked.
   * @param blobId The id of the blob whose deleted state has been replicated
   * @param sourceType The source that deleted the blob replica
   */
  void onBlobReplicaDeleted(String sourceHost, int port, String blobId, BlobReplicaSourceType sourceType);

  /**
   * Notifies the underlying system when a updated state of a blob is replicated to a node
   * @param sourceHost The source host from where the notification is being invoked
   * @param port The port of the source host from where the notification is being invoked.
   * @param blobId The id of the blob whose updated state has been replicated
   * @param sourceType The source that updated the blob replica
   * @param updateType the type of update
   * @param info the {@link MessageInfo} associated with the update
   */
  void onBlobReplicaUpdated(String sourceHost, int port, String blobId, BlobReplicaSourceType sourceType,
      UpdateType updateType, MessageInfo info);
>>>>>>> 4dd1c8c7
}<|MERGE_RESOLUTION|>--- conflicted
+++ resolved
@@ -16,11 +16,7 @@
 import com.github.ambry.account.Account;
 import com.github.ambry.account.Container;
 import com.github.ambry.messageformat.BlobProperties;
-<<<<<<< HEAD
-
-=======
 import com.github.ambry.store.MessageInfo;
->>>>>>> 4dd1c8c7
 import java.io.Closeable;
 
 
@@ -32,40 +28,6 @@
 // TODO: 2018/3/28 by zmyer
 public interface NotificationSystem extends Closeable {
 
-<<<<<<< HEAD
-    /**
-     * Notifies the underlying system when a new blob is created
-     * @param blobId The id of the blob that was created
-     * @param blobProperties The blob properties for the blob
-     * @param notificationBlobType The {@link NotificationBlobType} of this blob.
-     */
-    public void onBlobCreated(String blobId, BlobProperties blobProperties, NotificationBlobType notificationBlobType);
-
-    /**
-     * Notifies the underlying system when an existing blob is deleted
-     * @param blobId The id of the blob that was deleted
-     * @param serviceId The service ID of the service deleting the blob. This can be null if unknown.
-     */
-    public void onBlobDeleted(String blobId, String serviceId);
-
-    /**
-     * Notifies the underlying system when a blob is replicated to a node
-     * @param sourceHost The source host from where the notification is being invoked
-     * @param port The port of the source host from where the notification is being invoked.
-     * @param blobId The id of the blob that has been replicated
-     * @param sourceType The source that created the blob replica
-     */
-    public void onBlobReplicaCreated(String sourceHost, int port, String blobId, BlobReplicaSourceType sourceType);
-
-    /**
-     * Notifies the underlying system when a deleted state of a blob is replicated to a node
-     * @param sourceHost The source host from where the notification is being invoked
-     * @param port The port of the source host from where the notification is being invoked.
-     * @param blobId The id of the blob whose deleted state has been replicated
-     * @param sourceType The source that deleted the blob replica
-     */
-    public void onBlobReplicaDeleted(String sourceHost, int port, String blobId, BlobReplicaSourceType sourceType);
-=======
   /**
    * Notifies the underlying system when a new blob is created
    * @param blobId The id of the blob that was created
@@ -125,5 +87,4 @@
    */
   void onBlobReplicaUpdated(String sourceHost, int port, String blobId, BlobReplicaSourceType sourceType,
       UpdateType updateType, MessageInfo info);
->>>>>>> 4dd1c8c7
 }