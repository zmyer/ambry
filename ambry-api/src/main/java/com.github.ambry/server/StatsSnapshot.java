--- conflicted
+++ resolved
@@ -29,11 +29,7 @@
  * {@link StatsSnapshot}'s subMap will contain all the containers in the account that is mapped with. At the leaf level
  * {@link StatsSnapshot}'s subMap will be null.
  */
-<<<<<<< HEAD
-// TODO: 2018/4/20 by zmyer
-=======
 @JsonPropertyOrder({"value", "subMap"})
->>>>>>> 4dd1c8c7
 public class StatsSnapshot {
     private long value;
     private Map<String, StatsSnapshot> subMap;
@@ -62,29 +58,27 @@
         this.subMap = subMap;
     }
 
-<<<<<<< HEAD
     public StatsSnapshot() {
         // empty constructor for Jackson deserialization
     }
-=======
-  @JsonAnyGetter
-  public Map<String, StatsSnapshot> getSubMap() {
-    return subMap;
-  }
->>>>>>> 4dd1c8c7
 
     public long getValue() {
         return value;
     }
 
-    public Map<String, StatsSnapshot> getSubMap() {
-        return subMap;
+  @JsonAnyGetter
+  public Map<String, StatsSnapshot> getSubMap() {
+    return subMap;
+  }
+
+    public void setValue(long value) {
+        this.value = value;
     }
 
-<<<<<<< HEAD
-    public void setValue(long value) {
-        this.value = value;
-=======
+    public void setSubMap(Map<String, StatsSnapshot> subMap) {
+        this.subMap = subMap;
+    }
+
   @JsonAnySetter
   public void add(String str, StatsSnapshot statsSnapshot) {
     subMap = subMap == null ? new HashMap<>() : subMap;
@@ -95,21 +89,10 @@
   public boolean equals(Object o) {
     if (this == o) {
       return true;
->>>>>>> 4dd1c8c7
     }
-
-    public void setSubMap(Map<String, StatsSnapshot> subMap) {
-        this.subMap = subMap;
+    if (o == null || getClass() != o.getClass()) {
+      return false;
     }
-
-    @Override
-    public boolean equals(Object o) {
-        if (this == o) {
-            return true;
-        }
-        if (o == null || getClass() != o.getClass()) {
-            return false;
-        }
 
         StatsSnapshot that = (StatsSnapshot) o;
 
