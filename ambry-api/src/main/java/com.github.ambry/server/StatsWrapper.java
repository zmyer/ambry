/**
 * Copyright 2017 LinkedIn Corp. All rights reserved.
 *
 * Licensed under the Apache License, Version 2.0 (the "License");
 * you may not use this file except in compliance with the License.
 * You may obtain a copy of the License at
 *
 * http://www.apache.org/licenses/LICENSE-2.0
 *
 * Unless required by applicable law or agreed to in writing, software
 * distributed under the License is distributed on an "AS IS" BASIS,
 * WITHOUT WARRANTIES OR CONDITIONS OF ANY KIND, either express or implied.
 */

package com.github.ambry.server;

import org.codehaus.jackson.annotate.JsonAutoDetect;
import org.codehaus.jackson.annotate.JsonPropertyOrder;


/**
 * A wrapper model object that contains a {@link StatsSnapshot} and a {@link StatsHeader} with metadata about the
 * {@link StatsSnapshot}.
 */
<<<<<<< HEAD
// TODO: 2018/4/20 by zmyer
=======
@JsonPropertyOrder({"header", "snapshot"})
@JsonAutoDetect(fieldVisibility = JsonAutoDetect.Visibility.ANY)
>>>>>>> 4dd1c8c7
public class StatsWrapper {
    private StatsHeader header;
    private StatsSnapshot snapshot;

    public StatsWrapper(StatsHeader header, StatsSnapshot snapshot) {
        this.snapshot = snapshot;
        this.header = header;
    }

    public StatsWrapper() {
        // empty constructor for Jackson deserialization
    }

    public StatsHeader getHeader() {
        return header;
    }

    public StatsSnapshot getSnapshot() {
        return snapshot;
    }
}<|MERGE_RESOLUTION|>--- conflicted
+++ resolved
@@ -22,12 +22,8 @@
  * A wrapper model object that contains a {@link StatsSnapshot} and a {@link StatsHeader} with metadata about the
  * {@link StatsSnapshot}.
  */
-<<<<<<< HEAD
-// TODO: 2018/4/20 by zmyer
-=======
 @JsonPropertyOrder({"header", "snapshot"})
 @JsonAutoDetect(fieldVisibility = JsonAutoDetect.Visibility.ANY)
->>>>>>> 4dd1c8c7
 public class StatsWrapper {
     private StatsHeader header;
     private StatsSnapshot snapshot;
