--- conflicted
+++ resolved
@@ -38,24 +38,10 @@
      */
     public abstract String getID();
 
-<<<<<<< HEAD
-    /**
-     * Get accountId of StoreKey, return -1 if unknown.
-     * @return accountId
-     */
-    public abstract short getAccountId();
-
-    /**
-     * Get containerId of StoreKey, return -1 if unknown.
-     * @return containerId
-     */
-    public abstract short getContainerId();
-=======
   /**
    * @return true if accountId and containerId in key match given accountId and containerId from store.
    */
   public abstract boolean isAccountContainerMatch(short accountId, short containerId);
->>>>>>> 4dd1c8c7
 
     /**
      * Get a long form of the key for printing.
