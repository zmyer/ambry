/**
 * Copyright 2016 LinkedIn Corp. All rights reserved.
 *
 * Licensed under the Apache License, Version 2.0 (the "License");
 * you may not use this file except in compliance with the License.
 * You may obtain a copy of the License at
 *
 * http://www.apache.org/licenses/LICENSE-2.0
 *
 * Unless required by applicable law or agreed to in writing, software
 * distributed under the License is distributed on an "AS IS" BASIS,
 * WITHOUT WARRANTIES OR CONDITIONS OF ANY KIND, either express or implied.
 */
package com.github.ambry.store;

import java.io.IOException;
import java.nio.channels.WritableByteChannel;


/**
 * This represents a list of messages from a given store.
 */
// TODO: 2018/3/22 by zmyer
public interface MessageReadSet {

    /**
     * Write the message referred by the index in this set to the given channel from the given relative offset
     * up to maxSize. Less than the complete amount may be written, but no more than maxSize can be. The number
     * of bytes written is returned
     * @param index the index of the message in the set that needs to be written
     * @param channel the channel into which the data needs to be written to
     * @param relativeOffset The relative offset into the message from which the write needs to start
     * @param maxSize The max size that needs to be written from the given message
     * @return The total bytes that was written into the channel
     * @throws IOException
     */
    long writeTo(int index, WritableByteChannel channel, long relativeOffset, long maxSize) throws IOException;

    /**
     * Returns the total number of messages in this set
     * @return The total number of messages in this set
     */
    int count();

    /**
     * Returns the size of the ith message
     * @param index The index into the message set
     * @return The size in bytes of the message represented by the index
     */
    long sizeInBytes(int index);

<<<<<<< HEAD
    /**
     * Returns the key of the ith message
     * @param index The index into the message set
     * @return The key of the message represented by the index
     */
    StoreKey getKeyAt(int index);
=======
  /**
   * Returns the key of the ith message
   * @param index The index into the message set
   * @return The key of the message represented by the index
   */
  StoreKey getKeyAt(int index);

  /**
   * Do data prefetch from store.
   * @param index The index into the message set
   * @param relativeOffset The relativeOffset to start with
   * @param size The size requested to doPrefetch.
   * @throws IOException
   */
  void doPrefetch(int index, long relativeOffset, long size) throws IOException;
>>>>>>> 4dd1c8c7
}<|MERGE_RESOLUTION|>--- conflicted
+++ resolved
@@ -49,14 +49,6 @@
      */
     long sizeInBytes(int index);
 
-<<<<<<< HEAD
-    /**
-     * Returns the key of the ith message
-     * @param index The index into the message set
-     * @return The key of the message represented by the index
-     */
-    StoreKey getKeyAt(int index);
-=======
   /**
    * Returns the key of the ith message
    * @param index The index into the message set
@@ -72,5 +64,4 @@
    * @throws IOException
    */
   void doPrefetch(int index, long relativeOffset, long size) throws IOException;
->>>>>>> 4dd1c8c7
 }