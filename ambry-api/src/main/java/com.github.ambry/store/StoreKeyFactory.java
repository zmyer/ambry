/**
 * Copyright 2016 LinkedIn Corp. All rights reserved.
 *
 * Licensed under the Apache License, Version 2.0 (the "License");
 * you may not use this file except in compliance with the License.
 * You may obtain a copy of the License at
 *
 * http://www.apache.org/licenses/LICENSE-2.0
 *
 * Unless required by applicable law or agreed to in writing, software
 * distributed under the License is distributed on an "AS IS" BASIS,
 * WITHOUT WARRANTIES OR CONDITIONS OF ANY KIND, either express or implied.
 */
package com.github.ambry.store;

import java.io.DataInputStream;
import java.io.IOException;


/**
 * Factory to create an index key
 */
// TODO: 2018/3/19 by zmyer
public interface StoreKeyFactory {

<<<<<<< HEAD
    /**
     * The store key created using the stream provided
     * @param stream The stream used to create the store key
     * @return The store key created from the stream
     */
    StoreKey getStoreKey(DataInputStream stream) throws IOException;
=======
  /**
   * The store key created using the stream provided
   * @param stream The stream used to create the store key
   * @return The store key created from the stream
   */
  StoreKey getStoreKey(DataInputStream stream) throws IOException;

  /**
   * The store key created using the input provided
   * @param input The string used to create the store key
   * @return The store key created from the string
   */
  StoreKey getStoreKey(String input) throws IOException;
>>>>>>> 4dd1c8c7
}
<|MERGE_RESOLUTION|>--- conflicted
+++ resolved
@@ -23,14 +23,6 @@
 // TODO: 2018/3/19 by zmyer
 public interface StoreKeyFactory {
 
-<<<<<<< HEAD
-    /**
-     * The store key created using the stream provided
-     * @param stream The stream used to create the store key
-     * @return The store key created from the stream
-     */
-    StoreKey getStoreKey(DataInputStream stream) throws IOException;
-=======
   /**
    * The store key created using the stream provided
    * @param stream The stream used to create the store key
@@ -44,5 +36,4 @@
    * @return The store key created from the string
    */
   StoreKey getStoreKey(String input) throws IOException;
->>>>>>> 4dd1c8c7
 }
