--- conflicted
+++ resolved
@@ -23,171 +23,6 @@
 // TODO: 2018/3/22 by zmyer
 public class MessageInfo {
 
-<<<<<<< HEAD
-    private final StoreKey key;
-    private final long size;
-    private final long expirationTimeInMs;
-    private final boolean isDeleted;
-    private final Long crc;
-    private final short accountId;
-    private final short containerId;
-    private final long operationTimeMs;
-
-    /**
-     * Construct an instance of MessageInfo.
-     * @param key the {@link StoreKey} associated with this message.
-     * @param size the size of this message in bytes.
-     * @param expirationTimeInMs the time at which the message will expire. A value of -1 means no expiration.
-     * @param accountId accountId of the blob
-     * @param containerId containerId of the blob
-     * @param operationTimeMs operation time in ms
-     */
-    public MessageInfo(StoreKey key, long size, long expirationTimeInMs, short accountId, short containerId,
-            long operationTimeMs) {
-        this(key, size, false, expirationTimeInMs, accountId, containerId, operationTimeMs);
-    }
-
-    /**
-     * Construct an instance of MessageInfo.
-     * @param key the {@link StoreKey} associated with this message.
-     * @param size the size of this message in bytes.
-     * @param deleted {@code true} if the message is deleted, {@code false} otherwise
-     * @param accountId accountId of the blob
-     * @param containerId containerId of the blob
-     * @param operationTimeMs operation time in ms
-     */
-    public MessageInfo(StoreKey key, long size, boolean deleted, short accountId, short containerId,
-            long operationTimeMs) {
-        this(key, size, deleted, Utils.Infinite_Time, accountId, containerId, operationTimeMs);
-    }
-
-    /**
-     * Construct an instance of MessageInfo.
-     * @param key the {@link StoreKey} associated with this message.
-     * @param size the size of this message in bytes.
-     * @param deleted {@code true} if the message is deleted, {@code false} otherwise
-     * @param expirationTimeInMs the time at which the message will expire. A value of -1 means no expiration.
-     * @param accountId accountId of the blob
-     * @param containerId containerId of the blob
-     * @param operationTimeMs operation time in ms
-     */
-    public MessageInfo(StoreKey key, long size, boolean deleted, long expirationTimeInMs, short accountId,
-            short containerId, long operationTimeMs) {
-        this(key, size, deleted, expirationTimeInMs, null, accountId, containerId, operationTimeMs);
-    }
-
-    /**
-     * Construct an instance of MessageInfo.
-     * @param key the {@link StoreKey} associated with this message.
-     * @param size the size of this message in bytes.
-     * @param containerId containerId of the blob
-     * @param operationTimeMs operation time in ms
-     */
-    public MessageInfo(StoreKey key, long size, short accountId, short containerId, long operationTimeMs) {
-        this(key, size, Utils.Infinite_Time, accountId, containerId, operationTimeMs);
-    }
-
-    /**
-     * Construct an instance of MessageInfo.
-     * @param key the {@link StoreKey} associated with this message.
-     * @param size the size of this message in bytes.
-     * @param deleted {@code true} if the message is deleted, {@code false} otherwise
-     * @param expirationTimeInMs the time at which the message will expire. A value of -1 means no expiration.
-     * @param crc the crc associated with this message. If unavailable, pass in null.
-     * @param accountId accountId of the blob
-     * @param containerId containerId of the blob
-     * @param operationTimeMs operation time in ms
-     */
-    public MessageInfo(StoreKey key, long size, boolean deleted, long expirationTimeInMs, Long crc, short accountId,
-            short containerId, long operationTimeMs) {
-        if (operationTimeMs < Utils.Infinite_Time) {
-            throw new IllegalArgumentException("OperationTime cannot be negative " + operationTimeMs);
-        }
-        this.key = key;
-        this.size = size;
-        this.isDeleted = deleted;
-        this.expirationTimeInMs = expirationTimeInMs;
-        this.crc = crc;
-        this.accountId = accountId;
-        this.containerId = containerId;
-        this.operationTimeMs = operationTimeMs;
-    }
-
-    // TODO: 2018/3/22 by zmyer
-    public StoreKey getStoreKey() {
-        return key;
-    }
-
-    /**
-     * Get size of message in bytes
-     * @return size in bytes
-     */
-    public long getSize() {
-        return size;
-    }
-
-    public long getExpirationTimeInMs() {
-        return expirationTimeInMs;
-    }
-
-    public boolean isDeleted() {
-        return isDeleted;
-    }
-
-    public boolean isExpired() {
-        return getExpirationTimeInMs() != Utils.Infinite_Time && System.currentTimeMillis() > getExpirationTimeInMs();
-    }
-
-    /**
-     * @return the crc associated with this message, if there is one; null otherwise.
-     */
-    public Long getCrc() {
-        return crc;
-    }
-
-    public short getAccountId() {
-        return accountId;
-    }
-
-    public short getContainerId() {
-        return containerId;
-    }
-
-    public long getOperationTimeMs() {
-        return operationTimeMs;
-    }
-
-    @Override
-    public String toString() {
-        StringBuilder stringBuilder = new StringBuilder();
-        stringBuilder.append("[MessageInfo:")
-                .append("Key-")
-                .append(key)
-                .append(",")
-                .append("Size-")
-                .append(size)
-                .append(",")
-                .append("ExpirationTimeInMs-")
-                .append(expirationTimeInMs)
-                .append(",")
-                .append("IsDeleted-")
-                .append(isDeleted)
-                .append(",")
-                .append("Crc-")
-                .append(crc)
-                .append(",")
-                .append("AccountId-")
-                .append(accountId)
-                .append(",")
-                .append("ContainerId-")
-                .append(containerId)
-                .append(",")
-                .append("OperationTimeMs-")
-                .append(operationTimeMs)
-                .append("]");
-        return stringBuilder.toString();
-    }
-=======
   private final StoreKey key;
   private final long size;
   private final long expirationTimeInMs;
@@ -283,25 +118,26 @@
     this.operationTimeMs = operationTimeMs;
   }
 
-  public StoreKey getStoreKey() {
-    return key;
-  }
-
-  /**
-   * Get size of message in bytes
-   * @return size in bytes
-   */
-  public long getSize() {
-    return size;
-  }
-
-  public long getExpirationTimeInMs() {
-    return expirationTimeInMs;
-  }
-
-  public boolean isDeleted() {
-    return isDeleted;
-  }
+    // TODO: 2018/3/22 by zmyer
+    public StoreKey getStoreKey() {
+        return key;
+    }
+
+    /**
+     * Get size of message in bytes
+     * @return size in bytes
+     */
+    public long getSize() {
+        return size;
+    }
+
+    public long getExpirationTimeInMs() {
+        return expirationTimeInMs;
+    }
+
+    public boolean isDeleted() {
+        return isDeleted;
+    }
 
   /**
    * @return {@code true} if the message's ttl has been updated, {@code false} otherwise
@@ -314,24 +150,24 @@
     return getExpirationTimeInMs() != Utils.Infinite_Time && System.currentTimeMillis() > getExpirationTimeInMs();
   }
 
-  /**
-   * @return the crc associated with this message, if there is one; null otherwise.
-   */
-  public Long getCrc() {
-    return crc;
-  }
-
-  public short getAccountId() {
-    return accountId;
-  }
-
-  public short getContainerId() {
-    return containerId;
-  }
-
-  public long getOperationTimeMs() {
-    return operationTimeMs;
-  }
+    /**
+     * @return the crc associated with this message, if there is one; null otherwise.
+     */
+    public Long getCrc() {
+        return crc;
+    }
+
+    public short getAccountId() {
+        return accountId;
+    }
+
+    public short getContainerId() {
+        return containerId;
+    }
+
+    public long getOperationTimeMs() {
+        return operationTimeMs;
+    }
 
   @Override
   public boolean equals(Object o) {
@@ -386,5 +222,4 @@
         .append("]");
     return stringBuilder.toString();
   }
->>>>>>> 4dd1c8c7
 }