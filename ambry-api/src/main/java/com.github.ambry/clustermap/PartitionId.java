--- conflicted
+++ resolved
@@ -19,50 +19,6 @@
 /**
  * A PartitionId consists of one or more {@link ReplicaId}s. A PartitionId is uniquely identified by an ID.
  */
-<<<<<<< HEAD
-// TODO: 2018/3/19 by zmyer
-public abstract class PartitionId implements Resource, Comparable<PartitionId> {
-    /**
-     * Serializes the ID of this PartitionId to bytes.
-     *
-     * @return byte-serialized ID of this PartitionId.
-     */
-    public abstract byte[] getBytes();
-
-    /**
-     * Gets Replicas that comprise this PartitionId.
-     *
-     * @return list of the Replicas that comprise this PartitionId.
-     */
-    public abstract List<? extends ReplicaId> getReplicaIds();
-
-    /**
-     * Gets the state of this PartitionId.
-     *
-     * @return state of this PartitionId.
-     */
-    public abstract PartitionState getPartitionState();
-
-    /**
-     * Compares the PartitionId to a string representation of another PartitionId
-     * @param partitionId  The string form of the partition that needs to be compared against
-     * @return True, if the partitions match, false otherwise
-     */
-    public abstract boolean isEqual(String partitionId);
-
-    /**
-     * Returns a {@link String} that uniquely represents the {@code PartitionId}.
-     * @return String representation of the {@code PartitionId}.
-     */
-    @Override
-    public abstract String toString();
-
-    /**
-     * Returns a strictly numerical {@link String} that uniquely represents the {@code PartitionId}.
-     * @return Strictly numerical string representation of the {@code PartitionId}.
-     */
-    public abstract String toPathString();
-=======
 public interface PartitionId extends Resource, Comparable<PartitionId> {
   /**
    * Serializes the ID of this PartitionId to bytes.
@@ -109,5 +65,4 @@
    * @return the partition class that this partition belongs to
    */
   String getPartitionClass();
->>>>>>> 4dd1c8c7
 }