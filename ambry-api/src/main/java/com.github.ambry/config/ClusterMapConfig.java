--- conflicted
+++ resolved
@@ -19,14 +19,6 @@
 // TODO: 2018/3/19 by zmyer
 public class ClusterMapConfig {
 
-<<<<<<< HEAD
-    /**
-     * The factory class used to get the resource state policies.
-     */
-    @Config("clustermap.resourcestatepolicy.factory")
-    @Default("com.github.ambry.clustermap.FixedBackoffResourceStatePolicyFactory")
-    public final String clusterMapResourceStatePolicyFactory;
-=======
   private static final String MAX_REPLICAS_ALL_DATACENTERS = "max-replicas-all-datacenters";
 
   /**
@@ -35,7 +27,6 @@
   @Config("clustermap.resourcestatepolicy.factory")
   @Default("com.github.ambry.clustermap.FixedBackoffResourceStatePolicyFactory")
   public final String clusterMapResourceStatePolicyFactory;
->>>>>>> 4dd1c8c7
 
     /**
      * The threshold for the number of consecutive errors to tolerate for a datanode.
@@ -65,14 +56,6 @@
     @Default("10 * 60 * 1000")
     public final int clusterMapFixedTimeoutDiskRetryBackoffMs;
 
-<<<<<<< HEAD
-    /**
-     * List of Datacenters to which local node needs SSL encryption to communicate
-     */
-    @Config("clustermap.ssl.enabled.datacenters")
-    @Default("")
-    public final String clusterMapSslEnabledDatacenters;
-=======
   /**
    * The threshold for the number of errors to tolerate for a replica.
    */
@@ -93,7 +76,6 @@
   @Config("clustermap.ssl.enabled.datacenters")
   @Default("")
   public final String clusterMapSslEnabledDatacenters;
->>>>>>> 4dd1c8c7
 
     /**
      * The clustermap agent factory to use for instantiating the Cluster Map and the Cluster Participant.
@@ -164,33 +146,6 @@
     @Default("true")
     public final boolean clusterMapResolveHostnames;
 
-<<<<<<< HEAD
-    // TODO: 2018/3/19 by zmyer
-    public ClusterMapConfig(VerifiableProperties verifiableProperties) {
-        clusterMapFixedTimeoutDatanodeErrorThreshold =
-                verifiableProperties.getIntInRange("clustermap.fixedtimeout.datanode.error.threshold", 3, 1, 100);
-        clusterMapResourceStatePolicyFactory = verifiableProperties.getString("clustermap.resourcestatepolicy.factory",
-                "com.github.ambry.clustermap.FixedBackoffResourceStatePolicyFactory");
-        clusterMapFixedTimeoutDataNodeRetryBackoffMs =
-                verifiableProperties.getIntInRange("clustermap.fixedtimeout.datanode.retry.backoff.ms", 5 * 60 * 1000,
-                        1,
-                        20 * 60 * 1000);
-        clusterMapFixedTimeoutDiskErrorThreshold =
-                verifiableProperties.getIntInRange("clustermap.fixedtimeout.disk.error.threshold", 1, 1, 100);
-        clusterMapFixedTimeoutDiskRetryBackoffMs =
-                verifiableProperties.getIntInRange("clustermap.fixedtimeout.disk.retry.backoff.ms", 10 * 60 * 1000, 1,
-                        30 * 60 * 1000);
-        clusterMapSslEnabledDatacenters = verifiableProperties.getString("clustermap.ssl.enabled.datacenters", "");
-        clusterMapClusterAgentsFactory = verifiableProperties.getString("clustermap.clusteragents.factory",
-                "com.github.ambry.clustermap.StaticClusterAgentsFactory");
-        clusterMapDcsZkConnectStrings = verifiableProperties.getString("clustermap.dcs.zk.connect.strings", "");
-        clusterMapClusterName = verifiableProperties.getString("clustermap.cluster.name");
-        clusterMapDatacenterName = verifiableProperties.getString("clustermap.datacenter.name");
-        clusterMapHostName = verifiableProperties.getString("clustermap.host.name");
-        clusterMapPort = verifiableProperties.getInteger("clustermap.port", null);
-        clusterMapResolveHostnames = verifiableProperties.getBoolean("clustermap.resolve.hostnames", true);
-    }
-=======
   /**
    * The partition class to assign to a partition if one is not supplied
    */
@@ -257,5 +212,4 @@
     clusterMapEnablePartitionOverride = verifiableProperties.getBoolean("clustermap.enable.partition.override", false);
     clustermapListenCrossColo = verifiableProperties.getBoolean("clustermap.listen.cross.colo", true);
   }
->>>>>>> 4dd1c8c7
 }