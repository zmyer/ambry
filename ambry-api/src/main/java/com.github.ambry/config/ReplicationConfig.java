/**
 * Copyright 2016 LinkedIn Corp. All rights reserved.
 *
 * Licensed under the Apache License, Version 2.0 (the "License");
 * you may not use this file except in compliance with the License.
 * You may obtain a copy of the License at
 *
 * http://www.apache.org/licenses/LICENSE-2.0
 *
 * Unless required by applicable law or agreed to in writing, software
 * distributed under the License is distributed on an "AS IS" BASIS,
 * WITHOUT WARRANTIES OR CONDITIONS OF ANY KIND, either express or implied.
 */
package com.github.ambry.config;

/**
 * The configs for the replication layer
 */
// TODO: 2018/3/19 by zmyer
public class ReplicationConfig {
    /**
     * The factory class the replication uses to creates its tokens
     */
    @Config("replication.token.factory")
    @Default("com.github.ambry.store.StoreFindTokenFactory")
    public final String replicationTokenFactory;

    /**
     * The number of replica threads on each server that runs the replication protocol for intra dc replication
     */
    @Config("replication.no.of.intra.dc.replica.threads")
    @Default("1")
    public final int replicationNumOfIntraDCReplicaThreads;

    /**
     * The number of replica threads on each server that runs the replication protocol for inter dc replication
     */
    @Config("replication.no.of.inter.dc.replica.threads")
    @Default("1")
    public final int replicationNumOfInterDCReplicaThreads;

    /**
     * The timeout to get a connection checkout from the connection pool for replication
     */
    @Config("replication.connection.pool.checkout.timeout.ms")
    @Default("5000")
    public final int replicationConnectionPoolCheckoutTimeoutMs;

    /**
     * The flush interval for persisting the replica tokens to disk
     */
    @Config("replication.token.flush.interval.seconds")
    @Default("300")
    public final int replicationTokenFlushIntervalSeconds;

    /**
     * The initial delay to start the replica token flush thread
     */
    @Config("replication.token.flush.delay.seconds")
    @Default("5")
    public final int replicationTokenFlushDelaySeconds;

<<<<<<< HEAD
    /**
     * The fetch size is an approximate total size that a remote server would return on a fetch request.
     * This is not guaranteed to be always obeyed. For example, if a single blob is larger than the fetch size
     * the entire blob would be returned
     */
    @Config("replication.fetch.size.in.bytes")
    @Default("1048576")
    public final long replicationFetchSizeInBytes;

    /**
     * The time for which replication waits between replication of remote replicas of a partition
     */
    @Config("replication.wait.time.between.replicas.ms")
    @Default("1000")
    public final int replicaWaitTimeBetweenReplicasMs;

    /**
     * The max lag above which replication does not wait between replicas. A larger value would slow down replication
     * while reduces the chance of conflicts with direct puts. A smaller value would speed up replication but
     * increase the chance of conflicts with direct puts
     */
    @Config("replication.max.lag.for.wait.time.in.bytes")
    @Default("5242880")
    public final long replicationMaxLagForWaitTimeInBytes;

    /**
     * Whether message stream should be tested for validity so that only valid ones are considered during replication
     */
    @Config("replication.validate.message.stream")
    @Default("false")
    public final boolean replicationValidateMessageStream;
=======
  /**
   * The time (in ms) to sleep between replication cycles to throttle the replica thread in case the thread handles
   * intra datacenter replicas
   */
  @Config("replication.intra.replica.thread.throttle.sleep.duration.ms")
  @Default("0")
  public final long replicationIntraReplicaThreadThrottleSleepDurationMs;

  /**
   * The time (in ms) to sleep between replication cycles to throttle the replica thread in case the thread handles
   * inter datacenter replicas
   */
  @Config("replication.inter.replica.thread.throttle.sleep.duration.ms")
  @Default("0")
  public final long replicationInterReplicaThreadThrottleSleepDurationMs;

  /**
   * The time (in ms) to sleep between replication cycles when the replica thread is not doing any useful work
   */
  @Config("replication.replica.thread.idle.sleep.duration.ms")
  @Default("0")
  public final long replicationReplicaThreadIdleSleepDurationMs;

  /**
   * The time (in ms) to temporarily disable replication for a replica in order to reduce wasteful network calls
   */
  @Config("replication.synced.replica.backoff.duration.ms")
  @Default("0")
  public final long replicationSyncedReplicaBackoffDurationMs;

  /**
   * The fetch size is an approximate total size that a remote server would return on a fetch request.
   * This is not guaranteed to be always obeyed. For example, if a single blob is larger than the fetch size
   * the entire blob would be returned
   */
  @Config("replication.fetch.size.in.bytes")
  @Default("1048576")
  public final long replicationFetchSizeInBytes;

  /**
   * If true, replication Get requests asks for deleted and expired blobs as well to succeed in scenarios where blobs
   * get deleted or expired after replication metadata exchange.
   */
  @Config("replication.include.all")
  @Default("true")
  public final boolean replicationIncludeAll;
>>>>>>> 4dd1c8c7

    // TODO: 2018/3/19 by zmyer
    public ReplicationConfig(VerifiableProperties verifiableProperties) {

<<<<<<< HEAD
        replicationTokenFactory =
                verifiableProperties.getString("replication.token.factory",
                        "com.github.ambry.store.StoreFindTokenFactory");
        replicationNumOfIntraDCReplicaThreads =
                verifiableProperties.getInt("replication.no.of.intra.dc.replica.threads", 1);
        replicationNumOfInterDCReplicaThreads =
                verifiableProperties.getInt("replication.no.of.inter.dc.replica.threads", 1);
        replicationConnectionPoolCheckoutTimeoutMs =
                verifiableProperties.getIntInRange("replication.connection.pool.checkout.timeout.ms", 5000, 1000,
                        10000);
        replicationTokenFlushIntervalSeconds =
                verifiableProperties.getIntInRange("replication.token.flush.interval.seconds", 300, 5,
                        Integer.MAX_VALUE);
        replicationTokenFlushDelaySeconds =
                verifiableProperties.getIntInRange("replication.token.flush.delay.seconds", 5, 1, Integer.MAX_VALUE);
        replicationFetchSizeInBytes =
                verifiableProperties.getLongInRange("replication.fetch.size.in.bytes", 1048576, 0, 20971520);
        replicaWaitTimeBetweenReplicasMs =
                verifiableProperties.getIntInRange("replication.wait.time.between.replicas.ms", 1000, 0, 1000000);
        replicationMaxLagForWaitTimeInBytes =
                verifiableProperties.getLongInRange("replication.max.lag.for.wait.time.in.bytes", 5242880, 0,
                        104857600);
        replicationValidateMessageStream = verifiableProperties.getBoolean("replication.validate.message.stream",
                false);
    }
=======
    replicationTokenFactory =
        verifiableProperties.getString("replication.token.factory", "com.github.ambry.store.StoreFindTokenFactory");
    replicationNumOfIntraDCReplicaThreads =
        verifiableProperties.getInt("replication.no.of.intra.dc.replica.threads", 1);
    replicationNumOfInterDCReplicaThreads =
        verifiableProperties.getInt("replication.no.of.inter.dc.replica.threads", 1);
    replicationConnectionPoolCheckoutTimeoutMs =
        verifiableProperties.getIntInRange("replication.connection.pool.checkout.timeout.ms", 5000, 1000, 10000);
    replicationTokenFlushIntervalSeconds =
        verifiableProperties.getIntInRange("replication.token.flush.interval.seconds", 300, 5, Integer.MAX_VALUE);
    replicationTokenFlushDelaySeconds =
        verifiableProperties.getIntInRange("replication.token.flush.delay.seconds", 5, 1, Integer.MAX_VALUE);
    replicationIntraReplicaThreadThrottleSleepDurationMs =
        verifiableProperties.getLongInRange("replication.intra.replica.thread.throttle.sleep.duration.ms", 0, 0,
            Long.MAX_VALUE);
    replicationInterReplicaThreadThrottleSleepDurationMs =
        verifiableProperties.getLongInRange("replication.inter.replica.thread.throttle.sleep.duration.ms", 0, 0,
            Long.MAX_VALUE);
    replicationReplicaThreadIdleSleepDurationMs =
        verifiableProperties.getLongInRange("replication.replica.thread.idle.sleep.duration.ms", 0, 0, Long.MAX_VALUE);
    replicationSyncedReplicaBackoffDurationMs =
        verifiableProperties.getLongInRange("replication.synced.replica.backoff.duration.ms", 0, 0, Long.MAX_VALUE);
    replicationFetchSizeInBytes =
        verifiableProperties.getLongInRange("replication.fetch.size.in.bytes", 1048576, 1, Long.MAX_VALUE);
    replicationIncludeAll = verifiableProperties.getBoolean("replication.include.all", true);
  }
>>>>>>> 4dd1c8c7
}<|MERGE_RESOLUTION|>--- conflicted
+++ resolved
@@ -60,39 +60,6 @@
     @Default("5")
     public final int replicationTokenFlushDelaySeconds;
 
-<<<<<<< HEAD
-    /**
-     * The fetch size is an approximate total size that a remote server would return on a fetch request.
-     * This is not guaranteed to be always obeyed. For example, if a single blob is larger than the fetch size
-     * the entire blob would be returned
-     */
-    @Config("replication.fetch.size.in.bytes")
-    @Default("1048576")
-    public final long replicationFetchSizeInBytes;
-
-    /**
-     * The time for which replication waits between replication of remote replicas of a partition
-     */
-    @Config("replication.wait.time.between.replicas.ms")
-    @Default("1000")
-    public final int replicaWaitTimeBetweenReplicasMs;
-
-    /**
-     * The max lag above which replication does not wait between replicas. A larger value would slow down replication
-     * while reduces the chance of conflicts with direct puts. A smaller value would speed up replication but
-     * increase the chance of conflicts with direct puts
-     */
-    @Config("replication.max.lag.for.wait.time.in.bytes")
-    @Default("5242880")
-    public final long replicationMaxLagForWaitTimeInBytes;
-
-    /**
-     * Whether message stream should be tested for validity so that only valid ones are considered during replication
-     */
-    @Config("replication.validate.message.stream")
-    @Default("false")
-    public final boolean replicationValidateMessageStream;
-=======
   /**
    * The time (in ms) to sleep between replication cycles to throttle the replica thread in case the thread handles
    * intra datacenter replicas
@@ -139,38 +106,10 @@
   @Config("replication.include.all")
   @Default("true")
   public final boolean replicationIncludeAll;
->>>>>>> 4dd1c8c7
 
     // TODO: 2018/3/19 by zmyer
     public ReplicationConfig(VerifiableProperties verifiableProperties) {
 
-<<<<<<< HEAD
-        replicationTokenFactory =
-                verifiableProperties.getString("replication.token.factory",
-                        "com.github.ambry.store.StoreFindTokenFactory");
-        replicationNumOfIntraDCReplicaThreads =
-                verifiableProperties.getInt("replication.no.of.intra.dc.replica.threads", 1);
-        replicationNumOfInterDCReplicaThreads =
-                verifiableProperties.getInt("replication.no.of.inter.dc.replica.threads", 1);
-        replicationConnectionPoolCheckoutTimeoutMs =
-                verifiableProperties.getIntInRange("replication.connection.pool.checkout.timeout.ms", 5000, 1000,
-                        10000);
-        replicationTokenFlushIntervalSeconds =
-                verifiableProperties.getIntInRange("replication.token.flush.interval.seconds", 300, 5,
-                        Integer.MAX_VALUE);
-        replicationTokenFlushDelaySeconds =
-                verifiableProperties.getIntInRange("replication.token.flush.delay.seconds", 5, 1, Integer.MAX_VALUE);
-        replicationFetchSizeInBytes =
-                verifiableProperties.getLongInRange("replication.fetch.size.in.bytes", 1048576, 0, 20971520);
-        replicaWaitTimeBetweenReplicasMs =
-                verifiableProperties.getIntInRange("replication.wait.time.between.replicas.ms", 1000, 0, 1000000);
-        replicationMaxLagForWaitTimeInBytes =
-                verifiableProperties.getLongInRange("replication.max.lag.for.wait.time.in.bytes", 5242880, 0,
-                        104857600);
-        replicationValidateMessageStream = verifiableProperties.getBoolean("replication.validate.message.stream",
-                false);
-    }
-=======
     replicationTokenFactory =
         verifiableProperties.getString("replication.token.factory", "com.github.ambry.store.StoreFindTokenFactory");
     replicationNumOfIntraDCReplicaThreads =
@@ -197,5 +136,4 @@
         verifiableProperties.getLongInRange("replication.fetch.size.in.bytes", 1048576, 1, Long.MAX_VALUE);
     replicationIncludeAll = verifiableProperties.getBoolean("replication.include.all", true);
   }
->>>>>>> 4dd1c8c7
 }