/**
 * Copyright 2016 LinkedIn Corp. All rights reserved.
 *
 * Licensed under the Apache License, Version 2.0 (the "License");
 * you may not use this file except in compliance with the License.
 * You may obtain a copy of the License at
 *
 * http://www.apache.org/licenses/LICENSE-2.0
 *
 * Unless required by applicable law or agreed to in writing, software
 * distributed under the License is distributed on an "AS IS" BASIS,
 * WITHOUT WARRANTIES OR CONDITIONS OF ANY KIND, either express or implied.
 */
package com.github.ambry.config;

/**
 * The configs for SSL
 */
// TODO: 2018/3/19 by zmyer
public class SSLConfig {
<<<<<<< HEAD
    /**
     * The SSL protocol for SSLContext
     */
    @Config("ssl.context.protocol")
    @Default("TLS")
    public final String sslContextProtocol;

    /**
     * The SSL provider for SSLContext
     */
    @Config("ssl.context.provider")
    @Default("")
    public final String sslContextProvider;

    /**
     * The enabled protocols for SSLEngine, a comma separated list of values
     */
    @Config("ssl.enabled.protocols")
    @Default("TLSv1.2")
    public final String sslEnabledProtocols;

    /**
     * The SSL endpoint identification algorithm
     */
    @Config("ssl.endpoint.identification.algorithm")
    @Default("")
    public final String sslEndpointIdentificationAlgorithm;

    /**
     * The SSL client authentication config
     */
    @Config("ssl.client.authentication")
    @Default("required")
    public final String sslClientAuthentication;

    /**
     * The SSL keymanager algorithm
     */
    @Config("ssl.keymanager.algorithm")
    @Default("")
    public final String sslKeymanagerAlgorithm;

    /**
     * The SSL trustmanager algorithm
     */
    @Config("ssl.trustmanager.algorithm")
    @Default("")
    public final String sslTrustmanagerAlgorithm;

    /**
     * The SSL key store type
     */
    @Config("ssl.keystore.type")
    @Default("JKS")
    public final String sslKeystoreType;

    /**
     * The SSL key store path
     */
    @Config("ssl.keystore.path")
    @Default("")
    public final String sslKeystorePath;

    /**
     * The SSL key store password
     * There could be multiple keys in one key store
     * This password is to protect the integrity of the entire key store
     */
    @Config("ssl.keystore.password")
    @Default("")
    public final String sslKeystorePassword;

    /**
     * The SSL key password
     * The key store protects each private key with its individual password
     */
    @Config("ssl.key.password")
    @Default("")
    public final String sslKeyPassword;

    /**
     * The SSL trust store type
     */
    @Config("ssl.truststore.type")
    @Default("JKS")
    public final String sslTruststoreType;

    /**
     * The SSL trust store path
     */
    @Config("ssl.truststore.path")
    @Default("")
    public final String sslTruststorePath;

    /**
     * The SSL trust store password
     */
    @Config("ssl.truststore.password")
    @Default("")
    public final String sslTruststorePassword;

    /**
     * The SSL supported cipher suites, a comma separated list of values
     */
    @Config("ssl.cipher.suites")
    @Default("")
    public final String sslCipherSuites;

    // TODO: 2018/3/19 by zmyer
    public SSLConfig(VerifiableProperties verifiableProperties) {
        sslContextProtocol = verifiableProperties.getString("ssl.context.protocol", "TLS");
        sslContextProvider = verifiableProperties.getString("ssl.context.provider", "");
        sslEnabledProtocols = verifiableProperties.getString("ssl.enabled.protocols", "TLSv1.2");
        sslEndpointIdentificationAlgorithm = verifiableProperties.getString("ssl.endpoint.identification.algorithm",
                "");
        sslClientAuthentication = verifiableProperties.getString("ssl.client.authentication", "required");
        sslKeymanagerAlgorithm = verifiableProperties.getString("ssl.keymanager.algorithm", "");
        sslTrustmanagerAlgorithm = verifiableProperties.getString("ssl.trustmanager.algorithm", "");
        sslKeystoreType = verifiableProperties.getString("ssl.keystore.type", "JKS");
        sslKeystorePath = verifiableProperties.getString("ssl.keystore.path", "");
        sslKeystorePassword = verifiableProperties.getString("ssl.keystore.password", "");
        sslKeyPassword = verifiableProperties.getString("ssl.key.password", "");
        sslTruststoreType = verifiableProperties.getString("ssl.truststore.type", "JKS");
        sslTruststorePath = verifiableProperties.getString("ssl.truststore.path", "");
        sslTruststorePassword = verifiableProperties.getString("ssl.truststore.password", "");
        sslCipherSuites = verifiableProperties.getString("ssl.cipher.suites", "");
    }
=======
  /**
   * The SSL protocol for SSLContext
   */
  @Config("ssl.context.protocol")
  @Default("TLS")
  public final String sslContextProtocol;

  /**
   * The SSL provider for SSLContext
   */
  @Config("ssl.context.provider")
  @Default("")
  public final String sslContextProvider;

  /**
   * The enabled protocols for SSLEngine, a comma separated list of values
   */
  @Config("ssl.enabled.protocols")
  @Default("TLSv1.2")
  public final String sslEnabledProtocols;

  /**
   * The SSL endpoint identification algorithm
   */
  @Config("ssl.endpoint.identification.algorithm")
  @Default("")
  public final String sslEndpointIdentificationAlgorithm;

  /**
   * The SSL client authentication config
   */
  @Config("ssl.client.authentication")
  @Default("required")
  public final String sslClientAuthentication;

  /**
   * The SSL keymanager algorithm.
   * This is only honored by {@code JdkSslFactory}. {@code NettySslFactory} always uses the default value to maintain
   * compatibility with the OpenSSL-based engine.
   */
  @Config("ssl.keymanager.algorithm")
  @Default("")
  public final String sslKeymanagerAlgorithm;

  /**
   * The SSL trustmanager algorithm
   * This is only honored by {@code JdkSslFactory}. {@code NettySslFactory} always uses the default value to maintain
   * compatibility with the OpenSSL-based engine.
   */
  @Config("ssl.trustmanager.algorithm")
  @Default("")
  public final String sslTrustmanagerAlgorithm;

  /**
   * The SSL key store type
   */
  @Config("ssl.keystore.type")
  @Default("JKS")
  public final String sslKeystoreType;

  /**
   * The SSL key store path
   */
  @Config("ssl.keystore.path")
  @Default("")
  public final String sslKeystorePath;

  /**
   * The SSL key store password
   * There could be multiple keys in one key store
   * This password is to protect the integrity of the entire key store
   */
  @Config("ssl.keystore.password")
  @Default("")
  public final String sslKeystorePassword;

  /**
   * The SSL key password
   * The key store protects each private key with its individual password
   */
  @Config("ssl.key.password")
  @Default("")
  public final String sslKeyPassword;

  /**
   * The SSL trust store type
   */
  @Config("ssl.truststore.type")
  @Default("JKS")
  public final String sslTruststoreType;

  /**
   * The SSL trust store path
   */
  @Config("ssl.truststore.path")
  @Default("")
  public final String sslTruststorePath;

  /**
   * The SSL trust store password
   */
  @Config("ssl.truststore.password")
  @Default("")
  public final String sslTruststorePassword;

  /**
   * The SSL supported cipher suites, a comma separated list of values
   */
  @Config("ssl.cipher.suites")
  @Default("")
  public final String sslCipherSuites;

  /**
   * The implementation of {@link com.github.ambry.commons.SSLFactory} to use.
   */
  @Config("ssl.factory")
  @Default("com.github.ambry.commons.JdkSslFactory")
  public final String sslFactory;

  public SSLConfig(VerifiableProperties verifiableProperties) {
    sslContextProtocol = verifiableProperties.getString("ssl.context.protocol", "TLS");
    sslContextProvider = verifiableProperties.getString("ssl.context.provider", "");
    sslEnabledProtocols = verifiableProperties.getString("ssl.enabled.protocols", "TLSv1.2");
    sslEndpointIdentificationAlgorithm = verifiableProperties.getString("ssl.endpoint.identification.algorithm", "");
    sslClientAuthentication = verifiableProperties.getString("ssl.client.authentication", "required");
    sslKeymanagerAlgorithm = verifiableProperties.getString("ssl.keymanager.algorithm", "");
    sslTrustmanagerAlgorithm = verifiableProperties.getString("ssl.trustmanager.algorithm", "");
    sslKeystoreType = verifiableProperties.getString("ssl.keystore.type", "JKS");
    sslKeystorePath = verifiableProperties.getString("ssl.keystore.path", "");
    sslKeystorePassword = verifiableProperties.getString("ssl.keystore.password", "");
    sslKeyPassword = verifiableProperties.getString("ssl.key.password", "");
    sslTruststoreType = verifiableProperties.getString("ssl.truststore.type", "JKS");
    sslTruststorePath = verifiableProperties.getString("ssl.truststore.path", "");
    sslTruststorePassword = verifiableProperties.getString("ssl.truststore.password", "");
    sslCipherSuites = verifiableProperties.getString("ssl.cipher.suites", "");
    sslFactory = verifiableProperties.getString("ssl.factory", "com.github.ambry.commons.JdkSslFactory");
  }
>>>>>>> 4dd1c8c7
}<|MERGE_RESOLUTION|>--- conflicted
+++ resolved
@@ -18,7 +18,6 @@
  */
 // TODO: 2018/3/19 by zmyer
 public class SSLConfig {
-<<<<<<< HEAD
     /**
      * The SSL protocol for SSLContext
      */
@@ -54,19 +53,23 @@
     @Default("required")
     public final String sslClientAuthentication;
 
-    /**
-     * The SSL keymanager algorithm
-     */
-    @Config("ssl.keymanager.algorithm")
-    @Default("")
-    public final String sslKeymanagerAlgorithm;
+  /**
+   * The SSL keymanager algorithm.
+   * This is only honored by {@code JdkSslFactory}. {@code NettySslFactory} always uses the default value to maintain
+   * compatibility with the OpenSSL-based engine.
+   */
+  @Config("ssl.keymanager.algorithm")
+  @Default("")
+  public final String sslKeymanagerAlgorithm;
 
-    /**
-     * The SSL trustmanager algorithm
-     */
-    @Config("ssl.trustmanager.algorithm")
-    @Default("")
-    public final String sslTrustmanagerAlgorithm;
+  /**
+   * The SSL trustmanager algorithm
+   * This is only honored by {@code JdkSslFactory}. {@code NettySslFactory} always uses the default value to maintain
+   * compatibility with the OpenSSL-based engine.
+   */
+  @Config("ssl.trustmanager.algorithm")
+  @Default("")
+  public final String sslTrustmanagerAlgorithm;
 
     /**
      * The SSL key store type
@@ -127,138 +130,6 @@
     @Default("")
     public final String sslCipherSuites;
 
-    // TODO: 2018/3/19 by zmyer
-    public SSLConfig(VerifiableProperties verifiableProperties) {
-        sslContextProtocol = verifiableProperties.getString("ssl.context.protocol", "TLS");
-        sslContextProvider = verifiableProperties.getString("ssl.context.provider", "");
-        sslEnabledProtocols = verifiableProperties.getString("ssl.enabled.protocols", "TLSv1.2");
-        sslEndpointIdentificationAlgorithm = verifiableProperties.getString("ssl.endpoint.identification.algorithm",
-                "");
-        sslClientAuthentication = verifiableProperties.getString("ssl.client.authentication", "required");
-        sslKeymanagerAlgorithm = verifiableProperties.getString("ssl.keymanager.algorithm", "");
-        sslTrustmanagerAlgorithm = verifiableProperties.getString("ssl.trustmanager.algorithm", "");
-        sslKeystoreType = verifiableProperties.getString("ssl.keystore.type", "JKS");
-        sslKeystorePath = verifiableProperties.getString("ssl.keystore.path", "");
-        sslKeystorePassword = verifiableProperties.getString("ssl.keystore.password", "");
-        sslKeyPassword = verifiableProperties.getString("ssl.key.password", "");
-        sslTruststoreType = verifiableProperties.getString("ssl.truststore.type", "JKS");
-        sslTruststorePath = verifiableProperties.getString("ssl.truststore.path", "");
-        sslTruststorePassword = verifiableProperties.getString("ssl.truststore.password", "");
-        sslCipherSuites = verifiableProperties.getString("ssl.cipher.suites", "");
-    }
-=======
-  /**
-   * The SSL protocol for SSLContext
-   */
-  @Config("ssl.context.protocol")
-  @Default("TLS")
-  public final String sslContextProtocol;
-
-  /**
-   * The SSL provider for SSLContext
-   */
-  @Config("ssl.context.provider")
-  @Default("")
-  public final String sslContextProvider;
-
-  /**
-   * The enabled protocols for SSLEngine, a comma separated list of values
-   */
-  @Config("ssl.enabled.protocols")
-  @Default("TLSv1.2")
-  public final String sslEnabledProtocols;
-
-  /**
-   * The SSL endpoint identification algorithm
-   */
-  @Config("ssl.endpoint.identification.algorithm")
-  @Default("")
-  public final String sslEndpointIdentificationAlgorithm;
-
-  /**
-   * The SSL client authentication config
-   */
-  @Config("ssl.client.authentication")
-  @Default("required")
-  public final String sslClientAuthentication;
-
-  /**
-   * The SSL keymanager algorithm.
-   * This is only honored by {@code JdkSslFactory}. {@code NettySslFactory} always uses the default value to maintain
-   * compatibility with the OpenSSL-based engine.
-   */
-  @Config("ssl.keymanager.algorithm")
-  @Default("")
-  public final String sslKeymanagerAlgorithm;
-
-  /**
-   * The SSL trustmanager algorithm
-   * This is only honored by {@code JdkSslFactory}. {@code NettySslFactory} always uses the default value to maintain
-   * compatibility with the OpenSSL-based engine.
-   */
-  @Config("ssl.trustmanager.algorithm")
-  @Default("")
-  public final String sslTrustmanagerAlgorithm;
-
-  /**
-   * The SSL key store type
-   */
-  @Config("ssl.keystore.type")
-  @Default("JKS")
-  public final String sslKeystoreType;
-
-  /**
-   * The SSL key store path
-   */
-  @Config("ssl.keystore.path")
-  @Default("")
-  public final String sslKeystorePath;
-
-  /**
-   * The SSL key store password
-   * There could be multiple keys in one key store
-   * This password is to protect the integrity of the entire key store
-   */
-  @Config("ssl.keystore.password")
-  @Default("")
-  public final String sslKeystorePassword;
-
-  /**
-   * The SSL key password
-   * The key store protects each private key with its individual password
-   */
-  @Config("ssl.key.password")
-  @Default("")
-  public final String sslKeyPassword;
-
-  /**
-   * The SSL trust store type
-   */
-  @Config("ssl.truststore.type")
-  @Default("JKS")
-  public final String sslTruststoreType;
-
-  /**
-   * The SSL trust store path
-   */
-  @Config("ssl.truststore.path")
-  @Default("")
-  public final String sslTruststorePath;
-
-  /**
-   * The SSL trust store password
-   */
-  @Config("ssl.truststore.password")
-  @Default("")
-  public final String sslTruststorePassword;
-
-  /**
-   * The SSL supported cipher suites, a comma separated list of values
-   */
-  @Config("ssl.cipher.suites")
-  @Default("")
-  public final String sslCipherSuites;
-
   /**
    * The implementation of {@link com.github.ambry.commons.SSLFactory} to use.
    */
@@ -284,5 +155,4 @@
     sslCipherSuites = verifiableProperties.getString("ssl.cipher.suites", "");
     sslFactory = verifiableProperties.getString("ssl.factory", "com.github.ambry.commons.JdkSslFactory");
   }
->>>>>>> 4dd1c8c7
 }