/**
 * Copyright 2016 LinkedIn Corp. All rights reserved.
 *
 * Licensed under the Apache License, Version 2.0 (the "License");
 * you may not use this file except in compliance with the License.
 * You may obtain a copy of the License at
 *
 * http://www.apache.org/licenses/LICENSE-2.0
 *
 * Unless required by applicable law or agreed to in writing, software
 * distributed under the License is distributed on an "AS IS" BASIS,
 * WITHOUT WARRANTIES OR CONDITIONS OF ANY KIND, either express or implied.
 */
package com.github.ambry.utils;

import org.json.JSONArray;
import org.json.JSONException;
import org.json.JSONObject;
import org.slf4j.Logger;
import org.slf4j.LoggerFactory;

import java.io.BufferedReader;
import java.io.DataInputStream;
import java.io.File;
import java.io.FileInputStream;
import java.io.FileNotFoundException;
import java.io.FileWriter;
import java.io.IOException;
import java.io.InputStream;
import java.io.InputStreamReader;
import java.io.RandomAccessFile;
import java.lang.reflect.Constructor;
import java.lang.reflect.InvocationTargetException;
import java.nio.ByteBuffer;
import java.nio.channels.FileChannel;
import java.nio.charset.Charset;
import java.nio.charset.StandardCharsets;
import java.nio.file.FileVisitResult;
import java.nio.file.Files;
import java.nio.file.Path;
import java.nio.file.SimpleFileVisitor;
import java.nio.file.attribute.BasicFileAttributes;
import java.util.ArrayList;
import java.util.Arrays;
import java.util.Properties;
import java.util.Random;
import java.util.concurrent.ExecutorService;
import java.util.concurrent.ScheduledExecutorService;
import java.util.concurrent.ScheduledThreadPoolExecutor;
import java.util.concurrent.ThreadFactory;
import java.util.concurrent.TimeUnit;
import java.util.concurrent.atomic.AtomicInteger;
import java.util.stream.Collectors;
<<<<<<< HEAD
=======
import java.util.stream.Stream;
import org.json.JSONArray;
import org.json.JSONException;
import org.json.JSONObject;
import org.slf4j.Logger;
import org.slf4j.LoggerFactory;
>>>>>>> 4dd1c8c7


/**
 * A set of utility methods
 */
// TODO: 2018/3/19 by zmyer
public class Utils {

<<<<<<< HEAD
    /**
     * Constant to define "infinite" time.
     * <p/>
     * Currently used in lieu of either an epoch based ms expiration time or a seconds based TTL (relative to creation
     * time).
     */
    public static final long Infinite_Time = -1;
    /**
     * The lowest possible port number.
     */
    public static final int MIN_PORT_NUM = 1;
    /**
     * The highest possible port number.
     */
    public static final int MAX_PORT_NUM = 65535;
    private static final String CLIENT_RESET_EXCEPTION_MSG = "Connection reset by peer";
    private static final String CLIENT_BROKEN_PIPE_EXCEPTION_MSG = "Broken pipe";
    private static final Logger logger = LoggerFactory.getLogger(Utils.class);

    // The read*String methods assume that the underlying stream is blocking

    /**
     * Reads a String whose length is a short from the given input stream
     * @param input The input stream from which to read the String from
     * @return The String read from the stream
     * @throws IOException
     */
    public static String readShortString(DataInputStream input) throws IOException {
        Short size = input.readShort();
        if (size < 0) {
            throw new IllegalArgumentException("readShortString : the size cannot be negative");
        }
        byte[] bytes = new byte[size];
        int read = 0;
        while (read < size) {
            int readBytes = input.read(bytes, read, size - read);
            if (readBytes == -1 || readBytes == 0) {
                break;
            }
            read += readBytes;
        }
        if (read != size) {
            throw new IllegalArgumentException(
                    "readShortString : the size of the input does not match the actual data size");
        }
        return new String(bytes, "UTF-8");
    }

    /**
     * Gets the size of the string in serialized form
     * @param value the string of interest to be serialized
     * @return the size of the string in serialized form
     */
    public static int getIntStringLength(String value) {
        return value == null ? Integer.BYTES : Integer.BYTES + value.length();
    }

    /**
     * Reads a String whose length is an int from the given input stream
     * @param input The input stream from which to read the String from
     * @return The String read from the stream
     * @throws IOException
     */
    // TODO: 2018/3/29 by zmyer
    public static String readIntString(DataInputStream input) throws IOException {
        return readIntString(input, StandardCharsets.UTF_8);
    }

    /**
     * Reads a String whose length is an int from the given input stream
     * @param input The input stream from which to read the String from
     * @param charset the charset to use.
     * @return The String read from the stream
     * @throws IOException
     */
    // TODO: 2018/3/29 by zmyer
    public static String readIntString(DataInputStream input, Charset charset) throws IOException {
        int size = input.readInt();
        if (size < 0) {
            throw new IllegalArgumentException("readIntString : the size cannot be negative");
        }
        byte[] bytes = new byte[size];
        int read = 0;
        while (read < size) {
            int readBytes = input.read(bytes, read, size - read);
            if (readBytes == -1 || readBytes == 0) {
                break;
            }
            read += readBytes;
        }
        if (read != size) {
            throw new IllegalArgumentException(
                    "readIntString : the size of the input does not match the actual data size");
        }
        return new String(bytes, charset);
    }

    /**
     *
     * @param input
     * @return
     * @throws IOException
     */
    public static ByteBuffer readIntBuffer(DataInputStream input) throws IOException {
        int size = input.readInt();
        if (size < 0) {
            throw new IllegalArgumentException("readIntBuffer : the size cannot be negative");
        }
        ByteBuffer buffer = ByteBuffer.allocate(size);
        int read = 0;
        while (read < size) {
            int readBytes = input.read(buffer.array());
            if (readBytes == -1 || readBytes == 0) {
                break;
            }
            read += readBytes;
        }
        if (read != size) {
            throw new IllegalArgumentException(
                    "readIntBuffer : the size of the input does not match the actual data size");
        }
        return buffer;
    }

    /**
     *
     * @param input
     * @return
     * @throws IOException
     */
    public static ByteBuffer readShortBuffer(DataInputStream input) throws IOException {
        short size = input.readShort();
        if (size < 0) {
            throw new IllegalArgumentException("readShortBuffer : the size cannot be negative");
        }
        ByteBuffer buffer = ByteBuffer.allocate(size);
        int read = 0;
        while (read < size) {
            int readBytes = input.read(buffer.array());
            if (readBytes == -1 || readBytes == 0) {
                break;
            }
            read += readBytes;
        }
        if (read != size) {
            throw new IllegalArgumentException(
                    "readShortBuffer the size of the input does not match the actual data size");
        }
        return buffer;
    }

    /**
     * Create a new thread
     *
     * @param runnable The work for the thread to do
     * @param daemon Should the thread block JVM shutdown?
     * @return The unstarted thread
     */
    // TODO: 2018/3/21 by zmyer
    public static Thread newThread(Runnable runnable, boolean daemon) {
        Thread thread = new Thread(runnable);
        thread.setDaemon(daemon);
        thread.setUncaughtExceptionHandler((t, e) -> {
            logger.error("Encountered throwable in {}", t, e);
        });
        return thread;
    }

    /**
     * Create a new thread
     *
     * @param name The name of the thread
     * @param runnable The work for the thread to do
     * @param daemon Should the thread block JVM shutdown?
     * @return The unstarted thread
     */
    // TODO: 2018/3/19 by zmyer
    public static Thread newThread(String name, Runnable runnable, boolean daemon) {
        Thread thread = new Thread(runnable, name);
        thread.setDaemon(daemon);
        thread.setUncaughtExceptionHandler((t, e) -> {
            logger.error("Encountered throwable in {}", t, e);
        });
        return thread;
    }

    /**
     * Create a daemon thread
     *
     * @param runnable The runnable to execute in the background
     * @return The unstarted thread
     */
    public static Thread daemonThread(Runnable runnable) {
        return newThread(runnable, true);
    }

    /**
     * Create a daemon thread
     *
     * @param name The name of the thread
     * @param runnable The runnable to execute in the background
     * @return The unstarted thread
     */
    // TODO: 2018/3/20 by zmyer
    public static Thread daemonThread(String name, Runnable runnable) {
        return newThread(name, runnable, true);
    }

    /**
     * Create a {@link ScheduledExecutorService} with the given properties.
     * @param numThreads The number of threads in the scheduler's thread pool.
     * @param threadNamePrefix The prefix string for thread names in this thread pool.
     * @param isDaemon {@code true} if the threads in this scheduler's should be daemon threads.
     * @return A {@link ScheduledExecutorService}.
     */
    // TODO: 2018/3/19 by zmyer
    public static ScheduledExecutorService newScheduler(int numThreads, String threadNamePrefix, boolean isDaemon) {
        //创建调度线程池
        ScheduledThreadPoolExecutor scheduler =
                new ScheduledThreadPoolExecutor(numThreads, new SchedulerThreadFactory(threadNamePrefix, isDaemon));
        scheduler.setContinueExistingPeriodicTasksAfterShutdownPolicy(false);
        scheduler.setExecuteExistingDelayedTasksAfterShutdownPolicy(false);
        return scheduler;
    }

    /**
     * Create a {@link ScheduledExecutorService} with the given properties.
     * @param numThreads The number of threads in the scheduler's thread pool.
     * @param isDaemon {@code true} if the threads in this scheduler's should be daemon threads.
     * @return A {@link ScheduledExecutorService}.
     */
    // TODO: 2018/3/19 by zmyer
    public static ScheduledExecutorService newScheduler(int numThreads, boolean isDaemon) {
        return newScheduler(numThreads, "ambry-scheduler-", isDaemon);
    }

    /**
     * Open a channel for the given file
     * @param file
     * @param mutable
     * @return
     * @throws FileNotFoundException
     */
    // TODO: 2018/4/27 by zmyer
    public static FileChannel openChannel(File file, boolean mutable) throws FileNotFoundException {
        if (mutable) {
            return new RandomAccessFile(file, "rw").getChannel();
        } else {
            return new FileInputStream(file).getChannel();
        }
    }

    /**
     * Instantiate a class instance from a given className.
     * @param className
     * @param <T>
     * @return
     * @throws ClassNotFoundException
     * @throws InstantiationException
     * @throws IllegalAccessException
     */
    public static <T> T getObj(String className)
            throws ClassNotFoundException, InstantiationException, IllegalAccessException {
        return (T) Class.forName(className).newInstance();
    }

    /**
     * Instantiate a class instance from a given className with an arg
     * @param className
     * @param arg
     * @param <T>
     * @return
     * @throws ClassNotFoundException
     * @throws InstantiationException
     * @throws IllegalAccessException
     * @throws NoSuchMethodException
     * @throws InvocationTargetException
     */
    // TODO: 2018/3/19 by zmyer
    public static <T> T getObj(String className, Object arg)
            throws ClassNotFoundException, InstantiationException, IllegalAccessException, NoSuchMethodException,
            InvocationTargetException {
        for (Constructor<?> ctor : Class.forName(className).getDeclaredConstructors()) {
            Class<?>[] paramTypes = ctor.getParameterTypes();
            if (paramTypes.length == 1 && checkAssignable(paramTypes[0], arg)) {
                return (T) ctor.newInstance(arg);
            }
        }
        return null;
    }

    /**
     * Instantiate a class instance from a given className with two args
     * @param className
     * @param arg1
     * @param arg2
     * @param <T>
     * @return
     * @throws ClassNotFoundException
     * @throws InstantiationException
     * @throws IllegalAccessException
     * @throws NoSuchMethodException
     * @throws InvocationTargetException
     */
    public static <T> T getObj(String className, Object arg1, Object arg2)
            throws ClassNotFoundException, InstantiationException, IllegalAccessException, NoSuchMethodException,
            InvocationTargetException {
        for (Constructor<?> ctor : Class.forName(className).getDeclaredConstructors()) {
            Class<?>[] paramTypes = ctor.getParameterTypes();
            if (paramTypes.length == 2 && checkAssignable(paramTypes[0], arg1) && checkAssignable(paramTypes[1],
                    arg2)) {
                return (T) ctor.newInstance(arg1, arg2);
            }
        }
        return null;
    }

    /**
     * Instantiate a class instance from a given className with three args
     * @param className
     * @param arg1
     * @param arg2
     * @param arg3
     * @param <T>
     * @return
     * @throws ClassNotFoundException
     * @throws InstantiationException
     * @throws IllegalAccessException
     * @throws NoSuchMethodException
     * @throws InvocationTargetException
     */
    // TODO: 2018/3/21 by zmyer
    public static <T> T getObj(String className, Object arg1, Object arg2, Object arg3)
            throws ClassNotFoundException, InstantiationException, IllegalAccessException, NoSuchMethodException,
            InvocationTargetException {
        for (Constructor<?> ctor : Class.forName(className).getDeclaredConstructors()) {
            Class<?>[] paramTypes = ctor.getParameterTypes();
            if (paramTypes.length == 3 && checkAssignable(paramTypes[0], arg1) && checkAssignable(paramTypes[1], arg2)
                    && checkAssignable(paramTypes[2], arg3)) {
                return (T) ctor.newInstance(arg1, arg2, arg3);
            }
        }
        return null;
    }

    /**
     * Instantiate a class instance from a given className with variable number of args
     * @param className
     * @param objects
     * @param <T>
     * @return
     * @throws ClassNotFoundException
     * @throws InstantiationException
     * @throws IllegalAccessException
     * @throws NoSuchMethodException
     * @throws InvocationTargetException
     */
    public static <T> T getObj(String className, Object... objects)
            throws ClassNotFoundException, InstantiationException, IllegalAccessException, NoSuchMethodException,
            InvocationTargetException {
        for (Constructor<?> ctor : Class.forName(className).getDeclaredConstructors()) {
            Class<?>[] paramTypes = ctor.getParameterTypes();
            if (paramTypes.length == objects.length) {
                int i = 0;
                for (; i < objects.length; i++) {
                    if (!checkAssignable(paramTypes[i], objects[i])) {
                        break;
                    }
                }
                if (i == objects.length) {
                    return (T) ctor.newInstance(objects);
                }
            }
        }
        return null;
    }

    /**
     * Check if the given constructor parameter type is assignable from the provided argument object.
     * @param parameterType the {@link Class} of the constructor parameter.
     * @param arg the argument to test.
     * @return {@code true} if it is assignable. Note: this will return true if {@code arg} is {@code null}.
     */
    private static boolean checkAssignable(Class<?> parameterType, Object arg) {
        return arg == null || parameterType.isAssignableFrom(arg.getClass());
    }

    /**
     * Compute the hash code for the given items
     * @param items
     * @return
     */
    public static int hashcode(Object[] items) {
        if (items == null) {
            return 0;
        }
        int h = 1;
        int i = 0;
        while (i < items.length) {
            if (items[i] != null) {
                h = 31 * h + items[i].hashCode();
                i += 1;
            }
=======
  /**
   * Constant to define "infinite" time.
   * <p/>
   * Currently used in lieu of either an epoch based ms expiration time or a seconds based TTL (relative to creation
   * time).
   */
  public static final long Infinite_Time = -1;
  /**
   * The lowest possible port number.
   */
  public static final int MIN_PORT_NUM = 1;
  /**
   * The highest possible port number.
   */
  public static final int MAX_PORT_NUM = 65535;
  private static final String CLIENT_RESET_EXCEPTION_MSG = "Connection reset by peer";
  private static final String CLIENT_BROKEN_PIPE_EXCEPTION_MSG = "Broken pipe";
  private static final Logger logger = LoggerFactory.getLogger(Utils.class);

  // The read*String methods assume that the underlying stream is blocking

  /**
   * Reads a String whose length is a short from the given input stream
   * @param input The input stream from which to read the String from
   * @return The String read from the stream
   * @throws IOException
   */
  public static String readShortString(DataInputStream input) throws IOException {
    Short size = input.readShort();
    if (size < 0) {
      throw new IllegalArgumentException("readShortString : the size cannot be negative");
    }
    byte[] bytes = new byte[size];
    int read = 0;
    while (read < size) {
      int readBytes = input.read(bytes, read, size - read);
      if (readBytes == -1 || readBytes == 0) {
        break;
      }
      read += readBytes;
    }
    if (read != size) {
      throw new IllegalArgumentException("readShortString : the size of the input does not match the actual data size");
    }
    return new String(bytes, "UTF-8");
  }

  /**
   * Gets the size of the string in serialized form
   * @param value the string of interest to be serialized
   * @return the size of the string in serialized form
   */
  public static int getIntStringLength(String value) {
    return value == null ? Integer.BYTES : Integer.BYTES + value.length();
  }

  /**
   * Reads a String whose length is an int from the given input stream
   * @param input The input stream from which to read the String from
   * @return The String read from the stream
   * @throws IOException
   */
  public static String readIntString(DataInputStream input) throws IOException {
    return readIntString(input, StandardCharsets.UTF_8);
  }

  /**
   * Reads a String whose length is an int from the given input stream
   * @param input The input stream from which to read the String from
   * @param charset the charset to use.
   * @return The String read from the stream
   * @throws IOException
   */
  public static String readIntString(DataInputStream input, Charset charset) throws IOException {
    int size = input.readInt();
    if (size < 0) {
      throw new IllegalArgumentException("readIntString : the size cannot be negative");
    }
    byte[] bytes = new byte[size];
    int read = 0;
    while (read < size) {
      int readBytes = input.read(bytes, read, size - read);
      if (readBytes == -1 || readBytes == 0) {
        break;
      }
      read += readBytes;
    }
    if (read != size) {
      throw new IllegalArgumentException("readIntString : the size of the input does not match the actual data size");
    }
    return new String(bytes, charset);
  }

  /**
   *
   * @param input
   * @return
   * @throws IOException
   */
  public static ByteBuffer readIntBuffer(DataInputStream input) throws IOException {
    int size = input.readInt();
    if (size < 0) {
      throw new IllegalArgumentException("readIntBuffer : the size cannot be negative");
    }
    ByteBuffer buffer = ByteBuffer.allocate(size);
    int read = 0;
    while (read < size) {
      int readBytes = input.read(buffer.array());
      if (readBytes == -1 || readBytes == 0) {
        break;
      }
      read += readBytes;
    }
    if (read != size) {
      throw new IllegalArgumentException("readIntBuffer : the size of the input does not match the actual data size");
    }
    return buffer;
  }

  /**
   *
   * @param input
   * @return
   * @throws IOException
   */
  public static ByteBuffer readShortBuffer(DataInputStream input) throws IOException {
    short size = input.readShort();
    if (size < 0) {
      throw new IllegalArgumentException("readShortBuffer : the size cannot be negative");
    }
    ByteBuffer buffer = ByteBuffer.allocate(size);
    int read = 0;
    while (read < size) {
      int readBytes = input.read(buffer.array());
      if (readBytes == -1 || readBytes == 0) {
        break;
      }
      read += readBytes;
    }
    if (read != size) {
      throw new IllegalArgumentException("readShortBuffer the size of the input does not match the actual data size");
    }
    return buffer;
  }

  /**
   * Create a new thread
   *
   * @param runnable The work for the thread to do
   * @param daemon Should the thread block JVM shutdown?
   * @return The unstarted thread
   */
  public static Thread newThread(Runnable runnable, boolean daemon) {
    Thread thread = new Thread(runnable);
    thread.setDaemon(daemon);
    thread.setUncaughtExceptionHandler((t, e) -> {
      logger.error("Encountered throwable in {}", t, e);
    });
    return thread;
  }

  /**
   * Create a new thread
   *
   * @param name The name of the thread
   * @param runnable The work for the thread to do
   * @param daemon Should the thread block JVM shutdown?
   * @return The unstarted thread
   */
  public static Thread newThread(String name, Runnable runnable, boolean daemon) {
    Thread thread = new Thread(runnable, name);
    thread.setDaemon(daemon);
    thread.setUncaughtExceptionHandler((t, e) -> {
      logger.error("Encountered throwable in {}", t, e);
    });
    return thread;
  }

  /**
   * Create a daemon thread
   *
   * @param runnable The runnable to execute in the background
   * @return The unstarted thread
   */
  public static Thread daemonThread(Runnable runnable) {
    return newThread(runnable, true);
  }

  /**
   * Create a daemon thread
   *
   * @param name The name of the thread
   * @param runnable The runnable to execute in the background
   * @return The unstarted thread
   */
  public static Thread daemonThread(String name, Runnable runnable) {
    return newThread(name, runnable, true);
  }

  /**
   * Create a {@link ScheduledExecutorService} with the given properties.
   * @param numThreads The number of threads in the scheduler's thread pool.
   * @param threadNamePrefix The prefix string for thread names in this thread pool.
   * @param isDaemon {@code true} if the threads in this scheduler's should be daemon threads.
   * @return A {@link ScheduledExecutorService}.
   */
  public static ScheduledExecutorService newScheduler(int numThreads, String threadNamePrefix, boolean isDaemon) {
    ScheduledThreadPoolExecutor scheduler =
        new ScheduledThreadPoolExecutor(numThreads, new SchedulerThreadFactory(threadNamePrefix, isDaemon));
    scheduler.setContinueExistingPeriodicTasksAfterShutdownPolicy(false);
    scheduler.setExecuteExistingDelayedTasksAfterShutdownPolicy(false);
    return scheduler;
  }

  /**
   * Create a {@link ScheduledExecutorService} with the given properties.
   * @param numThreads The number of threads in the scheduler's thread pool.
   * @param isDaemon {@code true} if the threads in this scheduler's should be daemon threads.
   * @return A {@link ScheduledExecutorService}.
   */
  public static ScheduledExecutorService newScheduler(int numThreads, boolean isDaemon) {
    return newScheduler(numThreads, "ambry-scheduler-", isDaemon);
  }

  /**
   * Open a channel for the given file
   * @param file
   * @param mutable
   * @return
   * @throws FileNotFoundException
   */
  public static FileChannel openChannel(File file, boolean mutable) throws FileNotFoundException {
    if (mutable) {
      return new RandomAccessFile(file, "rw").getChannel();
    } else {
      return new FileInputStream(file).getChannel();
    }
  }

  /**
   * Read {@link FileChannel} from a given offset to fill up a {@link ByteBuffer}. Total bytes read should be buffer's
   * remaining size(limit - position).
   * @param fileChannel from which data to be read from
   * @param offset starting offset of the fileChanel to be read from
   * @param buffer the destination of the read
   * @return actual io count of fileChannel.read()
   * @throws IOException
   */
  public static int readFileToByteBuffer(FileChannel fileChannel, long offset, ByteBuffer buffer) throws IOException {
    int ioCount = 0;
    int read = 0;
    int expectedRead = buffer.remaining();
    while (buffer.hasRemaining()) {
      int sizeRead = fileChannel.read(buffer, offset);
      if (sizeRead == 0 || sizeRead == -1) {
        throw new IOException(
            "Total size read " + read + " is less than the size to be read " + expectedRead + ". sizeRead is "
                + sizeRead);
      }
      read += sizeRead;
      offset += sizeRead;
      ioCount++;
    }
    return ioCount;
  }

  /**
   * Instantiate a class instance from a given className.
   * @param className
   * @param <T>
   * @return
   * @throws ClassNotFoundException
   * @throws InstantiationException
   * @throws IllegalAccessException
   */
  public static <T> T getObj(String className)
      throws ClassNotFoundException, InstantiationException, IllegalAccessException {
    return (T) Class.forName(className).newInstance();
  }

  /**
   * Instantiate a class instance from a given className with an arg
   * @param className
   * @param arg
   * @param <T>
   * @return
   * @throws ClassNotFoundException
   * @throws InstantiationException
   * @throws IllegalAccessException
   * @throws NoSuchMethodException
   * @throws InvocationTargetException
   */
  public static <T> T getObj(String className, Object arg)
      throws ClassNotFoundException, InstantiationException, IllegalAccessException, NoSuchMethodException,
             InvocationTargetException {
    for (Constructor<?> ctor : Class.forName(className).getDeclaredConstructors()) {
      Class<?>[] paramTypes = ctor.getParameterTypes();
      if (paramTypes.length == 1 && checkAssignable(paramTypes[0], arg)) {
        return (T) ctor.newInstance(arg);
      }
    }
    throw buildNoConstructorException(className, arg);
  }

  /**
   * Instantiate a class instance from a given className with two args
   * @param className
   * @param arg1
   * @param arg2
   * @param <T>
   * @return
   * @throws ClassNotFoundException
   * @throws InstantiationException
   * @throws IllegalAccessException
   * @throws NoSuchMethodException
   * @throws InvocationTargetException
   */
  public static <T> T getObj(String className, Object arg1, Object arg2)
      throws ClassNotFoundException, InstantiationException, IllegalAccessException, NoSuchMethodException,
             InvocationTargetException {
    for (Constructor<?> ctor : Class.forName(className).getDeclaredConstructors()) {
      Class<?>[] paramTypes = ctor.getParameterTypes();
      if (paramTypes.length == 2 && checkAssignable(paramTypes[0], arg1) && checkAssignable(paramTypes[1], arg2)) {
        return (T) ctor.newInstance(arg1, arg2);
      }
    }
    throw buildNoConstructorException(className, arg1, arg2);
  }

  /**
   * Instantiate a class instance from a given className with three args
   * @param className
   * @param arg1
   * @param arg2
   * @param arg3
   * @param <T>
   * @return
   * @throws ClassNotFoundException
   * @throws InstantiationException
   * @throws IllegalAccessException
   * @throws NoSuchMethodException
   * @throws InvocationTargetException
   */
  public static <T> T getObj(String className, Object arg1, Object arg2, Object arg3)
      throws ClassNotFoundException, InstantiationException, IllegalAccessException, NoSuchMethodException,
             InvocationTargetException {
    for (Constructor<?> ctor : Class.forName(className).getDeclaredConstructors()) {
      Class<?>[] paramTypes = ctor.getParameterTypes();
      if (paramTypes.length == 3 && checkAssignable(paramTypes[0], arg1) && checkAssignable(paramTypes[1], arg2)
          && checkAssignable(paramTypes[2], arg3)) {
        return (T) ctor.newInstance(arg1, arg2, arg3);
      }
    }
    throw buildNoConstructorException(className, arg1, arg2, arg3);
  }

  /**
   * Instantiate a class instance from a given className with variable number of args
   * @param className
   * @param args
   * @param <T>
   * @return
   * @throws ClassNotFoundException
   * @throws InstantiationException
   * @throws IllegalAccessException
   * @throws NoSuchMethodException
   * @throws InvocationTargetException
   */
  public static <T> T getObj(String className, Object... args)
      throws ClassNotFoundException, InstantiationException, IllegalAccessException, NoSuchMethodException,
             InvocationTargetException {
    for (Constructor<?> ctor : Class.forName(className).getDeclaredConstructors()) {
      Class<?>[] paramTypes = ctor.getParameterTypes();
      if (paramTypes.length == args.length) {
        int i = 0;
        for (; i < args.length; i++) {
          if (!checkAssignable(paramTypes[i], args[i])) {
            break;
          }
        }
        if (i == args.length) {
          return (T) ctor.newInstance(args);
        }
      }
    }
    throw buildNoConstructorException(className, args);
  }

  /**
   * Check if the given constructor parameter type is assignable from the provided argument object.
   * @param parameterType the {@link Class} of the constructor parameter.
   * @param arg the argument to test.
   * @return {@code true} if it is assignable. Note: this will return true if {@code arg} is {@code null}.
   */
  private static boolean checkAssignable(Class<?> parameterType, Object arg) {
    return arg == null || parameterType.isAssignableFrom(arg.getClass());
  }

  /**
   * Create a {@link NoSuchMethodException} for situations where a constructor for a class that conforms to the provided
   * argument types was not found.
   * @param className the class for which a suitable constructor was not found.
   * @param args the constructor arguments.
   * @return the {@link NoSuchMethodException} to throw.
   */
  private static NoSuchMethodException buildNoConstructorException(String className, Object... args) {
    String argTypes =
        Stream.of(args).map(arg -> arg == null ? "null" : arg.getClass().getName()).collect(Collectors.joining(", "));
    return new NoSuchMethodException(
        "No constructor found for " + className + " that takes arguments of types: " + argTypes);
  }

  /**
   * Compute the hash code for the given items
   * @param items
   * @return
   */
  public static int hashcode(Object[] items) {
    if (items == null) {
      return 0;
    }
    int h = 1;
    int i = 0;
    while (i < items.length) {
      if (items[i] != null) {
        h = 31 * h + items[i].hashCode();
        i += 1;
      }
    }
    return h;
  }

  /**
   * Compute the CRC32 of the byte array
   *
   * @param bytes The array to compute the checksum for
   * @return The CRC32
   */
  public static long crc32(byte[] bytes) {
    return crc32(bytes, 0, bytes.length);
  }

  /**
   * Compute the CRC32 of the segment of the byte array given by the specificed size and offset
   *
   * @param bytes The bytes to checksum
   * @param offset the offset at which to begin checksumming
   * @param size the number of bytes to checksum
   * @return The CRC32
   */
  public static long crc32(byte[] bytes, int offset, int size) {
    Crc32 crc = new Crc32();
    crc.update(bytes, offset, size);
    return crc.getValue();
  }

  /**
   * Read a properties file from the given path
   *
   * @param filename The path of the file to read
   */
  public static Properties loadProps(String filename) throws FileNotFoundException, IOException {
    InputStream propStream = new FileInputStream(filename);
    Properties props = new Properties();
    props.load(propStream);
    return props;
  }

  /**
   * Serializes a nullable string into byte buffer
   *
   * @param outputBuffer The output buffer to serialize the value to
   * @param value The value to serialize
   */
  public static void serializeNullableString(ByteBuffer outputBuffer, String value) {
    if (value == null) {
      outputBuffer.putInt(0);
    } else {
      outputBuffer.putInt(value.length());
      outputBuffer.put(value.getBytes());
    }
  }

  /**
   * Serializes a string into byte buffer
   * @param outputBuffer The output buffer to serialize the value to
   * @param value The value to serialize
   * @param charset {@link Charset} to be used to encode
   */
  public static void serializeString(ByteBuffer outputBuffer, String value, Charset charset) {
    outputBuffer.putInt(value.length());
    outputBuffer.put(value.getBytes(charset));
  }

  /**
   * Deserializes a string from byte buffer
   * @param inputBuffer The input buffer to deserialize the value from
   * @param charset {@link Charset} to be used to decode
   * @return the deserialized string
   */
  public static String deserializeString(ByteBuffer inputBuffer, Charset charset) {
    int size = inputBuffer.getInt();
    byte[] value = new byte[size];
    inputBuffer.get(value);
    return new String(value, charset);
  }

  /**
   * Returns the length of a nullable string
   *
   * @param value The string whose length is needed
   * @return The length of the string. 0 if null.
   */
  public static int getNullableStringLength(String value) {
    return value == null ? 0 : value.length();
  }

  /**
   * Writes specified string to specified file path.
   *
   * @param string to write
   * @param path file path
   * @throws IOException
   */
  public static void writeStringToFile(String string, String path) throws IOException {
    FileWriter fileWriter = null;
    try {
      File file = new File(path);
      fileWriter = new FileWriter(file);
      fileWriter.write(string);
    } finally {
      if (fileWriter != null) {
        fileWriter.close();
      }
    }
  }

  /**
   * Pretty prints specified jsonObject to specified file path.
   *
   * @param jsonObject to pretty print
   * @param path file path
   * @throws IOException
   * @throws JSONException
   */
  public static void writeJsonObjectToFile(JSONObject jsonObject, String path) throws IOException, JSONException {
    writeStringToFile(jsonObject.toString(2), path);
  }

  /**
   * Pretty prints specified {@link JSONArray} to specified file path.
   *
   * @param jsonArray to pretty print
   * @param path file path
   * @throws IOException
   * @throws JSONException
   */
  public static void writeJsonArrayToFile(JSONArray jsonArray, String path) throws IOException, JSONException {
    writeStringToFile(jsonArray.toString(2), path);
  }

  /**
   * Reads entire contents of specified file as a string.
   *
   * @param path file path to read
   * @return string read from specified file
   * @throws IOException
   */
  public static String readStringFromFile(String path) throws IOException {
    File file = new File(path);
    byte[] encoded = new byte[(int) file.length()];
    DataInputStream ds = null;
    try {
      ds = new DataInputStream(new FileInputStream(file));
      ds.readFully(encoded);
    } finally {
      if (ds != null) {
        ds.close();
      }
    }
    return Charset.defaultCharset().decode(ByteBuffer.wrap(encoded)).toString();
  }

  /**
   * Reads JSON object (in string format) from specified file.
   *
   * @param path file path to read
   * @return JSONObject read from specified file
   * @throws IOException
   * @throws JSONException
   */
  public static JSONObject readJsonFromFile(String path) throws IOException, JSONException {
    return new JSONObject(readStringFromFile(path));
  }

  /**
   * Ensures that a given File is present. The file is pre-allocated with a given capacity using fallocate on linux
   * @param file file path to create and allocate
   * @param capacityBytes the number of bytes to pre-allocate
   * @throws IOException
   */
  public static void preAllocateFileIfNeeded(File file, long capacityBytes) throws IOException {
    if (!file.exists()) {
      file.createNewFile();
    }
    if (System.getProperty("os.name").toLowerCase().startsWith("linux")) {
      Runtime runtime = Runtime.getRuntime();
      Process process = runtime.exec("fallocate --keep-size -l " + capacityBytes + " " + file.getAbsolutePath());
      try {
        process.waitFor();
      } catch (InterruptedException e) {
        // ignore the interruption and check the exit value to be sure
      }
      if (process.exitValue() != 0) {
        throw new IOException(
            "error while trying to preallocate file " + file.getAbsolutePath() + " exitvalue " + process.exitValue()
                + " error string " + new BufferedReader(new InputStreamReader(process.getErrorStream())).lines()
                .collect(Collectors.joining("/n")));
      }
    }
  }

  /**
   * Get a pseudo-random long uniformly between 0 and n-1. Stolen from {@link java.util.Random#nextInt()}.
   *
   * @param random random object used to generate the random number so that we generate
   *                     uniforml random between 0 and n-1
   * @param n the bound
   * @return a value select randomly from the range {@code [0..n)}.
   */
  public static long getRandomLong(Random random, long n) {
    if (n <= 0) {
      throw new IllegalArgumentException("Cannot generate random long in range [0,n) for n<=0.");
    }

    final int BITS_PER_LONG = 63;
    long bits, val;
    do {
      bits = random.nextLong() & (~(1L << BITS_PER_LONG));
      val = bits % n;
    } while (bits - val + (n - 1) < 0L);
    return val;
  }

  /**
   * Returns a random short using the {@code Random} passed as arg
   * @param random the {@link Random} object that needs to be used to generate the random short
   * @return a random short in the range [0, Short.MAX_VALUE].
   */
  public static short getRandomShort(Random random) {
    return (short) random.nextInt(Short.MAX_VALUE + 1);
  }

  /**
   * Adds some number of seconds to an epoch time in ms.
   *
   * @param epochTimeInMs Epoch time in ms to which {@code deltaTimeInSeconds} needs to be added
   * @param deltaTimeInSeconds delta time in seconds which needs to be added to {@code epochTimeInMs}
   * @return epoch time in milliseconds after adding {@code deltaTimeInSeconds} to {@code epochTimeInMs} or
   * {@link Utils#Infinite_Time} if either of them is {@link Utils#Infinite_Time}
   */
  public static long addSecondsToEpochTime(long epochTimeInMs, long deltaTimeInSeconds) {
    if (deltaTimeInSeconds == Infinite_Time || epochTimeInMs == Infinite_Time) {
      return Infinite_Time;
    }
    return epochTimeInMs + (TimeUnit.SECONDS.toMillis(deltaTimeInSeconds));
  }

  /**
   * Read "size" length of bytes from stream to a byte array. If "size" length of bytes can't be read because the end of
   * the stream has been reached, IOException is thrown. This method blocks until input data is available, the end of
   * the stream is detected, or an exception is thrown.
   * @param stream from which data to be read from
   * @param size max length of bytes to be read from the stream.
   * @return byte[] which has the data that is read from the stream
   * @throws IOException
   */
  public static byte[] readBytesFromStream(InputStream stream, int size) throws IOException {
    return readBytesFromStream(stream, new byte[size], 0, size);
  }

  /**
   * Read "size" length of bytes from stream to a byte array starting at the given offset in the byte[]. If "size"
   * length of bytes can't be read because the end of the stream has been reached, IOException is thrown. This method
   * blocks until input data is available, the end of the stream is detected, or an exception is thrown.
   * @param stream from which data to be read from
   * @param data byte[] into which the data has to be written
   * @param offset starting offset in the byte[] at which the data has to be written to
   * @param size length of bytes to be read from the stream
   * @return byte[] which has the data that is read from the stream. Same as @param data
   * @throws IOException
   */
  public static byte[] readBytesFromStream(InputStream stream, byte[] data, int offset, int size) throws IOException {
    int read = 0;
    while (read < size) {
      int sizeRead = stream.read(data, offset, size - read);
      if (sizeRead == 0 || sizeRead == -1) {
        throw new IOException("Total size read " + read + " is less than the size to be read " + size);
      }
      read += sizeRead;
      offset += sizeRead;
    }
    return data;
  }

  /**
   * Split the input string "data" using the delimiter and return as list of strings for the slices obtained
   * @param data
   * @param delimiter
   * @return
   */
  public static ArrayList<String> splitString(String data, String delimiter) {
    if (data == null) {
      throw new IllegalArgumentException("Passed in string is null ");
    }
    return new ArrayList<>(Arrays.asList(data.split(delimiter)));
  }

  /**
   * Make sure that the ByteBuffer capacity is equal to or greater than the expected length.
   * If not, create a new ByteBuffer of expected length and copy contents from previous ByteBuffer to the new one
   * @param existingBuffer ByteBuffer capacity to check
   * @param newLength new length for the ByteBuffer.
   * returns ByteBuffer with a minimum capacity of new length
   */
  public static ByteBuffer ensureCapacity(ByteBuffer existingBuffer, int newLength) {
    if (newLength > existingBuffer.capacity()) {
      ByteBuffer newBuffer = ByteBuffer.allocate(newLength);
      existingBuffer.flip();
      newBuffer.put(existingBuffer);
      return newBuffer;
    }
    return existingBuffer;
  }

  /**
   * Gets the root cause for {@code t}.
   * @param t the {@link Throwable} whose root cause is required.
   * @return the root cause for {@code t}.
   */
  public static Throwable getRootCause(Throwable t) {
    Throwable throwable = t;
    while (throwable != null && throwable.getCause() != null) {
      throwable = throwable.getCause();
    }
    return throwable;
  }

  /**
   * Convert ms to nearest second(floor) and back to ms to get the approx value in ms if not for
   * {@link Utils#Infinite_Time}.
   * @param timeInMs the time in ms that needs to be converted
   * @return the time in ms to the nearest second(floored) for the given time in ms
   */
  public static long getTimeInMsToTheNearestSec(long timeInMs) {
    long timeInSecs = timeInMs / Time.MsPerSec;
    return timeInMs != Utils.Infinite_Time ? (timeInSecs * Time.MsPerSec) : Utils.Infinite_Time;
  }

  /**
   * Shuts down an {@link ExecutorService} gracefully in a given time. If the {@link ExecutorService} cannot be shut
   * down within the given time, it will be forced to shut down immediately. In the worst case, it will try to shut down
   * the {@link ExecutorService} within 2 * shutdownTimeout, separated by a forced shutdown.
   * @param executorService The {@link ExecutorService} to shut down.
   * @param shutdownTimeout The timeout in ms to shutdown the {@link ExecutorService}.
   * @param timeUnit TimeUnit for shutdownTimeout.
   */
  public static void shutDownExecutorService(ExecutorService executorService, long shutdownTimeout, TimeUnit timeUnit) {
    // Disable new tasks from being submitted
    executorService.shutdown();
    try {
      if (!executorService.awaitTermination(shutdownTimeout, timeUnit)) {
        logger.warn("ExecutorService is not shut down successfully within {} {}, forcing an immediate shutdown.",
            shutdownTimeout, timeUnit);
        executorService.shutdownNow();
        if (!executorService.awaitTermination(shutdownTimeout, timeUnit)) {
          logger.error("ExecutorService cannot be shut down successfully.");
        }
      }
    } catch (InterruptedException e) {
      logger.error("Exception occurred when shutting down the ExecutorService. Forcing an immediate shutdown.", e);
      executorService.shutdownNow();
      Thread.currentThread().interrupt();
    } catch (Exception e) {
      logger.error("Exception occurred when shutting down the ExecutorService.", e);
    }
  }

  /**
   * @param cause the problem cause.
   * @return {@code true} this cause indicates a possible early termination from the client. {@code false} otherwise.
   */
  public static boolean isPossibleClientTermination(Throwable cause) {
    return cause instanceof IOException && (CLIENT_RESET_EXCEPTION_MSG.equals(cause.getMessage())
        || CLIENT_BROKEN_PIPE_EXCEPTION_MSG.equals(cause.getMessage()));
  }

  /**
   * Wraps the given {@code cause} such that {@link #isPossibleClientTermination(Throwable)} recognizes it.
   * @param cause the {@link Throwable} to include.
   * @return wrapped {@code cause} such that {@link #isPossibleClientTermination(Throwable)} recognizes it.
   */
  public static IOException convertToClientTerminationException(Throwable cause) {
    return new IOException(CLIENT_RESET_EXCEPTION_MSG, cause);
  }

  /**
   * Returns a TTL (in secs) given an expiry and creation time (in ms)
   * @param expiresAtMs the expiry time (in ms)
   * @param creationTimeMs the creation time (in ms)
   * @return the time to live (in secs)
   */
  public static long getTtlInSecsFromExpiryMs(long expiresAtMs, long creationTimeMs) {
    return expiresAtMs == Utils.Infinite_Time ? Utils.Infinite_Time
        : Math.max(0, TimeUnit.MILLISECONDS.toSeconds(expiresAtMs - creationTimeMs));
  }

  /**
   * Delete a directory recursively or delete a single file.
   * @param file the file or directory to delete.
   * @throws IOException if all files could not be deleted.
   */
  public static void deleteFileOrDirectory(File file) throws IOException {
    if (file.exists()) {
      Files.walkFileTree(file.toPath(), new SimpleFileVisitor<Path>() {
        @Override
        public FileVisitResult visitFile(Path file, BasicFileAttributes attrs) throws IOException {
          Files.delete(file);
          return FileVisitResult.CONTINUE;
>>>>>>> 4dd1c8c7
        }
        return h;
    }

    /**
     * Compute the CRC32 of the byte array
     *
     * @param bytes The array to compute the checksum for
     * @return The CRC32
     */
    public static long crc32(byte[] bytes) {
        return crc32(bytes, 0, bytes.length);
    }

    /**
     * Compute the CRC32 of the segment of the byte array given by the specificed size and offset
     *
     * @param bytes The bytes to checksum
     * @param offset the offset at which to begin checksumming
     * @param size the number of bytes to checksum
     * @return The CRC32
     */
    public static long crc32(byte[] bytes, int offset, int size) {
        Crc32 crc = new Crc32();
        crc.update(bytes, offset, size);
        return crc.getValue();
    }

    /**
     * Read a properties file from the given path
     *
     * @param filename The path of the file to read
     */
    public static Properties loadProps(String filename) throws FileNotFoundException, IOException {
        InputStream propStream = new FileInputStream(filename);
        Properties props = new Properties();
        props.load(propStream);
        return props;
    }

    /**
     * Serializes a nullable string into byte buffer
     *
     * @param outputBuffer The output buffer to serialize the value to
     * @param value The value to serialize
     */
    public static void serializeNullableString(ByteBuffer outputBuffer, String value) {
        if (value == null) {
            outputBuffer.putInt(0);
        } else {
            outputBuffer.putInt(value.length());
            outputBuffer.put(value.getBytes());
        }
    }

    /**
     * Serializes a string into byte buffer
     * @param outputBuffer The output buffer to serialize the value to
     * @param value The value to serialize
     * @param charset {@link Charset} to be used to encode
     */
    public static void serializeString(ByteBuffer outputBuffer, String value, Charset charset) {
        outputBuffer.putInt(value.length());
        outputBuffer.put(value.getBytes(charset));
    }

    /**
     * Deserializes a string from byte buffer
     * @param inputBuffer The input buffer to deserialize the value from
     * @param charset {@link Charset} to be used to decode
     * @return the deserialized string
     */
    public static String deserializeString(ByteBuffer inputBuffer, Charset charset) {
        int size = inputBuffer.getInt();
        byte[] value = new byte[size];
        inputBuffer.get(value);
        return new String(value, charset);
    }

    /**
     * Returns the length of a nullable string
     *
     * @param value The string whose length is needed
     * @return The length of the string. 0 if null.
     */
    public static int getNullableStringLength(String value) {
        return value == null ? 0 : value.length();
    }

    /**
     * Writes specified string to specified file path.
     *
     * @param string to write
     * @param path file path
     * @throws IOException
     */
    // TODO: 2018/3/21 by zmyer
    public static void writeStringToFile(String string, String path) throws IOException {
        FileWriter fileWriter = null;
        try {
            File file = new File(path);
            fileWriter = new FileWriter(file);
            fileWriter.write(string);
        } finally {
            if (fileWriter != null) {
                fileWriter.close();
            }
        }
    }

    /**
     * Pretty prints specified jsonObject to specified file path.
     *
     * @param jsonObject to pretty print
     * @param path file path
     * @throws IOException
     * @throws JSONException
     */
    // TODO: 2018/3/21 by zmyer
    public static void writeJsonObjectToFile(JSONObject jsonObject, String path) throws IOException, JSONException {
        writeStringToFile(jsonObject.toString(2), path);
    }

    /**
     * Pretty prints specified {@link JSONArray} to specified file path.
     *
     * @param jsonArray to pretty print
     * @param path file path
     * @throws IOException
     * @throws JSONException
     */
    public static void writeJsonArrayToFile(JSONArray jsonArray, String path) throws IOException, JSONException {
        writeStringToFile(jsonArray.toString(2), path);
    }

    /**
     * Reads entire contents of specified file as a string.
     *
     * @param path file path to read
     * @return string read from specified file
     * @throws IOException
     */
    public static String readStringFromFile(String path) throws IOException {
        File file = new File(path);
        byte[] encoded = new byte[(int) file.length()];
        DataInputStream ds = null;
        try {
            ds = new DataInputStream(new FileInputStream(file));
            ds.readFully(encoded);
        } finally {
            if (ds != null) {
                ds.close();
            }
        }
        return Charset.defaultCharset().decode(ByteBuffer.wrap(encoded)).toString();
    }

    /**
     * Reads JSON object (in string format) from specified file.
     *
     * @param path file path to read
     * @return JSONObject read from specified file
     * @throws IOException
     * @throws JSONException
     */
    public static JSONObject readJsonFromFile(String path) throws IOException, JSONException {
        return new JSONObject(readStringFromFile(path));
    }

    /**
     * Ensures that a given File is present. The file is pre-allocated with a given capacity using fallocate on linux
     * @param file file path to create and allocate
     * @param capacityBytes the number of bytes to pre-allocate
     * @throws IOException
     */
    // TODO: 2018/3/22 by zmyer
    public static void preAllocateFileIfNeeded(File file, long capacityBytes) throws IOException {
        if (!file.exists()) {
            //文件不存在的话，需要重新创建
            file.createNewFile();
        }

        //查看系统类型
        if (System.getProperty("os.name").toLowerCase().startsWith("linux")) {
            Runtime runtime = Runtime.getRuntime();
            //执行创建文件指令
            Process process = runtime.exec("fallocate --keep-size -l " + capacityBytes + " " + file.getAbsolutePath());
            try {
                //等待进程结束
                process.waitFor();
            } catch (InterruptedException e) {
                // ignore the interruption and check the exit value to be sure
            }
            if (process.exitValue() != 0) {
                throw new IOException(
                        "error while trying to preallocate file " + file.getAbsolutePath() + " exitvalue " +
                                process.exitValue()
                                + " error string " + new BufferedReader(new InputStreamReader(process.getErrorStream()))
                                .lines()
                                .collect(Collectors.joining("/n")));
            }
        }
    }

    /**
     * Get a pseudo-random long uniformly between 0 and n-1. Stolen from {@link java.util.Random#nextInt()}.
     *
     * @param random random object used to generate the random number so that we generate
     *                     uniforml random between 0 and n-1
     * @param n the bound
     * @return a value select randomly from the range {@code [0..n)}.
     */
    public static long getRandomLong(Random random, long n) {
        if (n <= 0) {
            throw new IllegalArgumentException("Cannot generate random long in range [0,n) for n<=0.");
        }

        final int BITS_PER_LONG = 63;
        long bits, val;
        do {
            bits = random.nextLong() & (~(1L << BITS_PER_LONG));
            val = bits % n;
        } while (bits - val + (n - 1) < 0L);
        return val;
    }

    /**
     * Returns a random short using the {@code Random} passed as arg
     * @param random the {@link Random} object that needs to be used to generate the random short
     * @return a random short in the range [0, Short.MAX_VALUE].
     */
    public static short getRandomShort(Random random) {
        return (short) random.nextInt(Short.MAX_VALUE + 1);
    }

    /**
     * Adds some number of seconds to an epoch time in ms.
     *
     * @param epochTimeInMs Epoch time in ms to which {@code deltaTimeInSeconds} needs to be added
     * @param deltaTimeInSeconds delta time in seconds which needs to be added to {@code epochTimeInMs}
     * @return epoch time in milliseconds after adding {@code deltaTimeInSeconds} to {@code epochTimeInMs} or
     * {@link Utils#Infinite_Time} if either of them is {@link Utils#Infinite_Time}
     */
    public static long addSecondsToEpochTime(long epochTimeInMs, long deltaTimeInSeconds) {
        if (deltaTimeInSeconds == Infinite_Time || epochTimeInMs == Infinite_Time) {
            return Infinite_Time;
        }
        return epochTimeInMs + (TimeUnit.SECONDS.toMillis(deltaTimeInSeconds));
    }

    /**
     * Read "size" length of bytes from stream to a byte array. If "size" length of bytes can't be read because the end of
     * the stream has been reached, IOException is thrown. This method blocks until input data is available, the end of
     * the stream is detected, or an exception is thrown.
     * @param stream from which data to be read from
     * @param size max length of bytes to be read from the stream.
     * @return byte[] which has the data that is read from the stream
     * @throws IOException
     */
    public static byte[] readBytesFromStream(InputStream stream, int size) throws IOException {
        return readBytesFromStream(stream, new byte[size], 0, size);
    }

    /**
     * Read "size" length of bytes from stream to a byte array starting at the given offset in the byte[]. If "size"
     * length of bytes can't be read because the end of the stream has been reached, IOException is thrown. This method
     * blocks until input data is available, the end of the stream is detected, or an exception is thrown.
     * @param stream from which data to be read from
     * @param data byte[] into which the data has to be written
     * @param offset starting offset in the byte[] at which the data has to be written to
     * @param size length of bytes to be read from the stream
     * @return byte[] which has the data that is read from the stream. Same as @param data
     * @throws IOException
     */
    public static byte[] readBytesFromStream(InputStream stream, byte[] data, int offset, int size) throws IOException {
        int read = 0;
        while (read < size) {
            int sizeRead = stream.read(data, offset, size - read);
            if (sizeRead == 0 || sizeRead == -1) {
                throw new IOException("Total size read " + read + " is less than the size to be read " + size);
            }
            read += sizeRead;
            offset += sizeRead;
        }
        return data;
    }

    /**
     * Split the input string "data" using the delimiter and return as list of strings for the slices obtained
     * @param data
     * @param delimiter
     * @return
     */
    // TODO: 2018/3/21 by zmyer
    public static ArrayList<String> splitString(String data, String delimiter) {
        if (data == null) {
            throw new IllegalArgumentException("Passed in string is null ");
        }
        ArrayList<String> toReturn = new ArrayList<String>();
        String[] slices = data.split(delimiter);
        toReturn.addAll(Arrays.asList(slices));
        return toReturn;
    }

    /**
     * Merge/Concatenate the input list of strings using the delimiter and return the new string
     * @param data List of strings to be merged/concatenated
     * @param delimiter using which the list of strings need to be merged/concatenated
     * @return the obtained string after merging/concatenating
     */
    public static String concatenateString(ArrayList<String> data, String delimiter) {
        if (data == null) {
            throw new IllegalArgumentException("Passed in List is null ");
        }
        StringBuilder sb = new StringBuilder();
        if (data.size() > 1) {
            for (int i = 0; i < data.size() - 1; i++) {
                sb.append(data.get(i)).append(delimiter);
            }
            sb.append(data.get(data.size() - 1));
        }
        return sb.toString();
    }

    /**
     * Make sure that the ByteBuffer capacity is equal to or greater than the expected length.
     * If not, create a new ByteBuffer of expected length and copy contents from previous ByteBuffer to the new one
     * @param existingBuffer ByteBuffer capacity to check
     * @param newLength new length for the ByteBuffer.
     * returns ByteBuffer with a minimum capacity of new length
     */
    public static ByteBuffer ensureCapacity(ByteBuffer existingBuffer, int newLength) {
        if (newLength > existingBuffer.capacity()) {
            ByteBuffer newBuffer = ByteBuffer.allocate(newLength);
            existingBuffer.flip();
            newBuffer.put(existingBuffer);
            return newBuffer;
        }
        return existingBuffer;
    }

    /**
     * Gets the root cause for {@code t}.
     * @param t the {@link Throwable} whose root cause is required.
     * @return the root cause for {@code t}.
     */
    public static Throwable getRootCause(Throwable t) {
        Throwable throwable = t;
        while (throwable != null && throwable.getCause() != null) {
            throwable = throwable.getCause();
        }
        return throwable;
    }

    /**
     * Convert ms to nearest second(floor) and back to ms to get the approx value in ms if not for
     * {@link Utils#Infinite_Time}.
     * @param timeInMs the time in ms that needs to be converted
     * @return the time in ms to the nearest second(floored) for the given time in ms
     */
    public static long getTimeInMsToTheNearestSec(long timeInMs) {
        long timeInSecs = timeInMs / Time.MsPerSec;
        return timeInMs != Utils.Infinite_Time ? (timeInSecs * Time.MsPerSec) : Utils.Infinite_Time;
    }

    /**
     * Shuts down an {@link ExecutorService} gracefully in a given time. If the {@link ExecutorService} cannot be shut
     * down within the given time, it will be forced to shut down immediately. In the worst case, it will try to shut down
     * the {@link ExecutorService} within 2 * shutdownTimeout, separated by a forced shutdown.
     * @param executorService The {@link ExecutorService} to shut down.
     * @param shutdownTimeout The timeout in ms to shutdown the {@link ExecutorService}.
     * @param timeUnit TimeUnit for shutdownTimeout.
     */
    public static void shutDownExecutorService(ExecutorService executorService, long shutdownTimeout,
            TimeUnit timeUnit) {
        // Disable new tasks from being submitted
        executorService.shutdown();
        try {
            if (!executorService.awaitTermination(shutdownTimeout, timeUnit)) {
                logger.warn(
                        "ExecutorService is not shut down successfully within {} {}, forcing an immediate shutdown.",
                        shutdownTimeout, timeUnit);
                executorService.shutdownNow();
                if (!executorService.awaitTermination(shutdownTimeout, timeUnit)) {
                    logger.error("ExecutorService cannot be shut down successfully.");
                }
            }
        } catch (InterruptedException e) {
            logger.error("Exception occurred when shutting down the ExecutorService. Forcing an immediate shutdown.",
                    e);
            executorService.shutdownNow();
            Thread.currentThread().interrupt();
        } catch (Exception e) {
            logger.error("Exception occurred when shutting down the ExecutorService.", e);
        }
    }

<<<<<<< HEAD
    /**
     * @param cause the problem cause.
     * @return {@code true} this cause indicates a possible early termination from the client. {@code false} otherwise.
     */
    public static boolean isPossibleClientTermination(Throwable cause) {
        return cause instanceof IOException && (CLIENT_RESET_EXCEPTION_MSG.equals(cause.getMessage())
                || CLIENT_BROKEN_PIPE_EXCEPTION_MSG.equals(cause.getMessage()));
    }
=======
  /**
   * @param str the {@link String} to examine
   * @return {@code true} if {@code str} is {@code null} or is an empty string.
   */
  public static boolean isNullOrEmpty(String str) {
    return str == null || str.isEmpty();
  }

  /**
   * A thread factory to use for {@link ScheduledExecutorService}s instantiated using
   * {@link #newScheduler(int, String, boolean)}.
   */
  private static class SchedulerThreadFactory implements ThreadFactory {
    private final AtomicInteger schedulerThreadId = new AtomicInteger(0);
    private final String threadNamePrefix;
    private final boolean isDaemon;
>>>>>>> 4dd1c8c7

    /**
     * Wraps the given {@code cause} such that {@link #isPossibleClientTermination(Throwable)} recognizes it.
     * @param cause the {@link Throwable} to include.
     * @return wrapped {@code cause} such that {@link #isPossibleClientTermination(Throwable)} recognizes it.
     */
    public static IOException convertToClientTerminationException(Throwable cause) {
        return new IOException(CLIENT_RESET_EXCEPTION_MSG, cause);
    }

    /**
     * Delete a directory recursively or delete a single file.
     * @param file the file or directory to delete.
     * @throws IOException if all files could not be deleted.
     */
    // TODO: 2018/3/22 by zmyer
    public static void deleteFileOrDirectory(File file) throws IOException {
        if (file.exists()) {
            Files.walkFileTree(file.toPath(), new SimpleFileVisitor<Path>() {
                @Override
                public FileVisitResult visitFile(Path file, BasicFileAttributes attrs) throws IOException {
                    Files.delete(file);
                    return FileVisitResult.CONTINUE;
                }

                @Override
                public FileVisitResult postVisitDirectory(Path dir, IOException exc) throws IOException {
                    Files.delete(dir);
                    return FileVisitResult.CONTINUE;
                }
            });
        }
    }

    /**
     * A thread factory to use for {@link ScheduledExecutorService}s instantiated using
     * {@link #newScheduler(int, String, boolean)}.
     */
    private static class SchedulerThreadFactory implements ThreadFactory {
        private final AtomicInteger schedulerThreadId = new AtomicInteger(0);
        private final String threadNamePrefix;
        private final boolean isDaemon;

        /**
         * Create a {@link SchedulerThreadFactory}
         * @param threadNamePrefix the prefix string for threads in this scheduler's thread pool.
         * @param isDaemon {@code true} if the created threads should be daemon threads.
         */
        SchedulerThreadFactory(String threadNamePrefix, boolean isDaemon) {
            this.threadNamePrefix = threadNamePrefix;
            this.isDaemon = isDaemon;
        }

        @Override
        public Thread newThread(Runnable r) {
            return Utils.newThread(threadNamePrefix + schedulerThreadId.getAndIncrement(), r, isDaemon);
        }
    }
}<|MERGE_RESOLUTION|>--- conflicted
+++ resolved
@@ -51,15 +51,12 @@
 import java.util.concurrent.TimeUnit;
 import java.util.concurrent.atomic.AtomicInteger;
 import java.util.stream.Collectors;
-<<<<<<< HEAD
-=======
 import java.util.stream.Stream;
 import org.json.JSONArray;
 import org.json.JSONException;
 import org.json.JSONObject;
 import org.slf4j.Logger;
 import org.slf4j.LoggerFactory;
->>>>>>> 4dd1c8c7
 
 
 /**
@@ -68,7 +65,6 @@
 // TODO: 2018/3/19 by zmyer
 public class Utils {
 
-<<<<<<< HEAD
     /**
      * Constant to define "infinite" time.
      * <p/>
@@ -320,397 +316,6 @@
             return new FileInputStream(file).getChannel();
         }
     }
-
-    /**
-     * Instantiate a class instance from a given className.
-     * @param className
-     * @param <T>
-     * @return
-     * @throws ClassNotFoundException
-     * @throws InstantiationException
-     * @throws IllegalAccessException
-     */
-    public static <T> T getObj(String className)
-            throws ClassNotFoundException, InstantiationException, IllegalAccessException {
-        return (T) Class.forName(className).newInstance();
-    }
-
-    /**
-     * Instantiate a class instance from a given className with an arg
-     * @param className
-     * @param arg
-     * @param <T>
-     * @return
-     * @throws ClassNotFoundException
-     * @throws InstantiationException
-     * @throws IllegalAccessException
-     * @throws NoSuchMethodException
-     * @throws InvocationTargetException
-     */
-    // TODO: 2018/3/19 by zmyer
-    public static <T> T getObj(String className, Object arg)
-            throws ClassNotFoundException, InstantiationException, IllegalAccessException, NoSuchMethodException,
-            InvocationTargetException {
-        for (Constructor<?> ctor : Class.forName(className).getDeclaredConstructors()) {
-            Class<?>[] paramTypes = ctor.getParameterTypes();
-            if (paramTypes.length == 1 && checkAssignable(paramTypes[0], arg)) {
-                return (T) ctor.newInstance(arg);
-            }
-        }
-        return null;
-    }
-
-    /**
-     * Instantiate a class instance from a given className with two args
-     * @param className
-     * @param arg1
-     * @param arg2
-     * @param <T>
-     * @return
-     * @throws ClassNotFoundException
-     * @throws InstantiationException
-     * @throws IllegalAccessException
-     * @throws NoSuchMethodException
-     * @throws InvocationTargetException
-     */
-    public static <T> T getObj(String className, Object arg1, Object arg2)
-            throws ClassNotFoundException, InstantiationException, IllegalAccessException, NoSuchMethodException,
-            InvocationTargetException {
-        for (Constructor<?> ctor : Class.forName(className).getDeclaredConstructors()) {
-            Class<?>[] paramTypes = ctor.getParameterTypes();
-            if (paramTypes.length == 2 && checkAssignable(paramTypes[0], arg1) && checkAssignable(paramTypes[1],
-                    arg2)) {
-                return (T) ctor.newInstance(arg1, arg2);
-            }
-        }
-        return null;
-    }
-
-    /**
-     * Instantiate a class instance from a given className with three args
-     * @param className
-     * @param arg1
-     * @param arg2
-     * @param arg3
-     * @param <T>
-     * @return
-     * @throws ClassNotFoundException
-     * @throws InstantiationException
-     * @throws IllegalAccessException
-     * @throws NoSuchMethodException
-     * @throws InvocationTargetException
-     */
-    // TODO: 2018/3/21 by zmyer
-    public static <T> T getObj(String className, Object arg1, Object arg2, Object arg3)
-            throws ClassNotFoundException, InstantiationException, IllegalAccessException, NoSuchMethodException,
-            InvocationTargetException {
-        for (Constructor<?> ctor : Class.forName(className).getDeclaredConstructors()) {
-            Class<?>[] paramTypes = ctor.getParameterTypes();
-            if (paramTypes.length == 3 && checkAssignable(paramTypes[0], arg1) && checkAssignable(paramTypes[1], arg2)
-                    && checkAssignable(paramTypes[2], arg3)) {
-                return (T) ctor.newInstance(arg1, arg2, arg3);
-            }
-        }
-        return null;
-    }
-
-    /**
-     * Instantiate a class instance from a given className with variable number of args
-     * @param className
-     * @param objects
-     * @param <T>
-     * @return
-     * @throws ClassNotFoundException
-     * @throws InstantiationException
-     * @throws IllegalAccessException
-     * @throws NoSuchMethodException
-     * @throws InvocationTargetException
-     */
-    public static <T> T getObj(String className, Object... objects)
-            throws ClassNotFoundException, InstantiationException, IllegalAccessException, NoSuchMethodException,
-            InvocationTargetException {
-        for (Constructor<?> ctor : Class.forName(className).getDeclaredConstructors()) {
-            Class<?>[] paramTypes = ctor.getParameterTypes();
-            if (paramTypes.length == objects.length) {
-                int i = 0;
-                for (; i < objects.length; i++) {
-                    if (!checkAssignable(paramTypes[i], objects[i])) {
-                        break;
-                    }
-                }
-                if (i == objects.length) {
-                    return (T) ctor.newInstance(objects);
-                }
-            }
-        }
-        return null;
-    }
-
-    /**
-     * Check if the given constructor parameter type is assignable from the provided argument object.
-     * @param parameterType the {@link Class} of the constructor parameter.
-     * @param arg the argument to test.
-     * @return {@code true} if it is assignable. Note: this will return true if {@code arg} is {@code null}.
-     */
-    private static boolean checkAssignable(Class<?> parameterType, Object arg) {
-        return arg == null || parameterType.isAssignableFrom(arg.getClass());
-    }
-
-    /**
-     * Compute the hash code for the given items
-     * @param items
-     * @return
-     */
-    public static int hashcode(Object[] items) {
-        if (items == null) {
-            return 0;
-        }
-        int h = 1;
-        int i = 0;
-        while (i < items.length) {
-            if (items[i] != null) {
-                h = 31 * h + items[i].hashCode();
-                i += 1;
-            }
-=======
-  /**
-   * Constant to define "infinite" time.
-   * <p/>
-   * Currently used in lieu of either an epoch based ms expiration time or a seconds based TTL (relative to creation
-   * time).
-   */
-  public static final long Infinite_Time = -1;
-  /**
-   * The lowest possible port number.
-   */
-  public static final int MIN_PORT_NUM = 1;
-  /**
-   * The highest possible port number.
-   */
-  public static final int MAX_PORT_NUM = 65535;
-  private static final String CLIENT_RESET_EXCEPTION_MSG = "Connection reset by peer";
-  private static final String CLIENT_BROKEN_PIPE_EXCEPTION_MSG = "Broken pipe";
-  private static final Logger logger = LoggerFactory.getLogger(Utils.class);
-
-  // The read*String methods assume that the underlying stream is blocking
-
-  /**
-   * Reads a String whose length is a short from the given input stream
-   * @param input The input stream from which to read the String from
-   * @return The String read from the stream
-   * @throws IOException
-   */
-  public static String readShortString(DataInputStream input) throws IOException {
-    Short size = input.readShort();
-    if (size < 0) {
-      throw new IllegalArgumentException("readShortString : the size cannot be negative");
-    }
-    byte[] bytes = new byte[size];
-    int read = 0;
-    while (read < size) {
-      int readBytes = input.read(bytes, read, size - read);
-      if (readBytes == -1 || readBytes == 0) {
-        break;
-      }
-      read += readBytes;
-    }
-    if (read != size) {
-      throw new IllegalArgumentException("readShortString : the size of the input does not match the actual data size");
-    }
-    return new String(bytes, "UTF-8");
-  }
-
-  /**
-   * Gets the size of the string in serialized form
-   * @param value the string of interest to be serialized
-   * @return the size of the string in serialized form
-   */
-  public static int getIntStringLength(String value) {
-    return value == null ? Integer.BYTES : Integer.BYTES + value.length();
-  }
-
-  /**
-   * Reads a String whose length is an int from the given input stream
-   * @param input The input stream from which to read the String from
-   * @return The String read from the stream
-   * @throws IOException
-   */
-  public static String readIntString(DataInputStream input) throws IOException {
-    return readIntString(input, StandardCharsets.UTF_8);
-  }
-
-  /**
-   * Reads a String whose length is an int from the given input stream
-   * @param input The input stream from which to read the String from
-   * @param charset the charset to use.
-   * @return The String read from the stream
-   * @throws IOException
-   */
-  public static String readIntString(DataInputStream input, Charset charset) throws IOException {
-    int size = input.readInt();
-    if (size < 0) {
-      throw new IllegalArgumentException("readIntString : the size cannot be negative");
-    }
-    byte[] bytes = new byte[size];
-    int read = 0;
-    while (read < size) {
-      int readBytes = input.read(bytes, read, size - read);
-      if (readBytes == -1 || readBytes == 0) {
-        break;
-      }
-      read += readBytes;
-    }
-    if (read != size) {
-      throw new IllegalArgumentException("readIntString : the size of the input does not match the actual data size");
-    }
-    return new String(bytes, charset);
-  }
-
-  /**
-   *
-   * @param input
-   * @return
-   * @throws IOException
-   */
-  public static ByteBuffer readIntBuffer(DataInputStream input) throws IOException {
-    int size = input.readInt();
-    if (size < 0) {
-      throw new IllegalArgumentException("readIntBuffer : the size cannot be negative");
-    }
-    ByteBuffer buffer = ByteBuffer.allocate(size);
-    int read = 0;
-    while (read < size) {
-      int readBytes = input.read(buffer.array());
-      if (readBytes == -1 || readBytes == 0) {
-        break;
-      }
-      read += readBytes;
-    }
-    if (read != size) {
-      throw new IllegalArgumentException("readIntBuffer : the size of the input does not match the actual data size");
-    }
-    return buffer;
-  }
-
-  /**
-   *
-   * @param input
-   * @return
-   * @throws IOException
-   */
-  public static ByteBuffer readShortBuffer(DataInputStream input) throws IOException {
-    short size = input.readShort();
-    if (size < 0) {
-      throw new IllegalArgumentException("readShortBuffer : the size cannot be negative");
-    }
-    ByteBuffer buffer = ByteBuffer.allocate(size);
-    int read = 0;
-    while (read < size) {
-      int readBytes = input.read(buffer.array());
-      if (readBytes == -1 || readBytes == 0) {
-        break;
-      }
-      read += readBytes;
-    }
-    if (read != size) {
-      throw new IllegalArgumentException("readShortBuffer the size of the input does not match the actual data size");
-    }
-    return buffer;
-  }
-
-  /**
-   * Create a new thread
-   *
-   * @param runnable The work for the thread to do
-   * @param daemon Should the thread block JVM shutdown?
-   * @return The unstarted thread
-   */
-  public static Thread newThread(Runnable runnable, boolean daemon) {
-    Thread thread = new Thread(runnable);
-    thread.setDaemon(daemon);
-    thread.setUncaughtExceptionHandler((t, e) -> {
-      logger.error("Encountered throwable in {}", t, e);
-    });
-    return thread;
-  }
-
-  /**
-   * Create a new thread
-   *
-   * @param name The name of the thread
-   * @param runnable The work for the thread to do
-   * @param daemon Should the thread block JVM shutdown?
-   * @return The unstarted thread
-   */
-  public static Thread newThread(String name, Runnable runnable, boolean daemon) {
-    Thread thread = new Thread(runnable, name);
-    thread.setDaemon(daemon);
-    thread.setUncaughtExceptionHandler((t, e) -> {
-      logger.error("Encountered throwable in {}", t, e);
-    });
-    return thread;
-  }
-
-  /**
-   * Create a daemon thread
-   *
-   * @param runnable The runnable to execute in the background
-   * @return The unstarted thread
-   */
-  public static Thread daemonThread(Runnable runnable) {
-    return newThread(runnable, true);
-  }
-
-  /**
-   * Create a daemon thread
-   *
-   * @param name The name of the thread
-   * @param runnable The runnable to execute in the background
-   * @return The unstarted thread
-   */
-  public static Thread daemonThread(String name, Runnable runnable) {
-    return newThread(name, runnable, true);
-  }
-
-  /**
-   * Create a {@link ScheduledExecutorService} with the given properties.
-   * @param numThreads The number of threads in the scheduler's thread pool.
-   * @param threadNamePrefix The prefix string for thread names in this thread pool.
-   * @param isDaemon {@code true} if the threads in this scheduler's should be daemon threads.
-   * @return A {@link ScheduledExecutorService}.
-   */
-  public static ScheduledExecutorService newScheduler(int numThreads, String threadNamePrefix, boolean isDaemon) {
-    ScheduledThreadPoolExecutor scheduler =
-        new ScheduledThreadPoolExecutor(numThreads, new SchedulerThreadFactory(threadNamePrefix, isDaemon));
-    scheduler.setContinueExistingPeriodicTasksAfterShutdownPolicy(false);
-    scheduler.setExecuteExistingDelayedTasksAfterShutdownPolicy(false);
-    return scheduler;
-  }
-
-  /**
-   * Create a {@link ScheduledExecutorService} with the given properties.
-   * @param numThreads The number of threads in the scheduler's thread pool.
-   * @param isDaemon {@code true} if the threads in this scheduler's should be daemon threads.
-   * @return A {@link ScheduledExecutorService}.
-   */
-  public static ScheduledExecutorService newScheduler(int numThreads, boolean isDaemon) {
-    return newScheduler(numThreads, "ambry-scheduler-", isDaemon);
-  }
-
-  /**
-   * Open a channel for the given file
-   * @param file
-   * @param mutable
-   * @return
-   * @throws FileNotFoundException
-   */
-  public static FileChannel openChannel(File file, boolean mutable) throws FileNotFoundException {
-    if (mutable) {
-      return new RandomAccessFile(file, "rw").getChannel();
-    } else {
-      return new FileInputStream(file).getChannel();
-    }
-  }
 
   /**
    * Read {@link FileChannel} from a given offset to fill up a {@link ByteBuffer}. Total bytes read should be buffer's
@@ -861,15 +466,15 @@
     throw buildNoConstructorException(className, args);
   }
 
-  /**
-   * Check if the given constructor parameter type is assignable from the provided argument object.
-   * @param parameterType the {@link Class} of the constructor parameter.
-   * @param arg the argument to test.
-   * @return {@code true} if it is assignable. Note: this will return true if {@code arg} is {@code null}.
-   */
-  private static boolean checkAssignable(Class<?> parameterType, Object arg) {
-    return arg == null || parameterType.isAssignableFrom(arg.getClass());
-  }
+    /**
+     * Check if the given constructor parameter type is assignable from the provided argument object.
+     * @param parameterType the {@link Class} of the constructor parameter.
+     * @param arg the argument to test.
+     * @return {@code true} if it is assignable. Note: this will return true if {@code arg} is {@code null}.
+     */
+    private static boolean checkAssignable(Class<?> parameterType, Object arg) {
+        return arg == null || parameterType.isAssignableFrom(arg.getClass());
+    }
 
   /**
    * Create a {@link NoSuchMethodException} for situations where a constructor for a class that conforms to the provided
@@ -904,408 +509,6 @@
     }
     return h;
   }
-
-  /**
-   * Compute the CRC32 of the byte array
-   *
-   * @param bytes The array to compute the checksum for
-   * @return The CRC32
-   */
-  public static long crc32(byte[] bytes) {
-    return crc32(bytes, 0, bytes.length);
-  }
-
-  /**
-   * Compute the CRC32 of the segment of the byte array given by the specificed size and offset
-   *
-   * @param bytes The bytes to checksum
-   * @param offset the offset at which to begin checksumming
-   * @param size the number of bytes to checksum
-   * @return The CRC32
-   */
-  public static long crc32(byte[] bytes, int offset, int size) {
-    Crc32 crc = new Crc32();
-    crc.update(bytes, offset, size);
-    return crc.getValue();
-  }
-
-  /**
-   * Read a properties file from the given path
-   *
-   * @param filename The path of the file to read
-   */
-  public static Properties loadProps(String filename) throws FileNotFoundException, IOException {
-    InputStream propStream = new FileInputStream(filename);
-    Properties props = new Properties();
-    props.load(propStream);
-    return props;
-  }
-
-  /**
-   * Serializes a nullable string into byte buffer
-   *
-   * @param outputBuffer The output buffer to serialize the value to
-   * @param value The value to serialize
-   */
-  public static void serializeNullableString(ByteBuffer outputBuffer, String value) {
-    if (value == null) {
-      outputBuffer.putInt(0);
-    } else {
-      outputBuffer.putInt(value.length());
-      outputBuffer.put(value.getBytes());
-    }
-  }
-
-  /**
-   * Serializes a string into byte buffer
-   * @param outputBuffer The output buffer to serialize the value to
-   * @param value The value to serialize
-   * @param charset {@link Charset} to be used to encode
-   */
-  public static void serializeString(ByteBuffer outputBuffer, String value, Charset charset) {
-    outputBuffer.putInt(value.length());
-    outputBuffer.put(value.getBytes(charset));
-  }
-
-  /**
-   * Deserializes a string from byte buffer
-   * @param inputBuffer The input buffer to deserialize the value from
-   * @param charset {@link Charset} to be used to decode
-   * @return the deserialized string
-   */
-  public static String deserializeString(ByteBuffer inputBuffer, Charset charset) {
-    int size = inputBuffer.getInt();
-    byte[] value = new byte[size];
-    inputBuffer.get(value);
-    return new String(value, charset);
-  }
-
-  /**
-   * Returns the length of a nullable string
-   *
-   * @param value The string whose length is needed
-   * @return The length of the string. 0 if null.
-   */
-  public static int getNullableStringLength(String value) {
-    return value == null ? 0 : value.length();
-  }
-
-  /**
-   * Writes specified string to specified file path.
-   *
-   * @param string to write
-   * @param path file path
-   * @throws IOException
-   */
-  public static void writeStringToFile(String string, String path) throws IOException {
-    FileWriter fileWriter = null;
-    try {
-      File file = new File(path);
-      fileWriter = new FileWriter(file);
-      fileWriter.write(string);
-    } finally {
-      if (fileWriter != null) {
-        fileWriter.close();
-      }
-    }
-  }
-
-  /**
-   * Pretty prints specified jsonObject to specified file path.
-   *
-   * @param jsonObject to pretty print
-   * @param path file path
-   * @throws IOException
-   * @throws JSONException
-   */
-  public static void writeJsonObjectToFile(JSONObject jsonObject, String path) throws IOException, JSONException {
-    writeStringToFile(jsonObject.toString(2), path);
-  }
-
-  /**
-   * Pretty prints specified {@link JSONArray} to specified file path.
-   *
-   * @param jsonArray to pretty print
-   * @param path file path
-   * @throws IOException
-   * @throws JSONException
-   */
-  public static void writeJsonArrayToFile(JSONArray jsonArray, String path) throws IOException, JSONException {
-    writeStringToFile(jsonArray.toString(2), path);
-  }
-
-  /**
-   * Reads entire contents of specified file as a string.
-   *
-   * @param path file path to read
-   * @return string read from specified file
-   * @throws IOException
-   */
-  public static String readStringFromFile(String path) throws IOException {
-    File file = new File(path);
-    byte[] encoded = new byte[(int) file.length()];
-    DataInputStream ds = null;
-    try {
-      ds = new DataInputStream(new FileInputStream(file));
-      ds.readFully(encoded);
-    } finally {
-      if (ds != null) {
-        ds.close();
-      }
-    }
-    return Charset.defaultCharset().decode(ByteBuffer.wrap(encoded)).toString();
-  }
-
-  /**
-   * Reads JSON object (in string format) from specified file.
-   *
-   * @param path file path to read
-   * @return JSONObject read from specified file
-   * @throws IOException
-   * @throws JSONException
-   */
-  public static JSONObject readJsonFromFile(String path) throws IOException, JSONException {
-    return new JSONObject(readStringFromFile(path));
-  }
-
-  /**
-   * Ensures that a given File is present. The file is pre-allocated with a given capacity using fallocate on linux
-   * @param file file path to create and allocate
-   * @param capacityBytes the number of bytes to pre-allocate
-   * @throws IOException
-   */
-  public static void preAllocateFileIfNeeded(File file, long capacityBytes) throws IOException {
-    if (!file.exists()) {
-      file.createNewFile();
-    }
-    if (System.getProperty("os.name").toLowerCase().startsWith("linux")) {
-      Runtime runtime = Runtime.getRuntime();
-      Process process = runtime.exec("fallocate --keep-size -l " + capacityBytes + " " + file.getAbsolutePath());
-      try {
-        process.waitFor();
-      } catch (InterruptedException e) {
-        // ignore the interruption and check the exit value to be sure
-      }
-      if (process.exitValue() != 0) {
-        throw new IOException(
-            "error while trying to preallocate file " + file.getAbsolutePath() + " exitvalue " + process.exitValue()
-                + " error string " + new BufferedReader(new InputStreamReader(process.getErrorStream())).lines()
-                .collect(Collectors.joining("/n")));
-      }
-    }
-  }
-
-  /**
-   * Get a pseudo-random long uniformly between 0 and n-1. Stolen from {@link java.util.Random#nextInt()}.
-   *
-   * @param random random object used to generate the random number so that we generate
-   *                     uniforml random between 0 and n-1
-   * @param n the bound
-   * @return a value select randomly from the range {@code [0..n)}.
-   */
-  public static long getRandomLong(Random random, long n) {
-    if (n <= 0) {
-      throw new IllegalArgumentException("Cannot generate random long in range [0,n) for n<=0.");
-    }
-
-    final int BITS_PER_LONG = 63;
-    long bits, val;
-    do {
-      bits = random.nextLong() & (~(1L << BITS_PER_LONG));
-      val = bits % n;
-    } while (bits - val + (n - 1) < 0L);
-    return val;
-  }
-
-  /**
-   * Returns a random short using the {@code Random} passed as arg
-   * @param random the {@link Random} object that needs to be used to generate the random short
-   * @return a random short in the range [0, Short.MAX_VALUE].
-   */
-  public static short getRandomShort(Random random) {
-    return (short) random.nextInt(Short.MAX_VALUE + 1);
-  }
-
-  /**
-   * Adds some number of seconds to an epoch time in ms.
-   *
-   * @param epochTimeInMs Epoch time in ms to which {@code deltaTimeInSeconds} needs to be added
-   * @param deltaTimeInSeconds delta time in seconds which needs to be added to {@code epochTimeInMs}
-   * @return epoch time in milliseconds after adding {@code deltaTimeInSeconds} to {@code epochTimeInMs} or
-   * {@link Utils#Infinite_Time} if either of them is {@link Utils#Infinite_Time}
-   */
-  public static long addSecondsToEpochTime(long epochTimeInMs, long deltaTimeInSeconds) {
-    if (deltaTimeInSeconds == Infinite_Time || epochTimeInMs == Infinite_Time) {
-      return Infinite_Time;
-    }
-    return epochTimeInMs + (TimeUnit.SECONDS.toMillis(deltaTimeInSeconds));
-  }
-
-  /**
-   * Read "size" length of bytes from stream to a byte array. If "size" length of bytes can't be read because the end of
-   * the stream has been reached, IOException is thrown. This method blocks until input data is available, the end of
-   * the stream is detected, or an exception is thrown.
-   * @param stream from which data to be read from
-   * @param size max length of bytes to be read from the stream.
-   * @return byte[] which has the data that is read from the stream
-   * @throws IOException
-   */
-  public static byte[] readBytesFromStream(InputStream stream, int size) throws IOException {
-    return readBytesFromStream(stream, new byte[size], 0, size);
-  }
-
-  /**
-   * Read "size" length of bytes from stream to a byte array starting at the given offset in the byte[]. If "size"
-   * length of bytes can't be read because the end of the stream has been reached, IOException is thrown. This method
-   * blocks until input data is available, the end of the stream is detected, or an exception is thrown.
-   * @param stream from which data to be read from
-   * @param data byte[] into which the data has to be written
-   * @param offset starting offset in the byte[] at which the data has to be written to
-   * @param size length of bytes to be read from the stream
-   * @return byte[] which has the data that is read from the stream. Same as @param data
-   * @throws IOException
-   */
-  public static byte[] readBytesFromStream(InputStream stream, byte[] data, int offset, int size) throws IOException {
-    int read = 0;
-    while (read < size) {
-      int sizeRead = stream.read(data, offset, size - read);
-      if (sizeRead == 0 || sizeRead == -1) {
-        throw new IOException("Total size read " + read + " is less than the size to be read " + size);
-      }
-      read += sizeRead;
-      offset += sizeRead;
-    }
-    return data;
-  }
-
-  /**
-   * Split the input string "data" using the delimiter and return as list of strings for the slices obtained
-   * @param data
-   * @param delimiter
-   * @return
-   */
-  public static ArrayList<String> splitString(String data, String delimiter) {
-    if (data == null) {
-      throw new IllegalArgumentException("Passed in string is null ");
-    }
-    return new ArrayList<>(Arrays.asList(data.split(delimiter)));
-  }
-
-  /**
-   * Make sure that the ByteBuffer capacity is equal to or greater than the expected length.
-   * If not, create a new ByteBuffer of expected length and copy contents from previous ByteBuffer to the new one
-   * @param existingBuffer ByteBuffer capacity to check
-   * @param newLength new length for the ByteBuffer.
-   * returns ByteBuffer with a minimum capacity of new length
-   */
-  public static ByteBuffer ensureCapacity(ByteBuffer existingBuffer, int newLength) {
-    if (newLength > existingBuffer.capacity()) {
-      ByteBuffer newBuffer = ByteBuffer.allocate(newLength);
-      existingBuffer.flip();
-      newBuffer.put(existingBuffer);
-      return newBuffer;
-    }
-    return existingBuffer;
-  }
-
-  /**
-   * Gets the root cause for {@code t}.
-   * @param t the {@link Throwable} whose root cause is required.
-   * @return the root cause for {@code t}.
-   */
-  public static Throwable getRootCause(Throwable t) {
-    Throwable throwable = t;
-    while (throwable != null && throwable.getCause() != null) {
-      throwable = throwable.getCause();
-    }
-    return throwable;
-  }
-
-  /**
-   * Convert ms to nearest second(floor) and back to ms to get the approx value in ms if not for
-   * {@link Utils#Infinite_Time}.
-   * @param timeInMs the time in ms that needs to be converted
-   * @return the time in ms to the nearest second(floored) for the given time in ms
-   */
-  public static long getTimeInMsToTheNearestSec(long timeInMs) {
-    long timeInSecs = timeInMs / Time.MsPerSec;
-    return timeInMs != Utils.Infinite_Time ? (timeInSecs * Time.MsPerSec) : Utils.Infinite_Time;
-  }
-
-  /**
-   * Shuts down an {@link ExecutorService} gracefully in a given time. If the {@link ExecutorService} cannot be shut
-   * down within the given time, it will be forced to shut down immediately. In the worst case, it will try to shut down
-   * the {@link ExecutorService} within 2 * shutdownTimeout, separated by a forced shutdown.
-   * @param executorService The {@link ExecutorService} to shut down.
-   * @param shutdownTimeout The timeout in ms to shutdown the {@link ExecutorService}.
-   * @param timeUnit TimeUnit for shutdownTimeout.
-   */
-  public static void shutDownExecutorService(ExecutorService executorService, long shutdownTimeout, TimeUnit timeUnit) {
-    // Disable new tasks from being submitted
-    executorService.shutdown();
-    try {
-      if (!executorService.awaitTermination(shutdownTimeout, timeUnit)) {
-        logger.warn("ExecutorService is not shut down successfully within {} {}, forcing an immediate shutdown.",
-            shutdownTimeout, timeUnit);
-        executorService.shutdownNow();
-        if (!executorService.awaitTermination(shutdownTimeout, timeUnit)) {
-          logger.error("ExecutorService cannot be shut down successfully.");
-        }
-      }
-    } catch (InterruptedException e) {
-      logger.error("Exception occurred when shutting down the ExecutorService. Forcing an immediate shutdown.", e);
-      executorService.shutdownNow();
-      Thread.currentThread().interrupt();
-    } catch (Exception e) {
-      logger.error("Exception occurred when shutting down the ExecutorService.", e);
-    }
-  }
-
-  /**
-   * @param cause the problem cause.
-   * @return {@code true} this cause indicates a possible early termination from the client. {@code false} otherwise.
-   */
-  public static boolean isPossibleClientTermination(Throwable cause) {
-    return cause instanceof IOException && (CLIENT_RESET_EXCEPTION_MSG.equals(cause.getMessage())
-        || CLIENT_BROKEN_PIPE_EXCEPTION_MSG.equals(cause.getMessage()));
-  }
-
-  /**
-   * Wraps the given {@code cause} such that {@link #isPossibleClientTermination(Throwable)} recognizes it.
-   * @param cause the {@link Throwable} to include.
-   * @return wrapped {@code cause} such that {@link #isPossibleClientTermination(Throwable)} recognizes it.
-   */
-  public static IOException convertToClientTerminationException(Throwable cause) {
-    return new IOException(CLIENT_RESET_EXCEPTION_MSG, cause);
-  }
-
-  /**
-   * Returns a TTL (in secs) given an expiry and creation time (in ms)
-   * @param expiresAtMs the expiry time (in ms)
-   * @param creationTimeMs the creation time (in ms)
-   * @return the time to live (in secs)
-   */
-  public static long getTtlInSecsFromExpiryMs(long expiresAtMs, long creationTimeMs) {
-    return expiresAtMs == Utils.Infinite_Time ? Utils.Infinite_Time
-        : Math.max(0, TimeUnit.MILLISECONDS.toSeconds(expiresAtMs - creationTimeMs));
-  }
-
-  /**
-   * Delete a directory recursively or delete a single file.
-   * @param file the file or directory to delete.
-   * @throws IOException if all files could not be deleted.
-   */
-  public static void deleteFileOrDirectory(File file) throws IOException {
-    if (file.exists()) {
-      Files.walkFileTree(file.toPath(), new SimpleFileVisitor<Path>() {
-        @Override
-        public FileVisitResult visitFile(Path file, BasicFileAttributes attrs) throws IOException {
-          Files.delete(file);
-          return FileVisitResult.CONTINUE;
->>>>>>> 4dd1c8c7
-        }
-        return h;
-    }
 
     /**
      * Compute the CRC32 of the byte array
@@ -1590,42 +793,18 @@
         return data;
     }
 
-    /**
-     * Split the input string "data" using the delimiter and return as list of strings for the slices obtained
-     * @param data
-     * @param delimiter
-     * @return
-     */
-    // TODO: 2018/3/21 by zmyer
-    public static ArrayList<String> splitString(String data, String delimiter) {
-        if (data == null) {
-            throw new IllegalArgumentException("Passed in string is null ");
-        }
-        ArrayList<String> toReturn = new ArrayList<String>();
-        String[] slices = data.split(delimiter);
-        toReturn.addAll(Arrays.asList(slices));
-        return toReturn;
-    }
-
-    /**
-     * Merge/Concatenate the input list of strings using the delimiter and return the new string
-     * @param data List of strings to be merged/concatenated
-     * @param delimiter using which the list of strings need to be merged/concatenated
-     * @return the obtained string after merging/concatenating
-     */
-    public static String concatenateString(ArrayList<String> data, String delimiter) {
-        if (data == null) {
-            throw new IllegalArgumentException("Passed in List is null ");
-        }
-        StringBuilder sb = new StringBuilder();
-        if (data.size() > 1) {
-            for (int i = 0; i < data.size() - 1; i++) {
-                sb.append(data.get(i)).append(delimiter);
-            }
-            sb.append(data.get(data.size() - 1));
-        }
-        return sb.toString();
-    }
+  /**
+   * Split the input string "data" using the delimiter and return as list of strings for the slices obtained
+   * @param data
+   * @param delimiter
+   * @return
+   */
+  public static ArrayList<String> splitString(String data, String delimiter) {
+    if (data == null) {
+      throw new IllegalArgumentException("Passed in string is null ");
+    }
+    return new ArrayList<>(Arrays.asList(data.split(delimiter)));
+  }
 
     /**
      * Make sure that the ByteBuffer capacity is equal to or greater than the expected length.
@@ -1700,7 +879,6 @@
         }
     }
 
-<<<<<<< HEAD
     /**
      * @param cause the problem cause.
      * @return {@code true} this cause indicates a possible early termination from the client. {@code false} otherwise.
@@ -1709,24 +887,6 @@
         return cause instanceof IOException && (CLIENT_RESET_EXCEPTION_MSG.equals(cause.getMessage())
                 || CLIENT_BROKEN_PIPE_EXCEPTION_MSG.equals(cause.getMessage()));
     }
-=======
-  /**
-   * @param str the {@link String} to examine
-   * @return {@code true} if {@code str} is {@code null} or is an empty string.
-   */
-  public static boolean isNullOrEmpty(String str) {
-    return str == null || str.isEmpty();
-  }
-
-  /**
-   * A thread factory to use for {@link ScheduledExecutorService}s instantiated using
-   * {@link #newScheduler(int, String, boolean)}.
-   */
-  private static class SchedulerThreadFactory implements ThreadFactory {
-    private final AtomicInteger schedulerThreadId = new AtomicInteger(0);
-    private final String threadNamePrefix;
-    private final boolean isDaemon;
->>>>>>> 4dd1c8c7
 
     /**
      * Wraps the given {@code cause} such that {@link #isPossibleClientTermination(Throwable)} recognizes it.
@@ -1737,20 +897,30 @@
         return new IOException(CLIENT_RESET_EXCEPTION_MSG, cause);
     }
 
-    /**
-     * Delete a directory recursively or delete a single file.
-     * @param file the file or directory to delete.
-     * @throws IOException if all files could not be deleted.
-     */
-    // TODO: 2018/3/22 by zmyer
-    public static void deleteFileOrDirectory(File file) throws IOException {
-        if (file.exists()) {
-            Files.walkFileTree(file.toPath(), new SimpleFileVisitor<Path>() {
-                @Override
-                public FileVisitResult visitFile(Path file, BasicFileAttributes attrs) throws IOException {
-                    Files.delete(file);
-                    return FileVisitResult.CONTINUE;
-                }
+  /**
+   * Returns a TTL (in secs) given an expiry and creation time (in ms)
+   * @param expiresAtMs the expiry time (in ms)
+   * @param creationTimeMs the creation time (in ms)
+   * @return the time to live (in secs)
+   */
+  public static long getTtlInSecsFromExpiryMs(long expiresAtMs, long creationTimeMs) {
+    return expiresAtMs == Utils.Infinite_Time ? Utils.Infinite_Time
+        : Math.max(0, TimeUnit.MILLISECONDS.toSeconds(expiresAtMs - creationTimeMs));
+  }
+
+  /**
+   * Delete a directory recursively or delete a single file.
+   * @param file the file or directory to delete.
+   * @throws IOException if all files could not be deleted.
+   */
+  public static void deleteFileOrDirectory(File file) throws IOException {
+    if (file.exists()) {
+      Files.walkFileTree(file.toPath(), new SimpleFileVisitor<Path>() {
+        @Override
+        public FileVisitResult visitFile(Path file, BasicFileAttributes attrs) throws IOException {
+          Files.delete(file);
+          return FileVisitResult.CONTINUE;
+        }
 
                 @Override
                 public FileVisitResult postVisitDirectory(Path dir, IOException exc) throws IOException {
@@ -1761,14 +931,22 @@
         }
     }
 
-    /**
-     * A thread factory to use for {@link ScheduledExecutorService}s instantiated using
-     * {@link #newScheduler(int, String, boolean)}.
-     */
-    private static class SchedulerThreadFactory implements ThreadFactory {
-        private final AtomicInteger schedulerThreadId = new AtomicInteger(0);
-        private final String threadNamePrefix;
-        private final boolean isDaemon;
+  /**
+   * @param str the {@link String} to examine
+   * @return {@code true} if {@code str} is {@code null} or is an empty string.
+   */
+  public static boolean isNullOrEmpty(String str) {
+    return str == null || str.isEmpty();
+  }
+
+  /**
+   * A thread factory to use for {@link ScheduledExecutorService}s instantiated using
+   * {@link #newScheduler(int, String, boolean)}.
+   */
+  private static class SchedulerThreadFactory implements ThreadFactory {
+    private final AtomicInteger schedulerThreadId = new AtomicInteger(0);
+    private final String threadNamePrefix;
+    private final boolean isDaemon;
 
         /**
          * Create a {@link SchedulerThreadFactory}
